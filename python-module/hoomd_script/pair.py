--- conflicted
+++ resolved
@@ -324,467 +324,6 @@
         else:
             return None;
 
-<<<<<<< HEAD
-## \internal
-# \brief %nlist r_cut matrix
-# \details
-# Holds the maximum cutoff radius by pair type, and gracefully updates maximum cutoffs as new pairs are added
-class rcut:
-
-    ## \internal
-    # \brief Initializes the class
-    # \details
-    # Initialize the dictionary that will hold r_cut
-    # \param self Python required class instance variable
-    def __init__(self):
-        self.values = {};
-
-    ## \var values
-    # \internal
-    # \brief Contains the matrix of set r_cut values in a dictionary
-
-    ## \internal
-    # \brief Ensures a pair exists for the type by creating one if it doesn't exist
-    # \details
-    # \param self Python required self variable
-    # \param a Atom type A
-    # \param b Atom type B
-    def ensure_pair(self,a,b):
-        # create the pair if it hasn't been created yet
-        if (not (a,b) in self.values) and (not (b,a) in self.values):
-            self.values[(a,b)] = -1.0; # negative means this hasn't been set yet since it is invalid
-
-        # find the pair we seek
-        if (a,b) in self.values:
-            cur_pair = (a,b);
-        elif (b,a) in self.values:
-            cur_pair = (b,a);
-        else:
-            globals.msg.error("Bug ensuring pair exists in nlist.r_cut.ensure_pair. Please report.\n");
-            raise RuntimeError("Error fetching pair in nlist.r_cut.ensure_pair");
-
-        return cur_pair;
-
-    ## \internal
-    # \brief Forces a change of a single r_cut
-    # \details
-    # \param self Python required self variable
-    # \param a Atom type A
-    # \param b Atom type B
-    # \param cutoff Cutoff radius
-    def set_pair(self, a, b, cutoff):
-        cur_pair = self.ensure_pair(a,b);
-
-        # set the cutoff with simple error checking
-        try:
-            cutoff = float(cutoff);
-            if cutoff < 0.0:
-                globals.msg.error("Cutoff must be non-negative float\n");
-            else:
-                self.values[cur_pair] = cutoff;
-        except ValueError:
-            globals.msg.error("Cutoff must be non-negative float\n");
-
-    ## \internal
-    # \brief Attempts to update a single r_cut
-    # \details Similar to set_pair, but updates to the larger r_cut value
-    # \param self Python required self variable
-    # \param a Atom type A
-    # \param b Atom type B
-    # \param cutoff Cutoff radius
-    def merge_pair(self,a,b,cutoff):
-        cur_pair = self.ensure_pair(a,b);
-
-        # update the cutoff to the largest value for this pair with simple error checking
-        try:
-            cutoff = float(cutoff);
-            if cutoff < 0.0:
-                globals.msg.error("Cutoff must be non-negative float\n");
-            else:
-                self.values[cur_pair] = max(cutoff,self.values[cur_pair]);
-        except ValueError:
-            globals.msg.error("Cutoff must be non-negative float\n");
-
-    ## \internal
-    # \brief Gets the value of a single %pair coefficient
-    # \param self Python required self variable
-    # \param a First name in the type pair
-    # \param b Second name in the type pair
-    def get_pair(self, a, b):
-        cur_pair = self.ensure_pair(a,b);
-        return self.values[cur_pair];
-
-    ## \internal
-    # \brief Merges two rcut objects by maximum cutoff
-    # \param self Python required self variable
-    # \param rcut_obj The other rcut to merge in
-    def merge(self,rcut_obj):
-        for pair in rcut_obj.values:
-            (a,b) = pair;
-            self.merge_pair(a,b,rcut_obj.values[pair]);
-
-    ## \internal
-    # \brief Sanity check on rcut values
-    # \param self Python required self variable
-    #
-    # This can only be run after the system has been initialized
-    def verify(self):
-        # first, check that the system has been initialized
-        if not init.is_initialized():
-            globals.msg.error("Cannot verify pair coefficients before initialization\n");
-            raise RuntimeError('Error verifying pair coefficients');
-
-        # get a list of types from the particle data
-        ntypes = globals.system_definition.getParticleData().getNTypes();
-        type_list = [];
-        for i in range(0,ntypes):
-            type_list.append(globals.system_definition.getParticleData().getNameByType(i));
-
-        # loop over all possible pairs and verify that all required variables are set
-        valid = True;
-        for i in range(0,ntypes):
-            for j in range(i,ntypes):
-                a = type_list[i];
-                b = type_list[j];
-
-                # ensure the pair
-                cur_pair = self.ensure_pair(a,b);
-
-                if self.values[cur_pair] < 0.0:
-                    msg = "Pair " + str((a,b)) + "cutoff (" + str(self.values[cur_pair]) + ") is invalid.\n";
-                    globals.msg.error(msg);
-                    valid = False;
-        return valid;
-
-## Interface for controlling neighbor list parameters
-#
-# A neighbor list should not be directly created by the user. One will be automatically
-# created when the first %pair %force is specified. The cutoff radius is set to the
-# maximum of that set for all defined %pair forces.
-#
-# Any bonds defined in the simulation are automatically used to exclude bonded particle
-# pairs from appearing in the neighbor list. Use the command reset_exclusions() to change this behavior.
-#
-# Neighborlists are properly and efficiently calculated in 2D simulations if the z dimension of the box is small,
-# but non-zero and the dimensionally of the system is set \b before the first pair force is specified.
-#
-class nlist:
-    ## \internal
-    # \brief Constructs a neighbor list
-    # \details
-    # \param self Python required instance variable
-    def __init__(self):
-        # check if initialization has occured
-        if not init.is_initialized():
-            globals.msg.error("Cannot create neighbor list before initialization\n");
-            raise RuntimeError('Error creating neighbor list');
-
-        # default values for r_cut and r_buff will be overridden by pair potentials' individual rcut classes
-        r_cut = 0.0;
-        default_r_buff = 0.4;
-
-        # create the C++ mirror class
-        if not globals.exec_conf.isCUDAEnabled():
-            self.cpp_cl = cl_c = hoomd.CellList(globals.system_definition);
-            globals.system.addCompute(cl_c, "auto_cl")
-            self.cpp_nlist = hoomd.NeighborListBinned(globals.system_definition, r_cut, default_r_buff, cl_c)
-        else:
-            self.cpp_cl = cl_g = hoomd.CellListGPU(globals.system_definition);
-            globals.system.addCompute(cl_g, "auto_cl")
-            self.cpp_nlist = hoomd.NeighborListGPUBinned(globals.system_definition, r_cut, default_r_buff, cl_g)
-
-        self.cpp_nlist.setEvery(1, True);
-        self.is_exclusion_overridden = False;
-        self.exclusions = None
-
-        globals.system.addCompute(self.cpp_nlist, "auto_nlist");
-
-        # save the parameters we set
-        ## here we switch self.r_cut to be an empty rcut object ##
-        self.r_cut = rcut();
-        self.r_buff = default_r_buff;
-
-        # save a list of subscribers that may have a say in determining the maximum r_cut
-        self.subscriber_callbacks = [];
-
-    ## \internal
-    # \brief Adds a subscriber to the neighbor list
-    # \param callable is a 0 argument callable object that returns the rcut object for all cutoff pairs in potential
-    # All \a callables will be called at the beginning of each run() to determine the maximum r_cut needed for that run.
-    #
-    def subscribe(self, callable):
-        self.subscriber_callbacks.append(callable);
-
-    ## \internal
-    # \brief Updates r_cut based on the subscriber's requests
-    # \details This method is triggered every time the run command is called
-    #
-    def update_rcut(self):
-        r_cut_max = rcut();
-        for c in self.subscriber_callbacks:
-            rcut_obj = c();
-            if rcut_obj is not None:
-                r_cut_max.merge(rcut_obj);
-
-        self.r_cut = r_cut_max;
-        for pair in self.r_cut.values:
-            (a,b) = pair
-            i = globals.system_definition.getParticleData().getTypeByName(a);
-            j = globals.system_definition.getParticleData().getTypeByName(b);
-            self.cpp_nlist.setRCutPair(i,j, self.r_cut.values[pair]);
-
-    ## \internal
-    # \brief Sets the default bond exclusions, but only if the defaults have not been overridden
-    def update_exclusions_defaults(self):
-        if self.cpp_nlist.wantExclusions() and self.exclusions is not None:
-            util._disable_status_lines = True;
-            # update exclusions using stored values
-            self.reset_exclusions(exclusions=self.exclusions)
-            util._disable_status_lines = False;
-        elif not self.is_exclusion_overridden:
-            util._disable_status_lines = True;
-            self.reset_exclusions(exclusions=['body', 'bond']);
-            util._disable_status_lines = False;
-
-
-    ## Change neighbor list parameters
-    #
-    # \param r_buff (if set) changes the buffer radius around the cutoff (in distance units)
-    # \param check_period (if set) changes the period (in time steps) between checks to see if the neighbor list
-    #        needs updating
-    # \param d_max (if set) notifies the neighbor list of the maximum diameter that a particle attain over the following
-    #        run() commands. (in distance units)
-    # \param dist_check When set to False, disable the distance checking logic and always regenerate the nlist every
-    #        \a check_period steps
-    # \param deterministic (if set) Enable deterministic runs on the GPU by sorting the cell list
-    #
-    # set_params() changes one or more parameters of the neighbor list. \a r_buff and \a check_period
-    # can have a significant effect on performance. As \a r_buff is made larger, the neighbor list needs
-    # to be updated less often, but more particles are included leading to slower %force computations.
-    # Smaller values of \a r_buff lead to faster %force computation, but more often neighbor list updates,
-    # slowing overall performance again. The sweet spot for the best performance needs to be found by
-    # experimentation. The default of \a r_buff = 0.8 works well in practice for Lennard-Jones liquid
-    # simulations.
-    #
-    # As \a r_buff is changed, \a check_period must be changed correspondingly. The neighbor list is updated
-    # no sooner than \a check_period time steps after the last %update. If \a check_period is set too high,
-    # the neighbor list may not be updated when it needs to be.
-    #
-    # For safety, the default check_period is 1 to ensure that the neighbor list is always updated when it
-    # needs to be. Increasing this to an appropriate value for your simulation can lead to performance gains
-    # of approximately 2 percent.
-    #
-    # \a check_period should be set so that no particle
-    # moves a distance more than \a r_buff/2.0 during a the \a check_period. If this occurs, a \b dangerous
-    # \b build is counted and printed in the neighbor list statistics at the end of a run().
-    #
-    # When using pair.slj, \a d_max \b MUST be set to the maximum diameter that a particle will attain at any point
-    # during the following run() commands (see pair.slj for more information). When using in conjunction with pair.slj,
-    # pair.slj will
-    # automatically set \a d_max for the nlist.  This can be overridden (e.g. if multiple potentials using diameters are used)
-    # by using nlist.set_params() after the
-    # pair.slj class has been initialized.   When <i>not</i> using pair.slj (or other diameter-using potential), \a d_max
-    # \b MUST be left at the default value of 1.0 or the simulation will be incorrect if d_max is less than 1.0 and slower
-    # than necessary if
-    # d_max is greater than 1.0.
-    #
-    # A single global neighbor list is created for the entire simulation.
-    #
-    # \note For truly deterministic simulations, also the autotuner should be disabled.
-    # This can significantly decrease performance.
-    #
-    # \b Example:
-    # \code
-    # nlist.set_params(deterministic=True)
-    # option.set_autotuner_params(enable=False)
-    # \endcode
-    #
-    # \b Examples:
-    # \code
-    # nlist.set_params(r_buff = 0.9)
-    # nlist.set_params(check_period = 11)
-    # nlist.set_params(r_buff = 0.7, check_period = 4)
-    # nlist.set_params(d_max = 3.0)
-    # \endcode
-    def set_params(self, r_buff=None, check_period=None, d_max=None, dist_check=True, deterministic=None):
-        util.print_status_line();
-
-        if self.cpp_nlist is None:
-            globals.msg.error('Bug in hoomd_script: cpp_nlist not set, please report\n');
-            raise RuntimeError('Error setting neighbor list parameters');
-
-        # update the parameters
-        if r_buff is not None:
-            self.cpp_nlist.setRBuff(r_buff);
-            self.r_buff = r_buff;
-
-        if check_period is not None:
-            self.cpp_nlist.setEvery(check_period, dist_check);
-
-        if d_max is not None:
-            self.cpp_nlist.setMaximumDiameter(d_max);
-
-        if deterministic is not None:
-            self.cpp_cl.setSortCellList(deterministic)
-
-    ## Resets all exclusions in the neighborlist
-    #
-    # \param exclusions Select which interactions should be excluded from the %pair interaction calculation.
-    #
-    # By default, the following are excluded from short range %pair interactions.
-    # - Directly bonded particles
-    # - Particles that are in the same rigid body
-    #
-    # reset_exclusions allows that setting to be overridden to add other exclusions or to remove
-    # the exclusion for bonded particles.
-    #
-    # Specify a list of desired types in the \a exclusions argument (or an empty list to clear all exclusions).
-    # All desired exclusions have to be explicitly listed, i.e. '1-3' does \b not imply '1-2'.
-    #
-    # Valid types are:
-    # - \b %bond - Exclude particles that are directly bonded together
-    # - \b %angle - Exclude the two outside particles in all defined angles.
-    # - \b %dihedral - Exclude the two outside particles in all defined dihedrals.
-    # - \b %body - Exclude particles that belong to the same body
-    #
-    # The following types are determined solely by the bond topology. Every chain of particles in the simulation
-    # connected by bonds (1-2-3-4) will be subject to the following exclusions, if enabled, whether or not explicit
-    # angles or dihedrals are defined.
-    # - \b 1-2  - Same as bond
-    # - \b 1-3  - Exclude particles connected with a sequence of two bonds.
-    # - \b 1-4  - Exclude particles connected with a sequence of three bonds.
-    #
-    # \b Examples:
-    # \code
-    # nlist.reset_exclusions(exclusions = ['1-2'])
-    # nlist.reset_exclusions(exclusions = ['1-2', '1-3', '1-4'])
-    # nlist.reset_exclusions(exclusions = ['bond', 'angle'])
-    # nlist.reset_exclusions(exclusions = [])
-    # \endcode
-    #
-    def reset_exclusions(self, exclusions = None):
-        util.print_status_line();
-        self.is_exclusion_overridden = True;
-
-        if self.cpp_nlist is None:
-            globals.msg.error('Bug in hoomd_script: cpp_nlist not set, please report\n');
-            raise RuntimeError('Error resetting exclusions');
-
-        # clear all of the existing exclusions
-        self.cpp_nlist.clearExclusions();
-        self.cpp_nlist.setFilterBody(False);
-
-        if exclusions is None:
-            # confirm that no exclusions are left.
-            self.cpp_nlist.countExclusions();
-            return
-
-        # store exclusions for later use
-        self.exclusions = list(exclusions)
-
-        # exclusions given directly in bond/angle/dihedral notation
-        if 'bond' in exclusions:
-            self.cpp_nlist.addExclusionsFromBonds();
-            exclusions.remove('bond');
-
-        if 'angle' in exclusions:
-            self.cpp_nlist.addExclusionsFromAngles();
-            exclusions.remove('angle');
-
-        if 'dihedral' in exclusions:
-            self.cpp_nlist.addExclusionsFromDihedrals();
-            exclusions.remove('dihedral');
-
-        if 'body' in exclusions:
-            self.cpp_nlist.setFilterBody(True);
-            exclusions.remove('body');
-
-        # exclusions given in 1-2/1-3/1-4 notation.
-        if '1-2' in exclusions:
-            self.cpp_nlist.addExclusionsFromBonds();
-            exclusions.remove('1-2');
-
-        if '1-3' in exclusions:
-            self.cpp_nlist.addOneThreeExclusionsFromTopology();
-            exclusions.remove('1-3');
-
-        if '1-4' in exclusions:
-            self.cpp_nlist.addOneFourExclusionsFromTopology();
-            exclusions.remove('1-4');
-
-        # if there are any items left in the exclusion list, we have an error.
-        if len(exclusions) > 0:
-            globals.msg.error('Exclusion type(s): ' + str(exclusions) +  ' are not supported\n');
-            raise RuntimeError('Error resetting exclusions');
-
-        # collect and print statistics about the number of exclusions.
-        self.cpp_nlist.countExclusions();
-
-    ## Benchmarks the neighbor list computation
-    # \param n Number of iterations to average the benchmark over
-    #
-    # \b Examples:
-    # \code
-    # t = nlist.benchmark(n = 100)
-    # \endcode
-    #
-    # The value returned by benchmark() is the average time to perform the neighbor list
-    # computation, in milliseconds. The benchmark is performed by taking the current
-    # positions of all particles in the simulation and repeatedly calculating the neighbor list.
-    # Thus, you can benchmark different situations as you need to by simply
-    # running a simulation to achieve the desired state before running benchmark().
-    #
-    # \note
-    # There is, however, one subtle side effect. If the benchmark() command is run
-    # directly after the particle data is initialized with an init command, then the
-    # results of the benchmark will not be typical of the time needed during the actual
-    # simulation. Particles are not reordered to improve cache performance until at least
-    # one time step is performed. Executing run(1) before the benchmark will solve this problem.
-    #
-    def benchmark(self, n):
-        # check that we have been initialized properly
-        if self.cpp_nlist is None:
-            globals.msg.error('Bug in hoomd_script: cpp_nlist not set, please report\n');
-            raise RuntimeError('Error benchmarking neighbor list');
-
-        # run the benchmark
-        return self.cpp_nlist.benchmark(int(n))
-
-    ## Query the maximum possible check_period
-    # query_update_period examines the counts of nlist rebuilds during the previous run() command.
-    # It returns \c s-1, where s is the smallest update period experienced during that time.
-    # Use it after a medium-length warm up run with check_period=1 to determine what check_period to set
-    # for production runs.
-    #
-    # \note If the previous run() was short, insufficient sampling may cause the queried update period
-    # to be large enough to result in dangerous builds during longer runs. Unless you use a really long
-    # warm up run, subtract an additional 1 from this when you set check_period for additional safety.
-    #
-    def query_update_period(self):
-        if self.cpp_nlist is None:
-            globals.msg.error('Bug in hoomd_script: cpp_nlist not set, please report\n');
-            raise RuntimeError('Error setting neighbor list parameters');
-
-        return self.cpp_nlist.getSmallestRebuild()-1;
-
-## \internal
-# \brief Creates the global neighbor list
-# \details
-# \param cb Callable function passed to subscribe()
-# If no neighbor list has been created, create one. If there is one, subscribe the new potential and update the rcut
-def _subscribe_global_nlist(cb):
-    # create a global neighbor list if it doesn't exist
-    if globals.neighbor_list is None:
-        globals.neighbor_list = nlist();
-
-    # subscribe and force an update
-    globals.neighbor_list.subscribe(cb);
-    globals.neighbor_list.update_rcut();
-
-    return globals.neighbor_list;
-
-=======
->>>>>>> 09722f2a
 ## Generic %pair %force
 #
 # pair.pair is not a command hoomd scripts should execute directly. Rather, it is a base command that provides common
@@ -859,12 +398,12 @@
         if r_cut is False:
             r_cut = -1.0
         self.global_r_cut = r_cut;
-        
+
         # setup the coefficent matrix
         self.pair_coeff = coeff();
         self.pair_coeff.set_default_coeff('r_cut', self.global_r_cut);
         self.pair_coeff.set_default_coeff('r_on', self.global_r_cut);
-        
+
         # if no neighbor list is supplied, use the default global neighborlist
         if nlist is None:
             self.nlist = nl._subscribe_global_nlist(lambda:self.get_rcut())
@@ -976,27 +515,7 @@
             for j in range(i,ntypes):
                 # get the r_cut value
                 r_cut = self.pair_coeff.get(type_list[i], type_list[j], 'r_cut');
-<<<<<<< HEAD
-                if r_cut is not None:
-                    # set the pair in our dictionary (not updating, so force the set)
-                    r_cut_dict.set_pair(type_list[i],type_list[j],r_cut);
-                else:
-                    # using default value for the pair
-                    # it doesn't concern us that the pair has not been explicitly set yet
-                    # because the cutoff will be filled with the default value (or a new value) when
-                    # we pair_coeff.set, and these coefficients will be validated later anyway
-                    # so if something goes wrong there, HOOMD will grind to a halt.
-                    # Plus, update_coeff is always called before update_rcut by run(), so we're solid.
-                    r_cut_dict.set_pair(type_list[i],type_list[j],self.global_r_cut);
-
-        if not r_cut_dict.verify():
-            globals.msg.error('Failed building rcut dictionary. Some cutoffs may not be set correctly.\n');
-            raise RuntimeError('rcut dictionary build failed in pair.get_rcut.\n');
-            return None;
-        else:
-            return r_cut_dict;
-=======
-                
+
                 if r_cut is not None: # use the defined value
                     if r_cut is False: # interaction is turned off
                         r_cut_dict.set_pair(type_list[i],type_list[j], -1.0);
@@ -1006,7 +525,6 @@
                     r_cut_dict.set_pair(type_list[i],type_list[j],self.global_r_cut);
 
         return r_cut_dict;
->>>>>>> 09722f2a
 
     ## \internal
     # \brief Return metadata for this pair potential
@@ -1114,13 +632,7 @@
         # tell the base class how we operate
 
         # initialize the base class
-<<<<<<< HEAD
-        pair.__init__(self, r_cut, name);
-
-        neighbor_list = _subscribe_global_nlist(lambda:self.get_rcut())
-=======
         pair.__init__(self, r_cut, nlist, name);
->>>>>>> 09722f2a
 
         # create the c++ mirror class
         if not globals.exec_conf.isCUDAEnabled():
@@ -1319,13 +831,7 @@
             sysdef = globals.system_definition;
             d_max = sysdef.getParticleData().getMaxDiameter()
             globals.msg.notice(2, "Notice: slj set d_max=" + str(d_max) + "\n");
-<<<<<<< HEAD
-
-        neighbor_list = _subscribe_global_nlist(lambda : self.get_rcut());
-
-=======
-        
->>>>>>> 09722f2a
+
         # SLJ requires diameter shifting to be on
         self.nlist.cpp_nlist.setDiameterShift(True);
         self.nlist.cpp_nlist.setMaximumDiameter(d_max);
@@ -1625,7 +1131,7 @@
 
         # setup the coefficent matrix
         self.pair_coeff = coeff();
-        
+
         # if no neighbor list is supplied, use the default global neighborlist
         if nlist is None:
             self.nlist = nl._subscribe_global_nlist(lambda:self.get_rcut())
@@ -1659,17 +1165,8 @@
         for i in range(0,ntypes):
             for j in range(i,ntypes):
                 r_cut_dict.set_pair(type_list[i],type_list[j],self.r_cut);
-<<<<<<< HEAD
-
-        if not r_cut_dict.verify():
-            globals.msg.error('Failed building rcut dictionary. Some cutoffs may not be set correctly.\n');
-            raise RuntimeError('rcut dictionary build failed in pair.get_rcut.\n');
-            return None;
-        else:
-            return r_cut_dict;
-=======
+
         return r_cut_dict;
->>>>>>> 09722f2a
 
     def update_coeffs(self):
         # check that the pair coefficents are valid
@@ -1862,27 +1359,10 @@
         for i in range(0,ntypes):
             for j in range(i,ntypes):
                 # get the r_cut value
-<<<<<<< HEAD
-                r_cut = self.pair_coeff.get(type_list[i], type_list[j], 'rmax');
-                if r_cut is not None:
-                    # set the pair in our dictionary (not updating, so force the set)
-                    r_cut_dict.set_pair(type_list[i],type_list[j],r_cut);
-                else:
-                    # using the largest of all the set rmax
-                    r_cut_dict.set_pair(type_list[i],type_list[j], self.global_r_cut);
-
-        if not r_cut_dict.verify():
-            globals.msg.error('Failed building rcut dictionary. Some cutoffs may not be set correctly.\n');
-            raise RuntimeError('rcut dictionary build failed in pair.get_rcut.\n');
-            return None;
-        else:
-            return r_cut_dict;
-=======
                 rmax = self.pair_coeff.get(type_list[i], type_list[j], 'rmax');
                 r_cut_dict.set_pair(type_list[i],type_list[j], rmax);
 
         return r_cut_dict;
->>>>>>> 09722f2a
 
     def get_max_rcut(self):
         # loop only over current particle types
@@ -2400,23 +1880,6 @@
         # create the c++ mirror class
         if not globals.exec_conf.isCUDAEnabled():
             self.cpp_force = hoomd.EAMForceCompute(globals.system_definition, file, type_of_file);
-<<<<<<< HEAD
-            #After load EAMForceCompute we know r_cut from EAM potential`s file. We need update neighbor list.
-            r_cut_new = self.cpp_force.get_r_cut();
-            neighbor_list = _subscribe_global_nlist(lambda : r_cut_new)
-
-            #Load neighbor list to compute.
-            self.cpp_force.set_neighbor_list(neighbor_list.cpp_nlist);
-        else:
-            self.cpp_force = hoomd.EAMForceComputeGPU(globals.system_definition, file, type_of_file);
-            #After load EAMForceCompute we know r_cut from EAM potential`s file. We need update neighbor list.
-            r_cut_new = self.cpp_force.get_r_cut();
-            neighbor_list = _subscribe_global_nlist(lambda : r_cut_new)
-
-            #Load neighbor list to compute.
-            self.cpp_force.set_neighbor_list(neighbor_list.cpp_nlist);
-            neighbor_list.cpp_nlist.setStorageMode(hoomd.NeighborList.storageMode.full);
-=======
         else:
             self.cpp_force = hoomd.EAMForceComputeGPU(globals.system_definition, file, type_of_file);
 
@@ -2434,7 +1897,6 @@
         self.cpp_force.set_neighbor_list(self.nlist);
         if globals.exec_conf.isCUDAEnabled():
             self.nlist.setStorageMode(hoomd.NeighborList.storageMode.full);
->>>>>>> 09722f2a
 
         globals.msg.notice(2, "Set r_cut = " + str(r_cut_new) + " from potential`s file '" +  str(file) + "'.\n");
 
@@ -3220,7 +2682,7 @@
         ai_pair.__init__(self, r_cut, name);
 
         # update the neighbor list
-        neighbor_list = _subscribe_global_nlist(lambda : self.get_rcut());
+        neighbor_list = nl._subscribe_global_nlist(lambda : self.get_rcut());
 
         # create the c++ mirror class
         if not globals.exec_conf.isCUDAEnabled():
@@ -3294,7 +2756,7 @@
         ai_pair.__init__(self, r_cut, name);
 
         # update the neighbor list
-        neighbor_list = _subscribe_global_nlist(lambda : self.get_rcut());
+        neighbor_list = nl._subscribe_global_nlist(lambda : self.get_rcut());
 
         ## create the c++ mirror class
         if not globals.exec_conf.isCUDAEnabled():
