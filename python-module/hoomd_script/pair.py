# -*- coding: iso-8859-1 -*-
#Highly Optimized Object-oriented Many-particle Dynamics -- Blue Edition
#(HOOMD-blue) Open Source Software License Copyright 2008, 2009 Ames Laboratory
#Iowa State University and The Regents of the University of Michigan All rights
#reserved.

#HOOMD-blue may contain modifications ("Contributions") provided, and to which
#copyright is held, by various Contributors who have granted The Regents of the
#University of Michigan the right to modify and/or distribute such Contributions.

#Redistribution and use of HOOMD-blue, in source and binary forms, with or
#without modification, are permitted, provided that the following conditions are
#met:

#* Redistributions of source code must retain the above copyright notice, this
#list of conditions, and the following disclaimer.

#* Redistributions in binary form must reproduce the above copyright notice, this
#list of conditions, and the following disclaimer in the documentation and/or
#other materials provided with the distribution.

#* Neither the name of the copyright holder nor the names of HOOMD-blue's
#contributors may be used to endorse or promote products derived from this
#software without specific prior written permission.

#Disclaimer

#THIS SOFTWARE IS PROVIDED BY THE COPYRIGHT HOLDER AND CONTRIBUTORS ``AS IS''
#AND ANY EXPRESS OR IMPLIED WARRANTIES, INCLUDING, BUT NOT LIMITED TO, THE
#IMPLIED WARRANTIES OF MERCHANTABILITY, FITNESS FOR A PARTICULAR PURPOSE, AND/OR
#ANY WARRANTIES THAT THIS SOFTWARE IS FREE OF INFRINGEMENT ARE DISCLAIMED.

#IN NO EVENT SHALL THE COPYRIGHT HOLDER OR CONTRIBUTORS BE LIABLE FOR ANY DIRECT,
#INDIRECT, INCIDENTAL, SPECIAL, EXEMPLARY, OR CONSEQUENTIAL DAMAGES (INCLUDING,
#BUT NOT LIMITED TO, PROCUREMENT OF SUBSTITUTE GOODS OR SERVICES; LOSS OF USE,
#DATA, OR PROFITS; OR BUSINESS INTERRUPTION) HOWEVER CAUSED AND ON ANY THEORY OF
#LIABILITY, WHETHER IN CONTRACT, STRICT LIABILITY, OR TORT (INCLUDING NEGLIGENCE
#OR OTHERWISE) ARISING IN ANY WAY OUT OF THE USE OF THIS SOFTWARE, EVEN IF
#ADVISED OF THE POSSIBILITY OF SUCH DAMAGE.

# $Id$
# $URL$
# Maintainer: joaander / All Developers are free to add commands for new features

## \package hoomd_script.pair
# \brief Commands that create forces between pairs of particles
#
# Generally, %pair forces are short range and are summed over all non-bonded particles
# within a certain cutoff radius of each particle. Any number of %pair forces
# can be defined in a single simulation. The net %force on each particle due to
# all types of %pair forces is summed.
#
# Pair forces require that parameters be set for each unique type %pair. Coefficients
# are set through the aid of the coeff class. To set this coefficients, specify 
# a %pair %force and save it in a variable
# \code
# my_force = pair.some_pair_force(arguments...)
# \endcode
# Then the coefficients can be set using the saved variable.
# \code
# my_force.pair_coeff.set('A', 'A', epsilon=1.0, sigma=1.0)
# my_force.pair_coeff.set('A', 'B', epsilon=1.0, sigma=2.0)
# my_force.pair_coeff.set('B', 'B', epsilon=2.0, sigma=1.0)
# \endcode
# This example set the parameters \a epsilon, \a sigma, and \a alpha 
# (which are used in pair.lj). Different %pair forces require that different
# coefficients are set. Check the documentation of each to see the definition
# of the coefficients.
#
# \sa \ref page_quick_start

import globals;
import force;
import hoomd;
import util;
import tune;
import init;
import data;
import variant;

import math;
import sys;

## Defines %pair coefficients
# 
# All %pair forces use coeff to specify the coefficients between different
# pairs of particles indexed by type. The set of %pair coefficients is a symmetric
# matrix defined over all possible pairs of particle types.
#
# There are two ways to set the coefficients for a particular %pair %force. 
# The first way is to save the %pair %force in a variable and call set() directly.
# To see an example of this, see the documentation for the package pair
# or the \ref page_quick_start
#
# The second method is to build the coeff class first and then assign it to the
# %pair %force. There are some advantages to this method in that you could specify a
# complicated set of %pair coefficients in a separate python file and import it into
# your job script.
#
# Example (file \em force_field.py):
# \code
# from hoomd_script import *
# my_coeffs = pair.coeff();
# my_force.pair_coeff.set('A', 'A', epsilon=1.0, sigma=1.0)
# my_force.pair_coeff.set('A', 'B', epsilon=1.0, sigma=2.0)
# my_force.pair_coeff.set('B', 'B', epsilon=2.0, sigma=1.0)
# \endcode
# Example job script:
# \code
# from hoomd_script import *
# import force_field
#
# .....
# my_force = pair.some_pair_force(arguments...)
# my_force.pair_coeff = force_field.my_coeffs
# \endcode
class coeff:
    
    ## \internal
    # \brief Initializes the class
    # \details
    # The main task to be performed during initialization is just to init some variables
    # \param self Python required class instance variable
    def __init__(self):
        self.values = {};
        self.default_coeff = {}
        
    ## \var values
    # \internal
    # \brief Contains the matrix of set values in a dictionary
    
    ## \var default_coeff
    # \internal
    # \brief default_coeff['coeff'] lists the default value for \a coeff, if it is set
    
    ## \internal
    # \brief Sets a default value for a given coefficient
    # \details 
    # \param name Name of the coefficient to for which to set the default
    # \param value Default value to set
    #
    # Some coefficients have reasonable default values and the user should not be burdened with typing them in
    # all the time. set_default_coeff() sets
    def set_default_coeff(self, name, value):
        self.default_coeff[name] = value;
    
    ## Sets parameters for one type %pair
    # \param a First particle type in the %pair
    # \param b Second particle type in the %pair
    # \param coeffs Named coefficients (see below for examples)
    #
    # Calling set() results in one or more parameters being set for a single type %pair.
    # Particle types are identified by name, and parameters are also added by name. 
    # Which parameters you need to specify depends on the %pair %force you are setting
    # these coefficients for, see the corresponding documentation.
    #
    # All possible type pairs as defined in the simulation box must be specified before
    # executing run(). You will receive an error if you fail to do so. It is not an error,
    # however, to specify coefficients for particle types that do not exist in the simulation.
    # This can be useful in defining a %force field for many different types of particles even
    # when some simulations only include a subset.
    #
    # There is no need to specify coefficients for both pairs 'A','B' and 'B','A'. Specifying
    # only one is sufficient.
    #
    # \b Examples:
    # \code
    # coeff.set('A', 'A', epsilon=1.0, sigma=1.0)
    # coeff.set('B', 'B', epsilon=2.0, sigma=1.0)
    # coeff.set('A', 'B', epsilon=1.5, sigma=1.0)
    # \endcode
    #
    # \note Single parameters can be updated. If both epsilon and sigma have already been 
    # set for a type %pair, then executing coeff.set('A', 'B', epsilon=1.1) will %update 
    # the value of epsilon and leave sigma as it was previously set.
    #
    # Some %pair potentials assign default values to certain parameters. If the default setting for a given coefficient
    # (as documented in the respective %pair command), it does not need to be listed on the coeff.set() line at all
    # and the default value will automatically be set.
    #
    def set(self, a, b, **coeffs):
        util.print_status_line();
        
        # create the pair if it hasn't been created it
        if (not (a,b) in self.values) and (not (b,a) in self.values):
            self.values[(a,b)] = {};
            
        # Find the pair to update
        if (a,b) in self.values:
            cur_pair = (a,b);
        elif (b,a) in self.values:
            cur_pair = (b,a);
        else:
            print >> sys.stderr, "\nBug detected in pair.coeff. Please report\n"
            raise RuntimeError("Error setting pair coeff");
        
        # update each of the values provided
        if len(coeffs) == 0:
            print >> sys.stderr, "\n***Error! No coefficents specified\n";
        for name, val in coeffs.items():
            self.values[cur_pair][name] = val;
        
        # set the default values
        for name, val in self.default_coeff.items():
            # don't override a coeff if it is already set
            if not name in self.values[cur_pair]:
                self.values[cur_pair][name] = val;
    
    ## \internal
    # \brief Verifies set parameters form a full matrix with all values set
    # \details
    # \param self Python required self variable
    # \param required_coeffs list of required variables
    #
    # This can only be run after the system has been initialized
    def verify(self, required_coeffs):
        # first, check that the system has been initialized
        if not init.is_initialized():
            print >> sys.stderr, "\n***Error! Cannot verify pair coefficients before initialization\n";
            raise RuntimeError('Error verifying pair coefficients');
        
        # get a list of types from the particle data
        ntypes = globals.system_definition.getParticleData().getNTypes();
        type_list = [];
        for i in xrange(0,ntypes):
            type_list.append(globals.system_definition.getParticleData().getNameByType(i));
        
        valid = True;
        # loop over all possible pairs and verify that all required variables are set
        for i in xrange(0,ntypes):
            for j in xrange(i,ntypes):
                a = type_list[i];
                b = type_list[j];
                
                # find which half of the pair is set
                if (a,b) in self.values:
                    cur_pair = (a,b);
                elif (b,a) in self.values:
                    cur_pair = (b,a);
                else:
                    print >> sys.stderr, "\n***Error! Type pair", (a,b), "not found in pair coeff\n"
                    valid = False;
                    continue;
                
                # verify that all required values are set by counting the matches
                count = 0;
                for coeff_name in self.values[cur_pair].keys():
                    if not coeff_name in required_coeffs:
                        print "Notice: Possible typo? Pair coeff", coeff_name, "is specified for pair", (a,b), \
                              ", but is not used by the pair force";
                    else:
                        count += 1;
                
                if count != len(required_coeffs):
                    print >> sys.stderr, "\n***Error! Type pair", (a,b), "is missing required coefficients\n";
                    valid = False;
                
            
        return valid;
        
    ## \internal
    # \brief Gets the value of a single %pair coefficient
    # \detail
    # \param a First name in the type pair
    # \param b Second name in the type pair
    # \param coeff_name Coefficient to get
    def get(self, a, b, coeff_name):
        # Find the pair to update
        if (a,b) in self.values:
            cur_pair = (a,b);
        elif (b,a) in self.values:
            cur_pair = (b,a);
        else:
            print >> sys.stderr, "\nBug detected in pair.coeff. Please report\n"
            raise RuntimeError("Error setting pair coeff");
        
        return self.values[cur_pair][coeff_name];
        
        
## Interface for controlling neighbor list parameters
#
# A neighbor list should not be directly created by the user. One will be automatically
# created when the first %pair %force is specified. The cutoff radius is set to the
# maximum of that set for all defined %pair forces.
#
# Any bonds defined in the simulation are automatically used to exclude bonded particle
# pairs from appearing in the neighbor list. Use the command reset_exclusions() to change this behavior.
#
# Neighborlists are properly and efficiently calculated in 2D simulations if the z dimension of the box is small,
# but non-zero and the dimensionally of the system is set \b before the first pair force is specified.
#
class nlist:
    ## \internal
    # \brief Constructs a neighbor list
    # \details
    # \param self Python required instance variable
    # \param r_cut Cutoff radius
    def __init__(self, r_cut):
        # check if initialization has occured
        if not init.is_initialized():
            print >> sys.stderr, "\n***Error!Cannot create neighbor list before initialization\n";
            raise RuntimeError('Error creating neighbor list');
        
        # decide wether to create an all-to-all neighbor list or a binned one based on box size:
        default_r_buff = 0.8;
        
        mode = "binned";
        
        box = globals.system_definition.getParticleData().getBox();
        min_width_for_bin = (default_r_buff + r_cut)*3.0;
        
        # only check the z dimesion of the box in 3D systems
        is_small_box = (box.xhi - box.xlo) < min_width_for_bin or (box.yhi - box.ylo) < min_width_for_bin;
        if globals.system_definition.getNDimensions() == 3:
            is_small_box = is_small_box or (box.zhi - box.zlo) < min_width_for_bin;
        if  is_small_box:
            if globals.system_definition.getParticleData().getN() >= 2000:
                print "\n***Warning!: At least one simulation box dimension is less than (r_cut + r_buff)*3.0. This forces the use of an";
                print "             EXTREMELY SLOW O(N^2) calculation for the neighbor list."
            else:
                print "Notice: The system is in a very small box, forcing the use of an O(N^2) neighbor list calculation."
                
            mode = "nsq";
        
        # create the C++ mirror class
        if not globals.exec_conf.isCUDAEnabled():
            if mode == "binned":
                self.cpp_nlist = hoomd.BinnedNeighborList(globals.system_definition, r_cut, default_r_buff)
            elif mode == "nsq":
                self.cpp_nlist = hoomd.NeighborList(globals.system_definition, r_cut, default_r_buff)
            else:
                print >> sys.stderr, "\n***Error! Invalid neighbor list mode\n";
                raise RuntimeError("Error creating neighbor list");
        else:
            if mode == "binned":
                self.cpp_nlist = hoomd.BinnedNeighborListGPU(globals.system_definition, r_cut, default_r_buff)
                self.cpp_nlist.setBlockSize(tune._get_optimal_block_size('nlist'));
            elif mode == "nsq":
                self.cpp_nlist = hoomd.NeighborListNsqGPU(globals.system_definition, r_cut, default_r_buff)
            else:
                print >> sys.stderr, "\n***Error! Invalid neighbor list mode\n";
                raise RuntimeError("Error creating neighbor list");
            
        self.cpp_nlist.setEvery(1);
        self.is_exclusion_overridden = False;
        
        globals.system.addCompute(self.cpp_nlist, "auto_nlist");
        
        # save the parameters we set
        self.r_cut = r_cut;
        self.r_buff = default_r_buff;
        
        # save a list of subscribers that may have a say in determining the maximum r_cut
        self.subscriber_callbacks = [];
    
    ## \internal
    # \brief Adds a subscriber to the neighbor list
    # \param callable is a 0 argument callable object that returns the minimum r_cut needed by the subscriber
    # All \a callables will be called at the beginning of each run() to determine the maximum r_cut needed for that run.
    #
    def subscribe(self, callable):
        self.subscriber_callbacks.append(callable);
        
    ## \internal
    # \brief Updates r_cut based on the subscriber's requests
    #
    def update_rcut(self):
        r_cut_max = 0.0;
        for c in self.subscriber_callbacks:
            r_cut_max = max(r_cut_max, c());
        
        self.r_cut = r_cut_max;
        self.cpp_nlist.setRCut(self.r_cut, self.r_buff);
    
    ## \internal
    # \brief Sets the default bond exclusions, but only if the defaults have not been overridden
    def update_exclusions_defaults(self):
        if not self.is_exclusion_overridden:
            util._disable_status_lines = True;
            self.reset_exclusions(exclusions=['bond']);
            util._disable_status_lines = False;
    
    ## Change neighbor list parameters
    # 
    # \param r_buff (if set) changes the buffer radius around the cutoff
    # \param check_period (if set) changes the period (in time steps) between checks to see if the neighbor list 
    #        needs updating
    # 
    # set_params() changes one or more parameters of the neighbor list. \a r_buff and \a check_period 
    # can have a significant effect on performance. As \a r_buff is made larger, the neighbor list needs
    # to be updated less often, but more particles are included leading to slower %force computations. 
    # Smaller values of \a r_buff lead to faster %force computation, but more often neighbor list updates,
    # slowing overall performance again. The sweet spot for the best performance needs to be found by 
    # experimentation. The default of \a r_buff = 0.8 works well in practice for Lennard-Jones liquid
    # simulations.
    #
    # As \a r_buff is changed, \a check_period must be changed correspondingly. The neighbor list is updated
    # no sooner than \a check_period time steps after the last %update. If \a check_period is set too high,
    # the neighbor list may not be updated when it needs to be. 
    #
    # For safety, the default check_period is 1 to ensure that the neighbor list is always updated when it
    # needs to be. Increasing this to an appropriate value for your simulation can lead to performance gains
    # of approximately 2 percent.
    #
    # \a check_period should be set so that no particle
    # moves a distance more than \a r_buff/2.0 during a the \a check_period. If this occurs, a \b dangerous
    # \b build is counted and printed in the neighbor list statistics at the end of a run().
    #
    # A single global neighbor list is created for the entire simulation. Change parameters by using
    # the built-in variable \b %nlist.
    #
    # \b Examples:
    # \code 
    # nlist.set_params(r_buff = 0.9)
    # nlist.set_params(check_period = 11)
    # nlist.set_params(r_buff = 0.7, check_period = 4)
    # \endcode
    def set_params(self, r_buff=None, check_period=None):
        util.print_status_line();
        
        if self.cpp_nlist is None:
            print >> sys.stderr, "\nBug in hoomd_script: cpp_nlist not set, please report\n";
            raise RuntimeError('Error setting neighbor list parameters');
        
        # update the parameters
        if r_buff is not None:
            self.cpp_nlist.setRCut(self.r_cut, r_buff);
            self.r_buff = r_buff;
            
        if check_period is not None:
            self.cpp_nlist.setEvery(check_period);

    ## Resets all exclusions in the neighborlist
    #
    # \param exclusions Select which interactions should be excluded from the %pair interaction calculation.
    #
    # By default, only directly bonded particles are excluded from short range %pair interactions.
    # reset_exclusions allows that setting to be overridden to add other exclusions or to remove
    # the exclusion for bonded particles.
    #
    # Specify a list of desired types in the \a exclusions argument (or an empty list to clear all exclusions).
    # All desired exclusions have to be explicitly listed, i.e. '1-3' does \b not imply '1-2'.
    # 
    # Valid types are:
    # - \b %bond - Exclude particles that are directly bonded together
    # - \b %angle - Exclude the two outside particles in all defined angles.
    # - \b %dihedral - Exclude the two outside particles in all defined dihedrals.
    #
    # The following types are determined solely by the bond topology. Every chain of particles in the simulation 
    # connected by bonds (1-2-3-4) will be subject to the following exclusions, if enabled, whether or not explicit 
    # angles or dihedrals are defined.
    # - \b 1-2  - Same as bond
    # - \b 1-3  - Exclude particles connected with a sequence of two bonds.
    # - \b 1-4  - Exclude particles connected with a sequence of three bonds.
    #
    # \b WARNING: 
    # 1-4 exclusions currently cannot work due to a limit of 4 exclusions per
    # atom and even 1-3 exclusions can reach that limit in branched molecules.
    #
    # \b Examples:
    # \code 
    # nlist.reset_exclusions(exclusions = ['1-2'])
    # nlist.reset_exclusions(exclusions = ['1-2', '1-3', '1-4'])
    # nlist.reset_exclusions(exclusions = ['bond', 'angle'])
    # nlist.reset_exclusions(exclusions = [])
    # \endcode
    # 
    def reset_exclusions(self, exclusions = None):
        util.print_status_line();
        self.is_exclusion_overridden = True;
        
        if self.cpp_nlist is None:
            print >> sys.stderr, "\nBug in hoomd_script: cpp_nlist not set, please report\n";
            raise RuntimeError('Error resetting exclusions');
        
        # clear all of the existing exclusions
        self.cpp_nlist.clearExclusions();
        
        if exclusions is None:
            # confirm that no exclusions are left.
            self.cpp_nlist.countExclusions();
            return
        
        # exclusions given directly in bond/angle/dihedral notation
        if 'bond' in exclusions:
            self.cpp_nlist.addExclusionsFromBonds();
            exclusions.remove('bond');
        
        if 'angle' in exclusions:
            self.cpp_nlist.addExclusionsFromAngles();
            exclusions.remove('angle');
        
        if 'dihedral' in exclusions:
            self.cpp_nlist.addExclusionsFromDihedrals();
            exclusions.remove('dihedral');
        
        # exclusions given in 1-2/1-3/1-4 notation.
        if '1-2' in exclusions:
            self.cpp_nlist.addExclusionsFromBonds();
            exclusions.remove('1-2');

        if '1-3' in exclusions:
            self.cpp_nlist.addOneThreeExclusionsFromTopology();
            exclusions.remove('1-3');
            
        if '1-4' in exclusions:
            self.cpp_nlist.addOneFourExclusionsFromTopology();
            exclusions.remove('1-4');

        # if there are any items left in the exclusion list, we have an error.
        if len(exclusions) > 0:
            print >> sys.stderr, "\nExclusion type(s):", exclusions, "are not supported\n";
            raise RuntimeError('Error resetting exclusions');

        # collect and print statistics about the number of exclusions.
        self.cpp_nlist.countExclusions();

    ## Benchmarks the neighbor list computation
    # \param n Number of iterations to average the benchmark over
    #
    # \b Examples:
    # \code
    # t = nlist.benchmark(n = 100)
    # \endcode
    #
    # The value returned by benchmark() is the average time to perform the neighbor list 
    # computation, in milliseconds. The benchmark is performed by taking the current
    # positions of all particles in the simulation and repeatedly calculating the neighbor list.
    # Thus, you can benchmark different situations as you need to by simply 
    # running a simulation to achieve the desired state before running benchmark().
    #
    # \note
    # There is, however, one subtle side effect. If the benchmark() command is run 
    # directly after the particle data is initialized with an init command, then the 
    # results of the benchmark will not be typical of the time needed during the actual
    # simulation. Particles are not reordered to improve cache performance until at least
    # one time step is performed. Executing run(1) before the benchmark will solve this problem.
    #
    def benchmark(self, n):
        # check that we have been initialized properly
        if self.cpp_nlist is None:
            print >> sys.stderr, "\nBug in hoomd_script: cpp_nlist not set, please report\n";
            raise RuntimeError('Error benchmarking neighbor list');
        
        # run the benchmark
        return self.cpp_nlist.benchmark(int(n))
            
## \internal
# \brief Creates the global neighbor list
# \details
# \param r_cut Cutoff radius to set
# If no neighbor list has been created, create one. If there is one, increase its r_cut value
# to be the maximum of the current and the one specified here
def _update_global_nlist(r_cut):
    # check to see if we need to create the neighbor list
    if globals.neighbor_list is None:
        globals.neighbor_list = nlist(r_cut);
        # set the global neighbor list using the evil import __main__ trick to provide the user with a default variable
        import __main__;
        __main__.nlist = globals.neighbor_list;
        
    else:
        # otherwise, we need to update r_cut
        new_r_cut = max(r_cut, globals.neighbor_list.r_cut);
        globals.neighbor_list.r_cut = new_r_cut;
        globals.neighbor_list.cpp_nlist.setRCut(new_r_cut, globals.neighbor_list.r_buff);
    
    return globals.neighbor_list;

## Generic %pair %force
#
# pair.pair is not a command hoomd scripts should execute directly. Rather, it is a base command that provides common
# features to all standard %pair forces. Rather than repeating all of that documentation in a dozen different places,
# it is collected here.
#
# All %pair %force commands specify that a given potential energy and %force be computed on all particle pairs in the
# system within a short range cuttoff distance \f$ r_{\mathrm{cut}} \f$.
#
# The %force \f$ \vec{F}\f$ is
# \f{eqnarray*}
# \vec{F}  = & -\nabla V(r) & r < r_{\mathrm{cut}} \\
#           = & 0           & r \ge r_{\mathrm{cut}} \\
# \f}
# where \f$ \vec{r} \f$ is the vector pointing from one particle to the other in the %pair, and \f$ V(r) \f$ is
# chosen by a mode switch (see set_params())
# \f{eqnarray*}
# V(r)  = & V_{\mathrm{pair}}(r) & \mathrm{mode\ is\ no\_shift} \\
#       = & V_{\mathrm{pair}}(r) - V_{\mathrm{pair}}(r_{\mathrm{cut}}) & \mathrm{mode\ is\ shift} \\
#       = & S(r) \cdot V_{\mathrm{pair}}(r) & \mathrm{mode\ is\ xplor\ and\ } r_{\mathrm{on}} < r_{\mathrm{cut}} \\
#       = & V_{\mathrm{pair}}(r) - V_{\mathrm{pair}}(r_{\mathrm{cut}}) & \mathrm{mode\ is\ xplor\ and\ } r_{\mathrm{on}} \ge r_{\mathrm{cut}}
# \f}
# , \f$ S(r) \f$ is the XPLOR smoothing function
# \f{eqnarray*} 
# S(r) = & 1 & r < r_{\mathrm{on}} \\
#      = & \frac{(r_{\mathrm{cut}}^2 - r^2)^2 \cdot (r_{\mathrm{cut}}^2 + 2r^2 - 
#          3r_{\mathrm{on}}^2)}{(r_{\mathrm{cut}}^2 - r_{\mathrm{on}}^2)^3} 
#        & r_{\mathrm{on}} \le r \le r_{\mathrm{cut}} \\
#  = & 0 & r > r_{\mathrm{cut}} \\
# \f}
# and \f$ V_{\mathrm{pair}}(r) \f$ is the specific %pair potential chosen by the respective command.
#
# Enabling the XPLOR smoothing function \f$ S(r) \f$ results in both the potential energy and the %force going smoothly
# to 0 at \f$ r = r_{\mathrm{cut}} \f$, sometimes improving the rate of energy drift in long simulations.
# \f$ r_{\mathrm{on}} \f$ controls the point at which the smoothing starts, so it can be set to only slightly modify
# the tail of the potential. It is suggested that you plot your potentials with various values of 
# \f$ r_{\mathrm{on}} \f$ in order to find a good balance between a smooth potential function and minimal modification
# of the original \f$ V_{\mathrm{pair}}(r) \f$. A good value for the LJ potential is
# \f$ r_{\mathrm{on}} = 2 \cdot \sigma\f$
#
# The split smoothing / shifting of the potential when the mode is \c xplor is designed for use in mixed WCA / LJ
# systems. The WCA potential and it's first derivative already go smoothly to 0 at the cutoff, so there is no need
# to apply the smoothing function. In such mixed systems, set \f$ r_{\mathrm{on}} \f$ to a value greater than
# \f$ r_{\mathrm{cut}} \f$ for those pairs that interact via WCA in order to enable shifting of the WCA potential
# to 0 at the cuttoff.
#
# The following coefficients must be set per unique %pair of particle types. See hoomd_script.pair or 
# the \ref page_quick_start for information on how to set coefficients.
# - \f$ r_{\mathrm{cut}} \f$ - \c r_cut
#   - <i>optional</i>: defaults to the global r_cut specified in the %pair command
# - \f$ r_{\mathrm{on}} \f$ - \c r_on
#   - <i>optional</i>: defaults to the global r_cut specified in the %pair command
#
class pair(force._force):
    ## \internal
    # \brief Initialize the pair force
    # \details
    # The derived class must set
    #  - self.cpp_class (the pair class to instantiate)
    #  - self.required_coeffs (a list of the coeff names the derived class needs)
    #  - self.process_coeffs() (a method that takes in the coeffs and spits out a param struct to use in 
    #       self.cpp_force.set_params())
    def __init__(self, r_cut, name=None):
        # initialize the base class
        force._force.__init__(self, name);
        
        self.global_r_cut = r_cut;

        # setup the coefficent matrix
        self.pair_coeff = coeff();
        self.pair_coeff.set_default_coeff('r_cut', self.global_r_cut);
        self.pair_coeff.set_default_coeff('r_on', self.global_r_cut);
        
    ## Set parameters controlling the way forces are computed
    #
    # \param mode (if set) Set the mode with which potentials are handled at the cutoff
    #
    # valid values for \a mode are: "none" (the default), "shift", and "xplor"
    #  - \b none - No shifting is performed and potentials are abruptly cut off
    #  - \b shift - A constant shift is applied to the entire potential so that it is 0 at the cutoff
    #  - \b xplor - A smoothing function is applied to gradually decrease both the force and potential to 0 at the 
    #               cutoff when ron < rcut, and shifts the potential to 0 ar the cutoff when ron >= rcut.
    # (see pair above for formulas and more information)
    #
    # \b Examples:
    # \code
    # mypair.set_params(mode="shift")
    # mypair.set_params(mode="no_shift")
    # mypair.set_params(mode="xplor")
    # \endcode
    # 
    def set_params(self, mode=None):
        util.print_status_line();
        
        if mode is not None:
            if mode == "no_shift":
                self.cpp_force.setShiftMode(self.cpp_class.energyShiftMode.no_shift)
            elif mode == "shift":
                self.cpp_force.setShiftMode(self.cpp_class.energyShiftMode.shift)
            elif mode == "xplor":
                self.cpp_force.setShiftMode(self.cpp_class.energyShiftMode.xplor)
            else:
                print >> sys.stderr, "\n***Error! Invalid mode\n";
                raise RuntimeError("Error changing parameters in pair force");
    
    def process_coeff(self, coeff):
        print >> sys.stderr, "\n***Error! Bug in hoomd_script, please report\n";
        raise RuntimeError("Error processing coefficients");
    
    def update_coeffs(self):
        coeff_list = self.required_coeffs + ["r_cut", "r_on"];
        # check that the pair coefficents are valid
        if not self.pair_coeff.verify(coeff_list):
            print >> sys.stderr, "\n***Error: Not all pair coefficients are set\n";
            raise RuntimeError("Error updating pair coefficients");
        
        # set all the params
        ntypes = globals.system_definition.getParticleData().getNTypes();
        type_list = [];
        for i in xrange(0,ntypes):
            type_list.append(globals.system_definition.getParticleData().getNameByType(i));
        
        for i in xrange(0,ntypes):
            for j in xrange(i,ntypes):
                # build a dict of the coeffs to pass to process_coeff
                coeff_dict = {};
                for name in coeff_list:
                    coeff_dict[name] = self.pair_coeff.get(type_list[i], type_list[j], name);
                
                # error check r_cut
                if coeff_dict['r_cut'] > self.global_r_cut:
                    print >> sys.stderr, \
                        "\n***Error: r_cut for a given particle type pair cannot be greater than the global value\n";
                    raise RuntimeError("Error updating pair coefficients");
                
                param = self.process_coeff(coeff_dict);
                self.cpp_force.setParams(i, j, param);
                self.cpp_force.setRcut(i, j, coeff_dict['r_cut']);
                self.cpp_force.setRon(i, j, coeff_dict['r_on']);

    ## \internal
    # \brief Get the maximum r_cut value set for any type pair
    # \pre update_coeffs must be called before get_max_rcut to verify that the coeffs are set
    def get_max_rcut(self):
        # go through the list of only the active particle types in the sim
        ntypes = globals.system_definition.getParticleData().getNTypes();
        type_list = [];
        for i in xrange(0,ntypes):
            type_list.append(globals.system_definition.getParticleData().getNameByType(i));
        
        # find the maximum r_cut
        max_rcut = 0.0;
        
        for i in xrange(0,ntypes):
            for j in xrange(i,ntypes):
                # get the r_cut value
                r_cut = self.pair_coeff.get(type_list[i], type_list[j], 'r_cut');
                max_rcut = max(max_rcut, r_cut);
        
        return max_rcut;

## Lennard-Jones %pair %force
#
# The command pair.lj specifies that a Lennard-Jones type %pair %force should be added to every
# non-bonded particle %pair in the simulation.
#
# \f{eqnarray*}
# V_{\mathrm{LJ}}(r)  = & 4 \varepsilon \left[ \left( \frac{\sigma}{r} \right)^{12} - 
#                   \alpha \left( \frac{\sigma}{r} \right)^{6} \right] & r < r_{\mathrm{cut}} \\
#                     = & 0 & r \ge r_{\mathrm{cut}} \\
# \f}
#
# For an exact definition of the %force and potential calculation and how cutoff radii are handled, see pair.
#
# The following coefficients must be set per unique %pair of particle types. See hoomd_script.pair or 
# the \ref page_quick_start for information on how to set coefficients.
# - \f$ \varepsilon \f$ - \c epsilon
# - \f$ \sigma \f$ - \c sigma
# - \f$ \alpha \f$ - \c alpha
#   - <i>optional</i>: defaults to 1.0
# - \f$ r_{\mathrm{cut}} \f$ - \c r_cut
#   - <i>optional</i>: defaults to the global r_cut specified in the %pair command
# - \f$ r_{\mathrm{on}} \f$ - \c r_on
#   - <i>optional</i>: defaults to the global r_cut specified in the %pair command
#
# pair.lj is a standard %pair potential and supports a number of energy shift / smoothing modes. See pair for a full
# description of the various options.
#
# \b Example:
# \code
# lj.pair_coeff.set('A', 'A', epsilon=1.0, sigma=1.0)
# lj.pair_coeff.set('A', 'B', epsilon=2.0, sigma=1.0, alpha=0.5, r_cut=3.0, r_on=2.0);
# lj.pair_coeff.set('B', 'B', epsilon=1.0, sigma=1.0, r_cut=2**(1.0/6.0), r_on=2.0);
# \endcode
#
# The cutoff radius \a r_cut passed into the initial pair.lj command sets the default \a r_cut for all %pair
# interactions. Smaller (or larger) cutoffs can be set individually per each type %pair. The cutoff distances used for
# the neighbor list will by dynamically determined from the maximum of all \a r_cut values specified among all type
# %pair parameters among all %pair potentials.
#
class lj(pair):
    ## Specify the Lennard-Jones %pair %force
    #
    # \param r_cut Default cutoff radius
    # \param name Name of the force instance 
    #
    # \b Example:
    # \code
    # lj = pair.lj(r_cut=3.0)
    # lj.pair_coeff.set('A', 'A', epsilon=1.0, sigma=1.0)
    # lj.pair_coeff.set('A', 'B', epsilon=2.0, sigma=1.0, alpha=0.5, r_cut=3.0, r_on=2.0);
    # lj.pair_coeff.set('B', 'B', epsilon=1.0, sigma=1.0, r_cut=2**(1.0/6.0), r_on=2.0);
    # \endcode
    #
    # \note %Pair coefficients for all type pairs in the simulation must be
    # set before it can be started with run()
    def __init__(self, r_cut, name=None):
        util.print_status_line();
        
        # tell the base class how we operate
        
        # initialize the base class
        pair.__init__(self, r_cut, name);
        
        # update the neighbor list
        neighbor_list = _update_global_nlist(r_cut);
        neighbor_list.subscribe(lambda: self.log*self.get_max_rcut())
        
        # create the c++ mirror class
        if not globals.exec_conf.isCUDAEnabled():
            self.cpp_force = hoomd.PotentialPairLJ(globals.system_definition, neighbor_list.cpp_nlist, self.name);
            self.cpp_class = hoomd.PotentialPairLJ;
        else:
            neighbor_list.cpp_nlist.setStorageMode(hoomd.NeighborList.storageMode.full);
            self.cpp_force = hoomd.PotentialPairLJGPU(globals.system_definition, neighbor_list.cpp_nlist, self.name);
            self.cpp_class = hoomd.PotentialPairLJGPU;
            self.cpp_force.setBlockSize(tune._get_optimal_block_size('pair.lj'));
            
        globals.system.addCompute(self.cpp_force, self.force_name);
        
        # setup the coefficent options
        self.required_coeffs = ['epsilon', 'sigma', 'alpha'];
        self.pair_coeff.set_default_coeff('alpha', 1.0);
        
    def process_coeff(self, coeff):
        epsilon = coeff['epsilon'];
        sigma = coeff['sigma'];
        alpha = coeff['alpha'];
        
        lj1 = 4.0 * epsilon * math.pow(sigma, 12.0);
        lj2 = alpha * 4.0 * epsilon * math.pow(sigma, 6.0);
        return hoomd.make_scalar2(lj1, lj2);
        
## Gaussian %pair %force
#
# The command pair.gauss specifies that a Gaussian %pair %force should be added to every
# non-bonded particle %pair in the simulation.
#
# \f{eqnarray*}
#  V_{\mathrm{gauss}}(r)  = & \varepsilon \exp \left[ -\frac{1}{2}\left( \frac{r}{\sigma} \right)^2 \right]
#                                         & r < r_{\mathrm{cut}} \\
#                     = & 0 & r \ge r_{\mathrm{cut}} \\
# \f}
#
# For an exact definition of the %force and potential calculation and how cutoff radii are handled, see pair.
#
# The following coefficients must be set per unique %pair of particle types. See hoomd_script.pair or 
# the \ref page_quick_start for information on how to set coefficients.
# - \f$ \varepsilon \f$ - \c epsilon
# - \f$ \sigma \f$ - \c sigma
# - \f$ r_{\mathrm{cut}} \f$ - \c r_cut
#   - <i>optional</i>: defaults to the global r_cut specified in the %pair command
# - \f$ r_{\mathrm{on}} \f$ - \c r_on
#   - <i>optional</i>: defaults to the global r_cut specified in the %pair command
#
# pair.gauss is a standard %pair potential and supports a number of energy shift / smoothing modes. See pair for a full
# description of the various options.
#
# \b Example:
# \code
# gauss.pair_coeff.set('A', 'A', epsilon=1.0, sigma=1.0)
# gauss.pair_coeff.set('A', 'B', epsilon=2.0, sigma=1.0, r_cut=3.0, r_on=2.0);
# \endcode
#
# The cutoff radius \a r_cut passed into the initial pair.gauss command sets the default \a r_cut for all %pair
# interactions. Smaller (or larger) cutoffs can be set individually per each type %pair. The cutoff distances used for
# the neighbor list will by dynamically determined from the maximum of all \a r_cut values specified among all type
# %pair parameters among all %pair potentials.
#
class gauss(pair):
    ## Specify the Gaussian %pair %force
    #
    # \param r_cut Default cutoff radius
    # \param name Name of the force instance 
    #
    # \b Example:
    # \code
    # gauss = pair.lj(r_cut=3.0)
    # gauss.pair_coeff.set('A', 'A', epsilon=1.0, sigma=1.0)
    # gauss.pair_coeff.set('A', 'B', epsilon=2.0, sigma=1.0, r_cut=3.0, r_on=2.0);
    # \endcode
    #
    # \note %Pair coefficients for all type pairs in the simulation must be
    # set before it can be started with run()
    def __init__(self, r_cut, name=None):
        util.print_status_line();
        
        # tell the base class how we operate
        
        # initialize the base class
        pair.__init__(self, r_cut, name);
        
        # update the neighbor list
        neighbor_list = _update_global_nlist(r_cut);
        neighbor_list.subscribe(lambda: self.log*self.get_max_rcut())
        
        # create the c++ mirror class
        if not globals.exec_conf.isCUDAEnabled():
            self.cpp_force = hoomd.PotentialPairGauss(globals.system_definition, neighbor_list.cpp_nlist, self.name);
            self.cpp_class = hoomd.PotentialPairGauss;
        else:
            neighbor_list.cpp_nlist.setStorageMode(hoomd.NeighborList.storageMode.full);
            self.cpp_force = hoomd.PotentialPairGaussGPU(globals.system_definition, neighbor_list.cpp_nlist, self.name);
            self.cpp_class = hoomd.PotentialPairGaussGPU;
            self.cpp_force.setBlockSize(tune._get_optimal_block_size('pair.gauss'));
            
        globals.system.addCompute(self.cpp_force, self.force_name);
        
        # setup the coefficent options
        self.required_coeffs = ['epsilon', 'sigma'];
        
    def process_coeff(self, coeff):
        epsilon = coeff['epsilon'];
        sigma = coeff['sigma'];

        return hoomd.make_scalar2(epsilon, sigma);

## Shifted Lennard-Jones %pair %force
#
# The command pair.slj specifies that a shifted Lennard-Jones type %pair %force should be added to every
# non-bonded particle %pair in the simulation.
#
#    \f{eqnarray*}
#    V_{\mathrm{SLJ}}(r)  = & 4 \varepsilon \left[ \left( \frac{\sigma}{r - \Delta} \right)^{12} - 
#                           \left( \frac{\sigma}{r - \Delta} \right)^{6} \right] & r < (r_{\mathrm{cut}} + \Delta) \\
#                         = & 0 & r \ge (r_{\mathrm{cut}} + \Delta) \\
#    \f}
#    where \f$ \Delta = (d_i + d_j)/2 - 1 \f$ and \f$ d_i \f$ is the diameter of particle \f$ i \f$.
#
# For an exact definition of the %force and potential calculation and how cutoff radii are handled, see pair.
#
# The following coefficients must be set per unique %pair of particle types. See hoomd_script.pair or 
# the \ref page_quick_start for information on how to set coefficients.
# - \f$ \varepsilon \f$ - \c epsilon
# - \f$ \sigma \f$ - \c sigma
#   - <i>optional</i>: defaults to 1.0
# - \f$ r_{\mathrm{cut}} \f$ - \c r_cut
#   - <i>optional</i>: defaults to the global r_cut specified in the %pair command
#
# pair.slj is a standard %pair potential and supports a number of energy shift / smoothing modes. See pair for a full
# description of the various options.
#\note Due to the way that pair.slj modifies the cutoff criteria, a shift_mode of xplor is not supported.
#
# \b Example:
# \code
# slj.pair_coeff.set('A', 'A', epsilon=1.0, sigma=1.0)
# slj.pair_coeff.set('A', 'B', epsilon=2.0, sigma=1.0, r_cut=3.0);
# slj.pair_coeff.set('B', 'B', epsilon=1.0, sigma=1.0, r_cut=2**(1.0/6.0));
# \endcode
#
# The cutoff radius \a r_cut passed into the initial pair.slj command sets the default \a r_cut for all %pair
# interactions. Smaller (or larger) cutoffs can be set individually per each type %pair. The cutoff distances used for
# the neighbor list will by dynamically determined from the maximum of all \a r_cut values specified among all type
# %pair parameters among all %pair potentials. pair.slj adds an extra term to the maximum r_cut, determined by the 
# maximum diameter set by the user in \a d_max.
#
class slj(pair):
    ## Specify the Shifted Lennard-Jones %pair %force
    #
    # \param r_cut Default cutoff radius
    # \param name Name of the force instance
    # \param d_max Maximum diameter particles in the simulation will have
    #
    # The specified value of \a d_max will be used to properly determine the neighbor lists during the following
    # run() commands. If not specified, slj will set d_max to the largest diameter in particle data at the time it is initialized
    # If particle diameters change after initialization, it is \b imperative that \a d_max be the largest
    # diameter that any particle will attain at any time during the following run() command. If \a d_max is smaller
    # than it should be, some particles will effectively have a smaller value of \a r_cut then was set and the
    # simulation will be incorrect. \a d_max can be changed between runs by calling set_params().
    #
    # \b Example:
    # \code
    # slj = pair.slj(r_cut=3.0, d_max = 2.0)
    # slj.pair_coeff.set('A', 'A', epsilon=1.0, sigma=1.0)
    # slj.pair_coeff.set('A', 'B', epsilon=2.0, sigma=1.0, r_cut=3.0);
    # slj.pair_coeff.set('B', 'B', epsilon=1.0, sigma=1.0, r_cut=2**(1.0/6.0));
    # \endcode
    #
    # \note %Pair coefficients for all type pairs in the simulation must be
    # set before it can be started with run()
    def __init__(self, r_cut, d_max=None, name=None):
        util.print_status_line();
        
        # tell the base class how we operate
        
        # initialize the base class
        pair.__init__(self, r_cut, name);
        
        # update the neighbor list
        if d_max is None :
            sysdef = globals.system_definition;
            self.d_max = max([x.diameter for x in data.particle_data(sysdef.getParticleData())])
            print "slj internally setting d_max to", self.d_max
        else:    
            self.d_max = d_max;
                        
        neighbor_list = _update_global_nlist(r_cut);
        neighbor_list.subscribe(lambda: self.log*(self.get_max_rcut() + self.d_max - 1.0))
        
        # create the c++ mirror class
        if not globals.exec_conf.isCUDAEnabled():
            self.cpp_force = hoomd.PotentialPairSLJ(globals.system_definition, neighbor_list.cpp_nlist, self.name);
            self.cpp_class = hoomd.PotentialPairSLJ;
        else:
            neighbor_list.cpp_nlist.setStorageMode(hoomd.NeighborList.storageMode.full);
            self.cpp_force = hoomd.PotentialPairSLJGPU(globals.system_definition, neighbor_list.cpp_nlist, self.name);
            self.cpp_class = hoomd.PotentialPairSLJGPU;
            self.cpp_force.setBlockSize(tune._get_optimal_block_size('pair.slj'));
            
        globals.system.addCompute(self.cpp_force, self.force_name);
        
        # setup the coefficent options
        self.required_coeffs = ['epsilon', 'sigma'];
        
    def process_coeff(self, coeff):
        epsilon = coeff['epsilon'];
        sigma = coeff['sigma'];
        
        lj1 = 4.0 * epsilon * math.pow(sigma, 12.0);
        lj2 = 4.0 * epsilon * math.pow(sigma, 6.0);
        return hoomd.make_scalar2(lj1, lj2);

    ## Set parameters controlling the way forces are computed
    #
    # \param mode (if set) Set the mode with which potentials are handled at the cutoff
    # \param d_max (if set) Set the new maximum particle diameter in the system
    #
    # valid values for \a mode are: "none" (the default), "shift", and "xplor"
    #  - \b none - No shifting is performed and potentials are abruptly cut off
    #  - \b shift - A constant shift is applied to the entire potential so that it is 0 at the cutoff
    #
    # (see pair above for formulas and more information)
    #
    # \b Examples:
    # \code
    # slj.set_params(mode="shift")
    # slj.set_params(mode="no_shift")
    # slj.set_params(d_max = 3.0)
    # \endcode
    # 
    def set_params(self, mode=None, d_max=None):
        util.print_status_line();
        
        if mode == "xplor":
            print >> sys.stderr, "\n***Error! XPLOR is smoothing is not supported with slj\n";
            raise RuntimeError("Error changing parameters in pair force");
        
        pair.set_params(self, mode=mode);
        
        if d_max is not None:
            self.d_max = d_max;

## Yukawa %pair %force
#
# The command pair.yukawa specifies that a Yukawa %pair %force should be added to every
# non-bonded particle %pair in the simulation.
#
# \f{eqnarray*}
#  V_{\mathrm{yukawa}}(r)  = & \varepsilon \frac{ \exp \left( -\kappa r \right) }{r} & r < r_{\mathrm{cut}} \\
#                     = & 0 & r \ge r_{\mathrm{cut}} \\
# \f}
#
# For an exact definition of the %force and potential calculation and how cutoff radii are handled, see pair.
#
# The following coefficients must be set per unique %pair of particle types. See hoomd_script.pair or 
# the \ref page_quick_start for information on how to set coefficients.
# - \f$ \varepsilon \f$ - \c epsilon
# - \f$ \kappa \f$ - \c kappa
# - \f$ r_{\mathrm{cut}} \f$ - \c r_cut
#   - <i>optional</i>: defaults to the global r_cut specified in the %pair command
# - \f$ r_{\mathrm{on}} \f$ - \c r_on
#   - <i>optional</i>: defaults to the global r_cut specified in the %pair command
#
# pair.yukawa is a standard %pair potential and supports a number of energy shift / smoothing modes. See pair for a full
# description of the various options.
#
# \b Example:
# \code
# yukawa.pair_coeff.set('A', 'A', epsilon=1.0, kappa=1.0)
# yukawa.pair_coeff.set('A', 'B', epsilon=2.0, kappa=0.5, r_cut=3.0, r_on=2.0);
# \endcode
#
# The cutoff radius \a r_cut passed into the initial pair.yukawa command sets the default \a r_cut for all %pair
# interactions. Smaller (or larger) cutoffs can be set individually per each type %pair. The cutoff distances used for
# the neighbor list will by dynamically determined from the maximum of all \a r_cut values specified among all type
# %pair parameters among all %pair potentials.
#
class yukawa(pair):
    ## Specify the Yukawa %pair %force
    #
    # \param r_cut Default cutoff radius
    # \param name Name of the force instance
    #
    # \b Example:
    # \code
    # yukawa = pair.lj(r_cut=3.0)
    # yukawa.pair_coeff.set('A', 'A', epsilon=1.0, kappa=1.0)
    # yukawa.pair_coeff.set('A', 'B', epsilon=2.0, kappa=0.5, r_cut=3.0, r_on=2.0);
    # \endcode
    #
    # \note %Pair coefficients for all type pairs in the simulation must be
    # set before it can be started with run()
    def __init__(self, r_cut, name=None):
        util.print_status_line();
        
        # tell the base class how we operate
        
        # initialize the base class
        pair.__init__(self, r_cut, name);
        
        # update the neighbor list
        neighbor_list = _update_global_nlist(r_cut);
        neighbor_list.subscribe(lambda: self.log*self.get_max_rcut())
        
        # create the c++ mirror class
        if not globals.exec_conf.isCUDAEnabled():
            self.cpp_force = hoomd.PotentialPairYukawa(globals.system_definition, neighbor_list.cpp_nlist, self.name);
            self.cpp_class = hoomd.PotentialPairYukawa;
        else:
            neighbor_list.cpp_nlist.setStorageMode(hoomd.NeighborList.storageMode.full);
            self.cpp_force = hoomd.PotentialPairYukawaGPU(globals.system_definition, neighbor_list.cpp_nlist, self.name);
            self.cpp_class = hoomd.PotentialPairYukawaGPU;
            self.cpp_force.setBlockSize(tune._get_optimal_block_size('pair.yukawa'));
            
        globals.system.addCompute(self.cpp_force, self.force_name);
        
        # setup the coefficent options
        self.required_coeffs = ['epsilon', 'kappa'];
        
    def process_coeff(self, coeff):
        epsilon = coeff['epsilon'];
        kappa = coeff['kappa'];

        return hoomd.make_scalar2(epsilon, kappa);

## CMM coarse-grain model %pair %force
#
# The command pair.cgcmm specifies that a special version of Lennard-Jones type %pair %force
# should be added to every non-bonded particle %pair in the simulation. This potential
# version is used in the CMM coarse grain model and uses a combination of Lennard-Jones
# potentials with different exponent pairs between different atom pairs.
#
# The %force \f$ \vec{F}\f$ is
# \f{eqnarray*}
# \vec{F}  = & -\nabla V_{\mathrm{LJ}}(r) & r < r_{\mathrm{cut}} \\
#          = & 0                          & r \ge r_{\mathrm{cut}} \\
# \f}
# with being either
# \f[ V_{\mathrm{LJ}}(r) = 4 \varepsilon \left[ \left( \frac{\sigma}{r} \right)^{12} - 
#                                               \alpha \left( \frac{\sigma}{r} \right)^{6} \right] \f],
# or
# \f[ V_{\mathrm{LJ}}(r) = \frac{27}{4} \varepsilon \left[ \left( \frac{\sigma}{r} \right)^{9} - 
#                                                          \alpha \left( \frac{\sigma}{r} \right)^{6} \right] \f],
# or
# \f[ V_{\mathrm{LJ}}(r) = \frac{3\sqrt{3}}{2} \varepsilon \left[ \left( \frac{\sigma}{r} \right)^{12} - 
#                                                            \alpha \left( \frac{\sigma}{r} \right)^{4} \right] \f],
# and \f$ \vec{r} \f$ being the vector pointing from one particle to the other in the %pair.
#
# The following coefficients must be set per unique %pair of particle types. See hoomd_script.pair or 
# the \ref page_quick_start for information on how to set coefficients.
# - \f$ \varepsilon \f$ - \c epsilon
# - \f$ \sigma \f$ - \c sigma
# - \f$ \alpha \f$ - \c alpha
# - exponents, the choice of LJ-exponents, currently supported are 12-6, 9-6, and 12-4.
# 
# We support three keyword variants 124 (native), lj12_4 (LAMMPS), LJ12-4 (MPDyn)
#
# \b Example:
# \code
# cg.pair_coeff.set('A', 'A', epsilon=1.0, sigma=1.0, alpha=1.0, exponents='LJ12-6')
# cg.pair_coeff.set('W', 'W', epsilon=3.7605, sigma=1.285588, alpha=1.0, exponents='lj12_4')
# cg.pair_coeff.set('OA', 'OA', epsilon=1.88697479, sigma=1.09205882, alpha=1.0, exponents='96')
# \endcode
#
# The cuttoff radius \f$ r_{\mathrm{cut}} \f$ is set once when pair.cg is specified (see __init__())
#
class cgcmm(force._force):
    ## Specify the CG-CMM Lennard-Jones %pair %force
    #
    # \param r_cut Cuttoff radius (see documentation above)
    #
    # \b Example:
    # \code
    # cg1 = pair.cgcmm(r_cut=3.0)
    # cg1.pair_coeff.set('A', 'A', epsilon=0.5, sigma=1.0, alpha=1.0, exponents='lj12_4')
    # \endcode
    #
    # \note %Pair coefficients for all type pairs in the simulation must be
    # set before it can be started with run()
    def __init__(self, r_cut):
        util.print_status_line();
        
        # initialize the base class
        force._force.__init__(self);
        
        # update the neighbor list
        neighbor_list = _update_global_nlist(r_cut);
        neighbor_list.subscribe(lambda: self.log*r_cut)
        
        # create the c++ mirror class
        if not globals.exec_conf.isCUDAEnabled():
            self.cpp_force = hoomd.CGCMMForceCompute(globals.system_definition, neighbor_list.cpp_nlist, r_cut);
        else:
            neighbor_list.cpp_nlist.setStorageMode(hoomd.NeighborList.storageMode.full);
            self.cpp_force = hoomd.CGCMMForceComputeGPU(globals.system_definition, neighbor_list.cpp_nlist, r_cut);
            self.cpp_force.setBlockSize(tune._get_optimal_block_size('pair.cgcmm'));
            
        globals.system.addCompute(self.cpp_force, self.force_name);
        
        # setup the coefficent matrix
        self.pair_coeff = coeff();
        
    def update_coeffs(self):
        # check that the pair coefficents are valid
        if not self.pair_coeff.verify(["epsilon", "sigma", "alpha", "exponents"]):
            print >> sys.stderr, "\n***Error: Not all pair coefficients are set in pair.cgcmm\n";
            raise RuntimeError("Error updating pair coefficients");
        
        # set all the params
        ntypes = globals.system_definition.getParticleData().getNTypes();
        type_list = [];
        for i in xrange(0,ntypes):
            type_list.append(globals.system_definition.getParticleData().getNameByType(i));
        
        for i in xrange(0,ntypes):
            for j in xrange(i,ntypes):
                epsilon = self.pair_coeff.get(type_list[i], type_list[j], "epsilon");
                sigma = self.pair_coeff.get(type_list[i], type_list[j], "sigma");
                alpha = self.pair_coeff.get(type_list[i], type_list[j], "alpha");
                exponents = self.pair_coeff.get(type_list[i], type_list[j], "exponents");
                # we support three variants 124 (native), lj12_4 (LAMMPS), LJ12-4 (MPDyn)
                if (exponents == 124) or  (exponents == 'lj12_4') or  (exponents == 'LJ12-4') :
                    prefactor = 2.59807621135332
                    lja = prefactor * epsilon * math.pow(sigma, 12.0);
                    ljb = -alpha * prefactor * epsilon * math.pow(sigma, 4.0);
                    self.cpp_force.setParams(i, j, lja, 0.0, 0.0, ljb);
                elif (exponents == 96) or  (exponents == 'lj9_6') or  (exponents == 'LJ9-6') :
                    prefactor = 6.75
                    lja = prefactor * epsilon * math.pow(sigma, 9.0);
                    ljb = -alpha * prefactor * epsilon * math.pow(sigma, 6.0);
                    self.cpp_force.setParams(i, j, 0.0, lja, ljb, 0.0);
                elif (exponents == 126) or  (exponents == 'lj12_6') or  (exponents == 'LJ12-6') :
                    prefactor = 4.0
                    lja = prefactor * epsilon * math.pow(sigma, 12.0);
                    ljb = -alpha * prefactor * epsilon * math.pow(sigma, 6.0);
                    self.cpp_force.setParams(i, j, lja, 0.0, ljb, 0.0);
                else:
                    raise RuntimeError("Unknown exponent type.  Must be one of MN, ljM_N, LJM-N with M+N in 12+4, 9+6, or 12+6");

## Tabulated %pair %force
#
# The command pair.table specifies that a tabulated  %pair %force should be added to every non-bonded particle %pair 
# in the simulation.
#
# The %force \f$ \vec{F}\f$ is
# \f{eqnarray*}
#  \vec{F}(\vec{r})     = & 0                           & r < r_{\mathrm{min}} \\
#                       = & F_{\mathrm{user}}(r)\hat{r} & r < r_{\mathrm{max}} \\
#                       = & 0                           & r \ge r_{\mathrm{max}} \\
# \f}
# and the potential \f$ V(r) \f$ is
# \f{eqnarray*}
# V(r)       = & 0                    & r < r_{\mathrm{min}} \\
#            = & V_{\mathrm{user}}(r) & r < r_{\mathrm{max}} \\
#            = & 0                    & r \ge r_{\mathrm{max}} \\
# \f}
# ,where \f$ \vec{r} \f$ is the vector pointing from one particle to the other in the %pair.
#
# \f$  F_{\mathrm{user}}(r) \f$ and \f$ V_{\mathrm{user}}(r) \f$ are evaluated on \a width grid points between 
# \f$ r_{\mathrm{min}} \f$ and \f$ r_{\mathrm{max}} \f$. Values are interpolated linearly between grid points.
# For correctness, the user must specify a force defined by: \f$ F = -\frac{\partial V}{\partial r}\f$  
#
# The following coefficients must be set per unique %pair of particle types. See hoomd_script.pair or 
# the \ref page_quick_start for information on how to set coefficients.
# - \f$ F_{\mathrm{user}}(r) \f$ and \f$ V_{\mathrm{user}}(r) \f$ - evaluated by \c func (see example)
# - coefficients passed to \c func - \c coeff (see example)
# - \f$ r_{\mathrm{min}} \f$ - \c rmin
# - \f$ r_{\mathrm{max}} \f$ - \c rmax
# 
# \b Example:
# \code
# table.pair_coeff.set('A', 'A', func=my_potential, rmin=0, rmax=10, coeff=dict(A=1.5, s=3.0))
# \endcode
#
# The table \a width is set once when pair.table is specified (see __init__())
#
class table(force._force):
    ## Specify the Tabulated %pair %force
    #
    # \param width Number of points to use to interpolate V and F (see documentation above)
    # \param name Name of the force instance
    #
    # \b Example:
    # \code
    # def lj(r, rmin, rmax, epsilon, sigma):
    #     V = 4 * epsilon * ( (sigma / r)**12 - (sigma / r)**6);
    #     F = 4 * epsilon / r * ( 12 * (sigma / r)**12 - 6 * (sigma / r)**6);
    #     return (V, F)
    #
    # table = pair.table(width=1000)
    # table.pair_coeff.set('A', 'A', func=lj, rmin=0.8, rmax=3.0, coeff=dict(epsilon=1.5, sigma=1.0))
    # table.pair_coeff.set('A', 'B', func=lj, rmin=0.8, rmax=3.0, coeff=dict(epsilon=2.0, sigma=1.2))
    # table.pair_coeff.set('B', 'B', func=lj, rmin=0.8, rmax=3.0, coeff=dict(epsilon=0.5, sigma=1.0))
    # \endcode
    #
    # \note For potentials that diverge near r=0, make sure to set \c rmin to a reasonable value. If a potential does 
    # not diverge near r=0, then a setting of \c rmin=0 is valid.
    #
    # \note %Pair coefficients for all type pairs in the simulation must be
    # set before it can be started with run()
    def __init__(self, width, name=None):
        util.print_status_line();
        
        # initialize the base class
        force._force.__init__(self, name);

        # update the neighbor list with a dummy 0 r_cut. The r_cut will be properly updated before the first run()
        neighbor_list = _update_global_nlist(0);
        neighbor_list.subscribe(lambda: self.log*self.get_max_rcut())
        
        # create the c++ mirror class
        if not globals.exec_conf.isCUDAEnabled():
            self.cpp_force = hoomd.TablePotential(globals.system_definition, neighbor_list.cpp_nlist, int(width), self.name);
        else:
            neighbor_list.cpp_nlist.setStorageMode(hoomd.NeighborList.storageMode.full);
            self.cpp_force = hoomd.TablePotentialGPU(globals.system_definition, neighbor_list.cpp_nlist, int(width), self.name);
            self.cpp_force.setBlockSize(tune._get_optimal_block_size('pair.table'));
            
        globals.system.addCompute(self.cpp_force, self.force_name);
        
        # setup the coefficent matrix
        self.pair_coeff = coeff();
        
        # stash the width for later use
        self.width = width;
        
    def update_pair_table(self, typei, typej, func, rmin, rmax, coeff):
        # allocate arrays to store V and F
        Vtable = hoomd.std_vector_float();
        Ftable = hoomd.std_vector_float();
        
        # calculate dr
        dr = (rmax - rmin) / float(self.width-1);
        
        # evaluate each point of the function
        for i in xrange(0, self.width):
            r = rmin + dr * i;
            (V,F) = func(r, rmin, rmax, **coeff);
                
            # fill out the tables
            Vtable.append(V);
            Ftable.append(F);
        
        # pass the tables on to the underlying cpp compute
        self.cpp_force.setTable(typei, typej, Vtable, Ftable, rmin, rmax);
    
    def get_max_rcut(self):
        # loop only over current particle types
        ntypes = globals.system_definition.getParticleData().getNTypes();
        type_list = [];
        for i in xrange(0,ntypes):
            type_list.append(globals.system_definition.getParticleData().getNameByType(i));
        
        # find the maximum rmax to update the neighbor list with
        maxrmax = 0.0;
        
        # loop through all of the unique type pairs and find the maximum rmax
        for i in xrange(0,ntypes):
            for j in xrange(i,ntypes):
                rmax = self.pair_coeff.get(type_list[i], type_list[j], "rmax");
                maxrmax = max(maxrmax, rmax);

        return maxrmax;
                            
    def update_coeffs(self):
        # check that the pair coefficents are valid
        if not self.pair_coeff.verify(["func", "rmin", "rmax", "coeff"]):
            print >> sys.stderr, "\n***Error: Not all pair coefficients are set for pair.table\n";
            raise RuntimeError("Error updating pair coefficients");
        
        # set all the params
        ntypes = globals.system_definition.getParticleData().getNTypes();
        type_list = [];
        for i in xrange(0,ntypes):
            type_list.append(globals.system_definition.getParticleData().getNameByType(i));
        
        # loop through all of the unique type pairs and evaluate the table
        for i in xrange(0,ntypes):
            for j in xrange(i,ntypes):
                func = self.pair_coeff.get(type_list[i], type_list[j], "func");
                rmin = self.pair_coeff.get(type_list[i], type_list[j], "rmin");
                rmax = self.pair_coeff.get(type_list[i], type_list[j], "rmax");
                coeff = self.pair_coeff.get(type_list[i], type_list[j], "coeff");

                self.update_pair_table(i, j, func, rmin, rmax, coeff);
                

## Morse %pair %force
#
# The command pair.morse specifies that a Morse %pair %force should be added to every
# non-bonded particle %pair in the simulation.
#
# \f{eqnarray*}
#  V_{\mathrm{morse}}(r)  = & D_0 \left[ \exp \left(-2\alpha\left(r-r_0\right)\right) -2\exp \left(-\alpha\left(r-r_0\right)\right) \right] & r < r_{\mathrm{cut}} \\
#                     = & 0 & r \ge r_{\mathrm{cut}} \\
# \f}
#
# For an exact definition of the %force and potential calculation and how cutoff radii are handled, see pair.
#
# The following coefficients must be set per unique %pair of particle types. See hoomd_script.pair or 
# the \ref page_quick_start for information on how to set coefficients.
# - \f$ D_0 \f$ - \c D0, depth of the potential at its minimum
# - \f$ \alpha \f$ - \c alpha, controls the width of the potential well
# - \f$ r_0 \f$ - \c r0, position of the minimum
# - \f$ r_{\mathrm{cut}} \f$ - \c r_cut
#   - <i>optional</i>: defaults to the global r_cut specified in the %pair command
# - \f$ r_{\mathrm{on}} \f$ - \c r_on
#   - <i>optional</i>: defaults to the global r_cut specified in the %pair command
#
# pair.morse is a standard %pair potential and supports a number of energy shift / smoothing modes. See pair for a full
# description of the various options.
#
# \b Example:
# \code
# morse.pair_coeff.set('A', 'A', D0=1.0, alpha=3.0, r0=1.0)
# morse.pair_coeff.set('A', 'B', D0=1.0, alpha=3.0, r0=1.0, r_cut=3.0, r_on=2.0);
# \endcode
#
# The cutoff radius \a r_cut passed into the initial pair.morse command sets the default \a r_cut for all %pair
# interactions. Smaller (or larger) cutoffs can be set individually per each type %pair. The cutoff distances used for
# the neighbor list will by dynamically determined from the maximum of all \a r_cut values specified among all type
# %pair parameters among all %pair potentials.
#
class morse(pair):
    ## Specify the Morse %pair %force
    #
    # \param r_cut Default cutoff radius
    # \param name Name of the force instance
    #
    # \b Example:
    # \code
    # morse = pair.morse(r_cut=3.0)
    # morse.pair_coeff.set('A', 'A', D0=1.0, alpha=3.0, r0=1.0)
    # morse.pair_coeff.set('A', 'B', D0=1.0, alpha=3.0, r0=1.0, r_cut=3.0, r_on=2.0);
    # \endcode
    #
    # \note %Pair coefficients for all type pairs in the simulation must be
    # set before it can be started with run()
    def __init__(self, r_cut, name=None):
        util.print_status_line();
        
        # tell the base class how we operate
        
        # initialize the base class
        pair.__init__(self, r_cut, name);
        
        # update the neighbor list
        neighbor_list = _update_global_nlist(r_cut);
        neighbor_list.subscribe(lambda: self.log*self.get_max_rcut())
        
        # create the c++ mirror class
        if not globals.exec_conf.isCUDAEnabled():
            self.cpp_force = hoomd.PotentialPairMorse(globals.system_definition, neighbor_list.cpp_nlist, self.name);
            self.cpp_class = hoomd.PotentialPairMorse;
        else:
            neighbor_list.cpp_nlist.setStorageMode(hoomd.NeighborList.storageMode.full);
            self.cpp_force = hoomd.PotentialPairMorseGPU(globals.system_definition, neighbor_list.cpp_nlist, self.name);
            self.cpp_class = hoomd.PotentialPairMorseGPU;
            self.cpp_force.setBlockSize(tune._get_optimal_block_size('pair.morse'));
            
        globals.system.addCompute(self.cpp_force, self.force_name);
        
        # setup the coefficent options
        self.required_coeffs = ['D0', 'alpha', 'r0'];
        
    def process_coeff(self, coeff):
        D0 = coeff['D0'];
        alpha = coeff['alpha'];
        r0 = coeff['r0']

        return hoomd.make_scalar4(D0, alpha, r0, 0.0);

<<<<<<< HEAD

class eam(force._force):
	## Specify the EAM %pair %force
	#
	# \param file Filename with potential tables in Alloy or FS format
	# \param type Type of file potential ('Alloy', 'FS')
	# \b Example:
	# \code
	# eam = pair.eam(file='al1.mendelev.eam.fs', type='FS')
	# \endcode
	def __init__(self, file, type):
		util.print_status_line();
		
		# initialize the base class
		force._force.__init__(self);
		# Translate type 
		if(type == 'Alloy'): type_of_file = 0;
		if(type == 'FS'): type_of_file = 1;
		# create the c++ mirror class
		if globals.system_definition.getParticleData().getExecConf().exec_mode == hoomd.ExecutionConfiguration.executionMode.CPU:
			self.cpp_force = hoomd.EAMForceCompute(globals.system_definition, file, type_of_file);
			#After load EAMForceCompute we know r_cut from EAM potential`s file. We need update neighbor list. 
			r_cut_new = self.cpp_force.get_r_cut();
			neighbor_list = _update_global_nlist(r_cut_new);
			neighbor_list.subscribe(lambda: r_cut_new);
			#Load neighbor list to compute.
			self.cpp_force.set_neighbor_list(neighbor_list.cpp_nlist);
		elif globals.system_definition.getParticleData().getExecConf().exec_mode == hoomd.ExecutionConfiguration.executionMode.GPU:			
			self.cpp_force = hoomd.EAMForceComputeGPU(globals.system_definition, file, type_of_file);
			self.cpp_force.setBlockSize(tune._get_optimal_block_size('pair.lj'));
			#After load EAMForceCompute we know r_cut from EAM potential`s file. We need update neighbor list.
			r_cut_new = self.cpp_force.get_r_cut();
			neighbor_list = _update_global_nlist(r_cut_new);
			neighbor_list.subscribe(lambda: r_cut_new);
			#Load neighbor list to compute.
			self.cpp_force.set_neighbor_list(neighbor_list.cpp_nlist);
			neighbor_list.cpp_nlist.setStorageMode(hoomd.NeighborList.storageMode.full);
		else:
			print >> sys.stderr, "\n***Error! Invalid execution mode\n";
			raise RuntimeError("Error creating eam force");
		print "Set r_cut = ",r_cut_new, " from potential`s file '", file , "'.\n";

		#neighbor_list.cpp_nlist.printStats()	
		globals.system.addCompute(self.cpp_force, self.force_name);
		self.pair_coeff = coeff();
		
	def update_coeffs(self):
		# check that the pair coefficents are valid
		pass;

class eam_tex(force._force):
	## Specify the EAM %pair %force
	#
	# \param file Filename with potential tables in Alloy or FS format
	# \param type Type of file potential ('Alloy', 'FS')
	# \b Example:
	# \code
	# eam = pair.eam(file='al1.mendelev.eam.fs', type='FS')
	# \endcode
	def __init__(self, file, type):
		util.print_status_line();
		
		# initialize the base class
		force._force.__init__(self);
		# Translate type 
		if(type == 'Alloy'): type_of_file = 0;
		if(type == 'FS'): type_of_file = 1;
		# create the c++ mirror class
		if globals.system_definition.getParticleData().getExecConf().exec_mode == hoomd.ExecutionConfiguration.executionMode.CPU:
			self.cpp_force = hoomd.EAMForceCompute(globals.system_definition, file, type_of_file);
			#After load EAMForceCompute we know r_cut from EAM potential`s file. We need update neighbor list. 
			r_cut_new = self.cpp_force.get_r_cut();
			neighbor_list = _update_global_nlist(r_cut_new);
			neighbor_list.subscribe(lambda: r_cut_new);
			#Load neighbor list to compute.
			self.cpp_force.set_neighbor_list(neighbor_list.cpp_nlist);
		elif globals.system_definition.getParticleData().getExecConf().exec_mode == hoomd.ExecutionConfiguration.executionMode.GPU:			
			self.cpp_force = hoomd.EAMTexInterForceComputeGPU(globals.system_definition, file, type_of_file);
			self.cpp_force.setBlockSize(tune._get_optimal_block_size('pair.lj'));
			#After load EAMForceCompute we know r_cut from EAM potential`s file. We need update neighbor list.
			r_cut_new = self.cpp_force.get_r_cut();
			neighbor_list = _update_global_nlist(r_cut_new);
			neighbor_list.subscribe(lambda: r_cut_new);
			#Load neighbor list to compute.
			self.cpp_force.set_neighbor_list(neighbor_list.cpp_nlist);
			neighbor_list.cpp_nlist.setStorageMode(hoomd.NeighborList.storageMode.full);
		else:
			print >> sys.stderr, "\n***Error! Invalid execution mode\n";
			raise RuntimeError("Error creating eam force");
		print "Set r_cut = ",r_cut_new, " from potential`s file '", file , "'.\n";

			
		globals.system.addCompute(self.cpp_force, self.force_name);
		self.pair_coeff = coeff();
		
	def update_coeffs(self):
		# check that the pair coefficents are valid
		pass;
=======
## NVT Integration via Dissipative Particle Dynamics %pair %force
#
# The command pair.dpd specifies that a DPD %pair %force and thermostat should be added to every
# non-bonded particle %pair in the simulation.
#
# \f{eqnarray*}  
# F =   F_{\mathrm{C}}(r) + F_{\mathrm{R,ij}}(r_{ij}) +  F_{\mathrm{D,ij}}(v_{ij}) \\
# \f}
#
# \f{eqnarray*}
# F_{\mathrm{C}}(r) = & A \cdot  w(r_{ij}) \\
# F_{\mathrm{R, ij}}(r_{ij}) = & - \theta_{ij}\sqrt{3} \sqrt{\frac{2k_b\gamma T}{\Delta t}}\cdot w(r_{ij})  \\
# F_{\mathrm{D, ij}}(r_{ij}) = & - \gamma w^2(r_{ij})\left( \hat r_{ij} \circ v_{ij} \right)  \\
# \f}
#
# \f{eqnarray*}
# w(r_{ij}) = &\left( 1 - r/r_{\mathrm{cut}} \right)  & r < r_{\mathrm{cut}} \\
#                     = & 0 & r \ge r_{\mathrm{cut}} \\
# \f}
# where \f$\hat r_{ij} \f$ is a normalized vector from particle i to particle j, \f$ v_{ij} = v_i - v_j \f$, and \f$ \theta_{ij} \f$ is a uniformly distributed
# random number in the range [-1, 1].
#
# The following coefficients must be set per unique %pair of particle types. See hoomd_script.pair or 
# the \ref page_quick_start for information on how to set coefficients.
# - \f$ A \f$ - \a A
# - \f$ \gamma \f$ gamma
# - \f$ r_{\mathrm{cut}} \f$ - \c r_cut
#   - <i>optional</i>: defaults to the global r_cut specified in the %pair command
#
# To use the dpd thermostat, an nve integrator must be applied to the system and the user must specify a temperature, which can be a %variant.
# (see hoomd_script.variant for more information).  Use of the
# dpd thermostat pair force with other integrators will result in unphysical behavior. 
# To use pair.dpd with a different conservative potential than \f$ F_C \f$, simply set A to zero.  Note that dpd thermostats
# are often defined in terms of \f$ \sigma \f$ where \f$ \sigma = \sqrt{2k_b\gamma T} \f$.
#
#
# \b Example:
# \code
# dpd = pair.dpd(r_cut=1.0, T=1.0)
# dpd.pair_coeff.set('A', 'A', A=25.0, gamma = 4.5)
# dpd.pair_coeff.set('A', 'B', A=40.0, gamma = 4.5)
# dpd.pair_coeff.set('B', 'B', A=25.0, gamma = 4.5)
# dpd.set_params(T = 1.0)
# integrate.mode_standard(dt=0.02)
# integrate.nve(group=group.all())
# \endcode
#
# The cutoff radius \a r_cut passed into the initial pair.dpd command sets the default \a r_cut for all
# %pair interactions. Smaller (or larger) cutoffs can be set individually per each type %pair. The cutoff distances used
# for the neighbor list will by dynamically determined from the maximum of all \a r_cut values specified among all type
# %pair parameters among all %pair potentials.
#
# pair.dpd does not implement and energy shift / smoothing modes due to the function of the force.
#
class dpd(pair):
    ## Specify the DPD %pair %force and thermostat
    #
    # \param r_cut Default cutoff radius
    # \param T Temperature of thermostat
    # \param name Name of the force instance
    # \param seed seed for the PRNG in the DPD thermostat
    #
    # \b Example:
    # \code
    # dpd = pair.dpd(r_cut=3.0, seed=12345)
    # dpd.pair_coeff.set('A', 'A', A=1.0, gamma = 3.0)
    # dpd.pair_coeff.set('A', 'B', A=2.0, gamma = 3.0, r_cut = 1.0)
    # dpd.pair_coeff.set('B', 'B', A=1.0, gamma = 3.0)
    # \endcode
    #
    # \note %Pair coefficients for all type pairs in the simulation must be
    # set before it can be started with run()
    def __init__(self, r_cut, T, seed=1, name=None):
        util.print_status_line();
        
        # tell the base class how we operate
        
        # initialize the base class
        pair.__init__(self, r_cut, name);
        
        # update the neighbor list
        neighbor_list = _update_global_nlist(r_cut);
        neighbor_list.subscribe(lambda: self.log*self.get_max_rcut())
        
        # create the c++ mirror class
        if not globals.exec_conf.isCUDAEnabled():
            self.cpp_force = hoomd.PotentialPairDPDThermoDPD(globals.system_definition, neighbor_list.cpp_nlist, self.name);
            self.cpp_class = hoomd.PotentialPairDPDThermoDPD;
        else:
            neighbor_list.cpp_nlist.setStorageMode(hoomd.NeighborList.storageMode.full);
            self.cpp_force = hoomd.PotentialPairDPDThermoDPDGPU(globals.system_definition, neighbor_list.cpp_nlist, self.name);
            self.cpp_class = hoomd.PotentialPairDPDThermoDPDGPU;
            self.cpp_force.setBlockSize(tune._get_optimal_block_size('pair.dpd'));
            self.cpp_force.setBlockSize(64);

                
        globals.system.addCompute(self.cpp_force, self.force_name);
        
        # setup the coefficent options
        self.required_coeffs = ['A', 'gamma'];
        
        # set the seed for dpd thermostat
        self.cpp_force.setSeed(seed);
 
        # set the temperature
        # setup the variant inputs
        T = variant._setup_variant_input(T);
        self.cpp_force.setT(T.cpp_variant);  
            

    ## Changes parameters
    # \param T Temperature (if set)
    #
    # To change the parameters of an existing pair force, you must save it in a variable when it is
    # specified, like so:
    # \code
    # dpd = pair.dpd(r_cut = 1.0)
    # \endcode
    #
    # \b Examples:
    # \code
    # dpd.set_params(T=2.0)
    # \endcode
    def set_params(self, T=None):
        util.print_status_line();
        self.check_initialization();
        
        # change the parameters
        if T is not None:
            # setup the variant inputs
            T = variant._setup_variant_input(T);
            self.cpp_force.setT(T.cpp_variant);
        
    def process_coeff(self, coeff):
        a = coeff['A'];
        gamma = coeff['gamma'];
        return hoomd.make_scalar2(a, gamma);     

## DPD Conservative %pair %force
#
# The command pair.dpd_conservative specifies that the conservative part of the DPD %pair %force should be added to every
# non-bonded particle %pair in the simulation.  No thermostat (e.g. Drag Force and Random Force) is applied.
#   
# \f{eqnarray*}
# V_{\mathrm{DPD-C}}(r)  = & A \cdot \left( r_{\mathrm{cut}} - r \right) 
#                        - \frac{1}{2} \cdot \frac{A}{r_{\mathrm{cut}}} \cdot \left(r_{\mathrm{cut}}^2 - r^2 \right)
#                               & r < r_{\mathrm{cut}} \\
#                     = & 0 & r \ge r_{\mathrm{cut}} \\
# \f}
#
# For an exact definition of the %force and potential calculation and how cuttoff radii are handled, see pair in the
# main hoomd documentation.
#
# The following coefficients must be set per unique %pair of particle types. See hoomd_script.pair or 
# the \ref page_quick_start for information on how to set coefficients.
# - \f$ A \f$ - \a A
# - \f$ r_{\mathrm{cut}} \f$ - \c r_cut
#   - <i>optional</i>: defaults to the global r_cut specified in the %pair command
#
# \b Example:
# \code
# dpdc.pair_coeff.set('A', 'A', A=1.0)
# dpdc.pair_coeff.set('A', 'B', A=2.0, r_cut = 1.0)
# dpdc.pair_coeff.set('B', 'B', A=1.0)
# \endcode
#
# pair.dpd_conservative does not implement and energy shift / smoothing modes due to the function of the force.
#
# The cutoff radius \a r_cut passed into the initial pair.dpd_conservative command sets the default \a r_cut for all
# %pair interactions. Smaller (or larger) cutoffs can be set individually per each type %pair. The cutoff distances used
# for the neighbor list will by dynamically determined from the maximum of all \a r_cut values specified among all type
# %pair parameters among all %pair potentials.
#
class dpd_conservative(pair):
    ## Specify the DPD conservative %pair %force
    #
    # \param r_cut Default cutoff radius
    # \param name Name of the force instance
    #
    # \b Example:
    # \code
    # dpdc = pair.dpd_conservative(r_cut=3.0)
    # dpdc.pair_coeff.set('A', 'A', A=1.0)
    # dpdc.pair_coeff.set('A', 'B', A=2.0)
    # dpdc.pair_coeff.set('B', 'B', A=1.0)
    # \endcode
    #
    # \note %Pair coefficients for all type pairs in the simulation must be
    # set before it can be started with run()
    def __init__(self, r_cut, name=None):
        util.print_status_line();
        
        # tell the base class how we operate
        
        # initialize the base class
        pair.__init__(self, r_cut, name);
        
        # update the neighbor list
        neighbor_list = _update_global_nlist(r_cut);
        neighbor_list.subscribe(lambda: self.log*self.get_max_rcut())
        
        # create the c++ mirror class
        if not globals.exec_conf.isCUDAEnabled():
            self.cpp_force = hoomd.PotentialPairDPD(globals.system_definition, neighbor_list.cpp_nlist, self.name);
            self.cpp_class = hoomd.PotentialPairDPD;
        else:
            neighbor_list.cpp_nlist.setStorageMode(hoomd.NeighborList.storageMode.full);
            self.cpp_force = hoomd.PotentialPairDPDGPU(globals.system_definition, neighbor_list.cpp_nlist, self.name);
            self.cpp_class = hoomd.PotentialPairDPDGPU;
            self.cpp_force.setBlockSize(tune._get_optimal_block_size('pair.dpd_conservative'));
            self.cpp_force.setBlockSize(64);
                
        globals.system.addCompute(self.cpp_force, self.force_name);
        
        # setup the coefficent options
        self.required_coeffs = ['A'];

        
    def process_coeff(self, coeff):
        a = coeff['A'];
        gamma = 0;
        return hoomd.make_scalar2(a, gamma);     

    ## Not implemented for dpd_conservative
    # 
    def set_params(self, coeff):
        raise RuntimeError('Not implemented for DPD Conservative');
        return;
>>>>>>> 030b22d3
<|MERGE_RESOLUTION|>--- conflicted
+++ resolved
@@ -1469,7 +1469,235 @@
 
         return hoomd.make_scalar4(D0, alpha, r0, 0.0);
 
-<<<<<<< HEAD
+## NVT Integration via Dissipative Particle Dynamics %pair %force
+#
+# The command pair.dpd specifies that a DPD %pair %force and thermostat should be added to every
+# non-bonded particle %pair in the simulation.
+#
+# \f{eqnarray*}  
+# F =   F_{\mathrm{C}}(r) + F_{\mathrm{R,ij}}(r_{ij}) +  F_{\mathrm{D,ij}}(v_{ij}) \\
+# \f}
+#
+# \f{eqnarray*}
+# F_{\mathrm{C}}(r) = & A \cdot  w(r_{ij}) \\
+# F_{\mathrm{R, ij}}(r_{ij}) = & - \theta_{ij}\sqrt{3} \sqrt{\frac{2k_b\gamma T}{\Delta t}}\cdot w(r_{ij})  \\
+# F_{\mathrm{D, ij}}(r_{ij}) = & - \gamma w^2(r_{ij})\left( \hat r_{ij} \circ v_{ij} \right)  \\
+# \f}
+#
+# \f{eqnarray*}
+# w(r_{ij}) = &\left( 1 - r/r_{\mathrm{cut}} \right)  & r < r_{\mathrm{cut}} \\
+#                     = & 0 & r \ge r_{\mathrm{cut}} \\
+# \f}
+# where \f$\hat r_{ij} \f$ is a normalized vector from particle i to particle j, \f$ v_{ij} = v_i - v_j \f$, and \f$ \theta_{ij} \f$ is a uniformly distributed
+# random number in the range [-1, 1].
+#
+# The following coefficients must be set per unique %pair of particle types. See hoomd_script.pair or 
+# the \ref page_quick_start for information on how to set coefficients.
+# - \f$ A \f$ - \a A
+# - \f$ \gamma \f$ gamma
+# - \f$ r_{\mathrm{cut}} \f$ - \c r_cut
+#   - <i>optional</i>: defaults to the global r_cut specified in the %pair command
+#
+# To use the dpd thermostat, an nve integrator must be applied to the system and the user must specify a temperature, which can be a %variant.
+# (see hoomd_script.variant for more information).  Use of the
+# dpd thermostat pair force with other integrators will result in unphysical behavior. 
+# To use pair.dpd with a different conservative potential than \f$ F_C \f$, simply set A to zero.  Note that dpd thermostats
+# are often defined in terms of \f$ \sigma \f$ where \f$ \sigma = \sqrt{2k_b\gamma T} \f$.
+#
+#
+# \b Example:
+# \code
+# dpd = pair.dpd(r_cut=1.0, T=1.0)
+# dpd.pair_coeff.set('A', 'A', A=25.0, gamma = 4.5)
+# dpd.pair_coeff.set('A', 'B', A=40.0, gamma = 4.5)
+# dpd.pair_coeff.set('B', 'B', A=25.0, gamma = 4.5)
+# dpd.set_params(T = 1.0)
+# integrate.mode_standard(dt=0.02)
+# integrate.nve(group=group.all())
+# \endcode
+#
+# The cutoff radius \a r_cut passed into the initial pair.dpd command sets the default \a r_cut for all
+# %pair interactions. Smaller (or larger) cutoffs can be set individually per each type %pair. The cutoff distances used
+# for the neighbor list will by dynamically determined from the maximum of all \a r_cut values specified among all type
+# %pair parameters among all %pair potentials.
+#
+# pair.dpd does not implement and energy shift / smoothing modes due to the function of the force.
+#
+class dpd(pair):
+    ## Specify the DPD %pair %force and thermostat
+    #
+    # \param r_cut Default cutoff radius
+    # \param T Temperature of thermostat
+    # \param name Name of the force instance
+    # \param seed seed for the PRNG in the DPD thermostat
+    #
+    # \b Example:
+    # \code
+    # dpd = pair.dpd(r_cut=3.0, seed=12345)
+    # dpd.pair_coeff.set('A', 'A', A=1.0, gamma = 3.0)
+    # dpd.pair_coeff.set('A', 'B', A=2.0, gamma = 3.0, r_cut = 1.0)
+    # dpd.pair_coeff.set('B', 'B', A=1.0, gamma = 3.0)
+    # \endcode
+    #
+    # \note %Pair coefficients for all type pairs in the simulation must be
+    # set before it can be started with run()
+    def __init__(self, r_cut, T, seed=1, name=None):
+        util.print_status_line();
+        
+        # tell the base class how we operate
+        
+        # initialize the base class
+        pair.__init__(self, r_cut, name);
+        
+        # update the neighbor list
+        neighbor_list = _update_global_nlist(r_cut);
+        neighbor_list.subscribe(lambda: self.log*self.get_max_rcut())
+        
+        # create the c++ mirror class
+        if not globals.exec_conf.isCUDAEnabled():
+            self.cpp_force = hoomd.PotentialPairDPDThermoDPD(globals.system_definition, neighbor_list.cpp_nlist, self.name);
+            self.cpp_class = hoomd.PotentialPairDPDThermoDPD;
+        else:
+            neighbor_list.cpp_nlist.setStorageMode(hoomd.NeighborList.storageMode.full);
+            self.cpp_force = hoomd.PotentialPairDPDThermoDPDGPU(globals.system_definition, neighbor_list.cpp_nlist, self.name);
+            self.cpp_class = hoomd.PotentialPairDPDThermoDPDGPU;
+            self.cpp_force.setBlockSize(tune._get_optimal_block_size('pair.dpd'));
+            self.cpp_force.setBlockSize(64);
+
+                
+        globals.system.addCompute(self.cpp_force, self.force_name);
+        
+        # setup the coefficent options
+        self.required_coeffs = ['A', 'gamma'];
+        
+        # set the seed for dpd thermostat
+        self.cpp_force.setSeed(seed);
+ 
+        # set the temperature
+        # setup the variant inputs
+        T = variant._setup_variant_input(T);
+        self.cpp_force.setT(T.cpp_variant);  
+            
+
+    ## Changes parameters
+    # \param T Temperature (if set)
+    #
+    # To change the parameters of an existing pair force, you must save it in a variable when it is
+    # specified, like so:
+    # \code
+    # dpd = pair.dpd(r_cut = 1.0)
+    # \endcode
+    #
+    # \b Examples:
+    # \code
+    # dpd.set_params(T=2.0)
+    # \endcode
+    def set_params(self, T=None):
+        util.print_status_line();
+        self.check_initialization();
+        
+        # change the parameters
+        if T is not None:
+            # setup the variant inputs
+            T = variant._setup_variant_input(T);
+            self.cpp_force.setT(T.cpp_variant);
+        
+    def process_coeff(self, coeff):
+        a = coeff['A'];
+        gamma = coeff['gamma'];
+        return hoomd.make_scalar2(a, gamma);     
+
+## DPD Conservative %pair %force
+#
+# The command pair.dpd_conservative specifies that the conservative part of the DPD %pair %force should be added to every
+# non-bonded particle %pair in the simulation.  No thermostat (e.g. Drag Force and Random Force) is applied.
+#   
+# \f{eqnarray*}
+# V_{\mathrm{DPD-C}}(r)  = & A \cdot \left( r_{\mathrm{cut}} - r \right) 
+#                        - \frac{1}{2} \cdot \frac{A}{r_{\mathrm{cut}}} \cdot \left(r_{\mathrm{cut}}^2 - r^2 \right)
+#                               & r < r_{\mathrm{cut}} \\
+#                     = & 0 & r \ge r_{\mathrm{cut}} \\
+# \f}
+#
+# For an exact definition of the %force and potential calculation and how cuttoff radii are handled, see pair in the
+# main hoomd documentation.
+#
+# The following coefficients must be set per unique %pair of particle types. See hoomd_script.pair or 
+# the \ref page_quick_start for information on how to set coefficients.
+# - \f$ A \f$ - \a A
+# - \f$ r_{\mathrm{cut}} \f$ - \c r_cut
+#   - <i>optional</i>: defaults to the global r_cut specified in the %pair command
+#
+# \b Example:
+# \code
+# dpdc.pair_coeff.set('A', 'A', A=1.0)
+# dpdc.pair_coeff.set('A', 'B', A=2.0, r_cut = 1.0)
+# dpdc.pair_coeff.set('B', 'B', A=1.0)
+# \endcode
+#
+# pair.dpd_conservative does not implement and energy shift / smoothing modes due to the function of the force.
+#
+# The cutoff radius \a r_cut passed into the initial pair.dpd_conservative command sets the default \a r_cut for all
+# %pair interactions. Smaller (or larger) cutoffs can be set individually per each type %pair. The cutoff distances used
+# for the neighbor list will by dynamically determined from the maximum of all \a r_cut values specified among all type
+# %pair parameters among all %pair potentials.
+#
+class dpd_conservative(pair):
+    ## Specify the DPD conservative %pair %force
+    #
+    # \param r_cut Default cutoff radius
+    # \param name Name of the force instance
+    #
+    # \b Example:
+    # \code
+    # dpdc = pair.dpd_conservative(r_cut=3.0)
+    # dpdc.pair_coeff.set('A', 'A', A=1.0)
+    # dpdc.pair_coeff.set('A', 'B', A=2.0)
+    # dpdc.pair_coeff.set('B', 'B', A=1.0)
+    # \endcode
+    #
+    # \note %Pair coefficients for all type pairs in the simulation must be
+    # set before it can be started with run()
+    def __init__(self, r_cut, name=None):
+        util.print_status_line();
+        
+        # tell the base class how we operate
+        
+        # initialize the base class
+        pair.__init__(self, r_cut, name);
+        
+        # update the neighbor list
+        neighbor_list = _update_global_nlist(r_cut);
+        neighbor_list.subscribe(lambda: self.log*self.get_max_rcut())
+        
+        # create the c++ mirror class
+        if not globals.exec_conf.isCUDAEnabled():
+            self.cpp_force = hoomd.PotentialPairDPD(globals.system_definition, neighbor_list.cpp_nlist, self.name);
+            self.cpp_class = hoomd.PotentialPairDPD;
+        else:
+            neighbor_list.cpp_nlist.setStorageMode(hoomd.NeighborList.storageMode.full);
+            self.cpp_force = hoomd.PotentialPairDPDGPU(globals.system_definition, neighbor_list.cpp_nlist, self.name);
+            self.cpp_class = hoomd.PotentialPairDPDGPU;
+            self.cpp_force.setBlockSize(tune._get_optimal_block_size('pair.dpd_conservative'));
+            self.cpp_force.setBlockSize(64);
+                
+        globals.system.addCompute(self.cpp_force, self.force_name);
+        
+        # setup the coefficent options
+        self.required_coeffs = ['A'];
+
+        
+    def process_coeff(self, coeff):
+        a = coeff['A'];
+        gamma = 0;
+        return hoomd.make_scalar2(a, gamma);     
+
+    ## Not implemented for dpd_conservative
+    # 
+    def set_params(self, coeff):
+        raise RuntimeError('Not implemented for DPD Conservative');
+        return;
+
 
 class eam(force._force):
 	## Specify the EAM %pair %force
@@ -1567,234 +1795,4 @@
 		
 	def update_coeffs(self):
 		# check that the pair coefficents are valid
-		pass;
-=======
-## NVT Integration via Dissipative Particle Dynamics %pair %force
-#
-# The command pair.dpd specifies that a DPD %pair %force and thermostat should be added to every
-# non-bonded particle %pair in the simulation.
-#
-# \f{eqnarray*}  
-# F =   F_{\mathrm{C}}(r) + F_{\mathrm{R,ij}}(r_{ij}) +  F_{\mathrm{D,ij}}(v_{ij}) \\
-# \f}
-#
-# \f{eqnarray*}
-# F_{\mathrm{C}}(r) = & A \cdot  w(r_{ij}) \\
-# F_{\mathrm{R, ij}}(r_{ij}) = & - \theta_{ij}\sqrt{3} \sqrt{\frac{2k_b\gamma T}{\Delta t}}\cdot w(r_{ij})  \\
-# F_{\mathrm{D, ij}}(r_{ij}) = & - \gamma w^2(r_{ij})\left( \hat r_{ij} \circ v_{ij} \right)  \\
-# \f}
-#
-# \f{eqnarray*}
-# w(r_{ij}) = &\left( 1 - r/r_{\mathrm{cut}} \right)  & r < r_{\mathrm{cut}} \\
-#                     = & 0 & r \ge r_{\mathrm{cut}} \\
-# \f}
-# where \f$\hat r_{ij} \f$ is a normalized vector from particle i to particle j, \f$ v_{ij} = v_i - v_j \f$, and \f$ \theta_{ij} \f$ is a uniformly distributed
-# random number in the range [-1, 1].
-#
-# The following coefficients must be set per unique %pair of particle types. See hoomd_script.pair or 
-# the \ref page_quick_start for information on how to set coefficients.
-# - \f$ A \f$ - \a A
-# - \f$ \gamma \f$ gamma
-# - \f$ r_{\mathrm{cut}} \f$ - \c r_cut
-#   - <i>optional</i>: defaults to the global r_cut specified in the %pair command
-#
-# To use the dpd thermostat, an nve integrator must be applied to the system and the user must specify a temperature, which can be a %variant.
-# (see hoomd_script.variant for more information).  Use of the
-# dpd thermostat pair force with other integrators will result in unphysical behavior. 
-# To use pair.dpd with a different conservative potential than \f$ F_C \f$, simply set A to zero.  Note that dpd thermostats
-# are often defined in terms of \f$ \sigma \f$ where \f$ \sigma = \sqrt{2k_b\gamma T} \f$.
-#
-#
-# \b Example:
-# \code
-# dpd = pair.dpd(r_cut=1.0, T=1.0)
-# dpd.pair_coeff.set('A', 'A', A=25.0, gamma = 4.5)
-# dpd.pair_coeff.set('A', 'B', A=40.0, gamma = 4.5)
-# dpd.pair_coeff.set('B', 'B', A=25.0, gamma = 4.5)
-# dpd.set_params(T = 1.0)
-# integrate.mode_standard(dt=0.02)
-# integrate.nve(group=group.all())
-# \endcode
-#
-# The cutoff radius \a r_cut passed into the initial pair.dpd command sets the default \a r_cut for all
-# %pair interactions. Smaller (or larger) cutoffs can be set individually per each type %pair. The cutoff distances used
-# for the neighbor list will by dynamically determined from the maximum of all \a r_cut values specified among all type
-# %pair parameters among all %pair potentials.
-#
-# pair.dpd does not implement and energy shift / smoothing modes due to the function of the force.
-#
-class dpd(pair):
-    ## Specify the DPD %pair %force and thermostat
-    #
-    # \param r_cut Default cutoff radius
-    # \param T Temperature of thermostat
-    # \param name Name of the force instance
-    # \param seed seed for the PRNG in the DPD thermostat
-    #
-    # \b Example:
-    # \code
-    # dpd = pair.dpd(r_cut=3.0, seed=12345)
-    # dpd.pair_coeff.set('A', 'A', A=1.0, gamma = 3.0)
-    # dpd.pair_coeff.set('A', 'B', A=2.0, gamma = 3.0, r_cut = 1.0)
-    # dpd.pair_coeff.set('B', 'B', A=1.0, gamma = 3.0)
-    # \endcode
-    #
-    # \note %Pair coefficients for all type pairs in the simulation must be
-    # set before it can be started with run()
-    def __init__(self, r_cut, T, seed=1, name=None):
-        util.print_status_line();
-        
-        # tell the base class how we operate
-        
-        # initialize the base class
-        pair.__init__(self, r_cut, name);
-        
-        # update the neighbor list
-        neighbor_list = _update_global_nlist(r_cut);
-        neighbor_list.subscribe(lambda: self.log*self.get_max_rcut())
-        
-        # create the c++ mirror class
-        if not globals.exec_conf.isCUDAEnabled():
-            self.cpp_force = hoomd.PotentialPairDPDThermoDPD(globals.system_definition, neighbor_list.cpp_nlist, self.name);
-            self.cpp_class = hoomd.PotentialPairDPDThermoDPD;
-        else:
-            neighbor_list.cpp_nlist.setStorageMode(hoomd.NeighborList.storageMode.full);
-            self.cpp_force = hoomd.PotentialPairDPDThermoDPDGPU(globals.system_definition, neighbor_list.cpp_nlist, self.name);
-            self.cpp_class = hoomd.PotentialPairDPDThermoDPDGPU;
-            self.cpp_force.setBlockSize(tune._get_optimal_block_size('pair.dpd'));
-            self.cpp_force.setBlockSize(64);
-
-                
-        globals.system.addCompute(self.cpp_force, self.force_name);
-        
-        # setup the coefficent options
-        self.required_coeffs = ['A', 'gamma'];
-        
-        # set the seed for dpd thermostat
-        self.cpp_force.setSeed(seed);
- 
-        # set the temperature
-        # setup the variant inputs
-        T = variant._setup_variant_input(T);
-        self.cpp_force.setT(T.cpp_variant);  
-            
-
-    ## Changes parameters
-    # \param T Temperature (if set)
-    #
-    # To change the parameters of an existing pair force, you must save it in a variable when it is
-    # specified, like so:
-    # \code
-    # dpd = pair.dpd(r_cut = 1.0)
-    # \endcode
-    #
-    # \b Examples:
-    # \code
-    # dpd.set_params(T=2.0)
-    # \endcode
-    def set_params(self, T=None):
-        util.print_status_line();
-        self.check_initialization();
-        
-        # change the parameters
-        if T is not None:
-            # setup the variant inputs
-            T = variant._setup_variant_input(T);
-            self.cpp_force.setT(T.cpp_variant);
-        
-    def process_coeff(self, coeff):
-        a = coeff['A'];
-        gamma = coeff['gamma'];
-        return hoomd.make_scalar2(a, gamma);     
-
-## DPD Conservative %pair %force
-#
-# The command pair.dpd_conservative specifies that the conservative part of the DPD %pair %force should be added to every
-# non-bonded particle %pair in the simulation.  No thermostat (e.g. Drag Force and Random Force) is applied.
-#   
-# \f{eqnarray*}
-# V_{\mathrm{DPD-C}}(r)  = & A \cdot \left( r_{\mathrm{cut}} - r \right) 
-#                        - \frac{1}{2} \cdot \frac{A}{r_{\mathrm{cut}}} \cdot \left(r_{\mathrm{cut}}^2 - r^2 \right)
-#                               & r < r_{\mathrm{cut}} \\
-#                     = & 0 & r \ge r_{\mathrm{cut}} \\
-# \f}
-#
-# For an exact definition of the %force and potential calculation and how cuttoff radii are handled, see pair in the
-# main hoomd documentation.
-#
-# The following coefficients must be set per unique %pair of particle types. See hoomd_script.pair or 
-# the \ref page_quick_start for information on how to set coefficients.
-# - \f$ A \f$ - \a A
-# - \f$ r_{\mathrm{cut}} \f$ - \c r_cut
-#   - <i>optional</i>: defaults to the global r_cut specified in the %pair command
-#
-# \b Example:
-# \code
-# dpdc.pair_coeff.set('A', 'A', A=1.0)
-# dpdc.pair_coeff.set('A', 'B', A=2.0, r_cut = 1.0)
-# dpdc.pair_coeff.set('B', 'B', A=1.0)
-# \endcode
-#
-# pair.dpd_conservative does not implement and energy shift / smoothing modes due to the function of the force.
-#
-# The cutoff radius \a r_cut passed into the initial pair.dpd_conservative command sets the default \a r_cut for all
-# %pair interactions. Smaller (or larger) cutoffs can be set individually per each type %pair. The cutoff distances used
-# for the neighbor list will by dynamically determined from the maximum of all \a r_cut values specified among all type
-# %pair parameters among all %pair potentials.
-#
-class dpd_conservative(pair):
-    ## Specify the DPD conservative %pair %force
-    #
-    # \param r_cut Default cutoff radius
-    # \param name Name of the force instance
-    #
-    # \b Example:
-    # \code
-    # dpdc = pair.dpd_conservative(r_cut=3.0)
-    # dpdc.pair_coeff.set('A', 'A', A=1.0)
-    # dpdc.pair_coeff.set('A', 'B', A=2.0)
-    # dpdc.pair_coeff.set('B', 'B', A=1.0)
-    # \endcode
-    #
-    # \note %Pair coefficients for all type pairs in the simulation must be
-    # set before it can be started with run()
-    def __init__(self, r_cut, name=None):
-        util.print_status_line();
-        
-        # tell the base class how we operate
-        
-        # initialize the base class
-        pair.__init__(self, r_cut, name);
-        
-        # update the neighbor list
-        neighbor_list = _update_global_nlist(r_cut);
-        neighbor_list.subscribe(lambda: self.log*self.get_max_rcut())
-        
-        # create the c++ mirror class
-        if not globals.exec_conf.isCUDAEnabled():
-            self.cpp_force = hoomd.PotentialPairDPD(globals.system_definition, neighbor_list.cpp_nlist, self.name);
-            self.cpp_class = hoomd.PotentialPairDPD;
-        else:
-            neighbor_list.cpp_nlist.setStorageMode(hoomd.NeighborList.storageMode.full);
-            self.cpp_force = hoomd.PotentialPairDPDGPU(globals.system_definition, neighbor_list.cpp_nlist, self.name);
-            self.cpp_class = hoomd.PotentialPairDPDGPU;
-            self.cpp_force.setBlockSize(tune._get_optimal_block_size('pair.dpd_conservative'));
-            self.cpp_force.setBlockSize(64);
-                
-        globals.system.addCompute(self.cpp_force, self.force_name);
-        
-        # setup the coefficent options
-        self.required_coeffs = ['A'];
-
-        
-    def process_coeff(self, coeff):
-        a = coeff['A'];
-        gamma = 0;
-        return hoomd.make_scalar2(a, gamma);     
-
-    ## Not implemented for dpd_conservative
-    # 
-    def set_params(self, coeff):
-        raise RuntimeError('Not implemented for DPD Conservative');
-        return;
->>>>>>> 030b22d3
+		pass;