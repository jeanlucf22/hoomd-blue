###############################
# Helper macros
macro(fix_cudart_rpath target)
if (ENABLE_HIP AND APPLE)
add_custom_command(TARGET $<TARGET_FILE:${target}> POST_BUILD
                          COMMAND install_name_tool ARGS -change @rpath/libcudart.dylib ${CUDA_CUDART_LIBRARY} ${_target_exe})
add_custom_command(TARGET $<TARGET_FILE:${target}> POST_BUILD
                          COMMAND install_name_tool ARGS -change @rpath/libcufft.dylib ${CUDA_cufft_LIBRARY} ${_target_exe})
endif (ENABLE_HIP AND APPLE)
endmacro(fix_cudart_rpath)

<<<<<<< HEAD
# copy all given files from the current source directory to the current build directory
# files must be specified by relative path
#
# @param files: list of files to copy
# @param target: name of copy target
# @param validate_pattern: Check ${CMAKE_CURRENT_BINARY_DIR}/${validate_pattern} for files
#                          that are not in ${files} and issue a warning.
macro(copy_files_to_build files target validate_pattern)
    file(RELATIVE_PATH relative_dir ${PROJECT_BINARY_DIR} ${CMAKE_CURRENT_BINARY_DIR})

    foreach(file ${files})
        add_custom_command (
            OUTPUT ${CMAKE_CURRENT_BINARY_DIR}/${file}
            DEPENDS ${CMAKE_CURRENT_SOURCE_DIR}/${file}
            POST_BUILD
            COMMAND    ${CMAKE_COMMAND}
            ARGS       -E copy ${CMAKE_CURRENT_SOURCE_DIR}/${file} ${CMAKE_CURRENT_BINARY_DIR}/${file}
            COMMENT    "Copy ${relative_dir}/${file}"
        )
    endforeach()

    add_custom_target(copy_${target} ALL DEPENDS ${files})

    file(GLOB _matching_files "${CMAKE_CURRENT_BINARY_DIR}/${validate_pattern}")
    foreach(file ${_matching_files})
        file(RELATIVE_PATH relative_file ${CMAKE_CURRENT_BINARY_DIR} ${file})
        list(FIND files ${relative_file} found)
        if (found EQUAL -1)
            message(WARNING "${file} exists but is not provided by the source. "
                            "Remove this file to prevent unexpected errors.")
        endif()
    endforeach()
=======
# find a package by config first
macro(find_package_config_first package version)

if (${CMAKE_VERSION} VERSION_GREATER_EQUAL 3.15)
    set(_old_prefer_config ${CMAKE_FIND_PACKAGE_PREFER_CONFIG})
    set(CMAKE_FIND_PACKAGE_PREFER_CONFIG TRUE)
    find_package(${package} ${version} ${ARGN})
    set(CMAKE_FIND_PACKAGE_PREFER_CONFIG ${_old_prefer_config})
else()
    find_package(${package} ${version} QUIET CONFIG ${ARGN})
    if (NOT ${${package}_FOUND})
        find_package(${package} ${version} MODULE ${ARGN} REQUIRED)
    endif()
endif()

>>>>>>> 886fcd89
endmacro()<|MERGE_RESOLUTION|>--- conflicted
+++ resolved
@@ -9,7 +9,6 @@
 endif (ENABLE_HIP AND APPLE)
 endmacro(fix_cudart_rpath)
 
-<<<<<<< HEAD
 # copy all given files from the current source directory to the current build directory
 # files must be specified by relative path
 #
@@ -42,7 +41,8 @@
                             "Remove this file to prevent unexpected errors.")
         endif()
     endforeach()
-=======
+endmacro()
+
 # find a package by config first
 macro(find_package_config_first package version)
 
@@ -57,6 +57,4 @@
         find_package(${package} ${version} MODULE ${ARGN} REQUIRED)
     endif()
 endif()
-
->>>>>>> 886fcd89
 endmacro()