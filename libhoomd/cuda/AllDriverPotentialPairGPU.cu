/*
Highly Optimized Object-oriented Many-particle Dynamics -- Blue Edition
(HOOMD-blue) Open Source Software License Copyright 2008, 2009 Ames Laboratory
Iowa State University and The Regents of the University of Michigan All rights
reserved.

HOOMD-blue may contain modifications ("Contributions") provided, and to which
copyright is held, by various Contributors who have granted The Regents of the
University of Michigan the right to modify and/or distribute such Contributions.

Redistribution and use of HOOMD-blue, in source and binary forms, with or
without modification, are permitted, provided that the following conditions are
met:

* Redistributions of source code must retain the above copyright notice, this
list of conditions, and the following disclaimer.

* Redistributions in binary form must reproduce the above copyright notice, this
list of conditions, and the following disclaimer in the documentation and/or
other materials provided with the distribution.

* Neither the name of the copyright holder nor the names of HOOMD-blue's
contributors may be used to endorse or promote products derived from this
software without specific prior written permission.

Disclaimer

THIS SOFTWARE IS PROVIDED BY THE COPYRIGHT HOLDER AND CONTRIBUTORS ``AS IS''
AND ANY EXPRESS OR IMPLIED WARRANTIES, INCLUDING, BUT NOT LIMITED TO, THE
IMPLIED WARRANTIES OF MERCHANTABILITY, FITNESS FOR A PARTICULAR PURPOSE, AND/OR
ANY WARRANTIES THAT THIS SOFTWARE IS FREE OF INFRINGEMENT ARE DISCLAIMED.

IN NO EVENT SHALL THE COPYRIGHT HOLDER OR CONTRIBUTORS BE LIABLE FOR ANY DIRECT,
INDIRECT, INCIDENTAL, SPECIAL, EXEMPLARY, OR CONSEQUENTIAL DAMAGES (INCLUDING,
BUT NOT LIMITED TO, PROCUREMENT OF SUBSTITUTE GOODS OR SERVICES; LOSS OF USE,
DATA, OR PROFITS; OR BUSINESS INTERRUPTION) HOWEVER CAUSED AND ON ANY THEORY OF
LIABILITY, WHETHER IN CONTRACT, STRICT LIABILITY, OR TORT (INCLUDING NEGLIGENCE
OR OTHERWISE) ARISING IN ANY WAY OUT OF THE USE OF THIS SOFTWARE, EVEN IF
ADVISED OF THE POSSIBILITY OF SUCH DAMAGE.
*/

// $Id$
// $URL$
// Maintainer: joaander / Everyone is free to add additional potentials

/*! \file AllDriverPotentialPairGPU.cu
    \brief Defines the driver functions for computing all types of pair forces on the GPU
*/

#include "EvaluatorPairLJ.h"
#include "EvaluatorPairGauss.h"
#include "EvaluatorPairSLJ.h"
#include "EvaluatorPairYukawa.h"
#include "EvaluatorPairMorse.h"
#include "PotentialPairDPDThermoGPU.cuh"
#include "EvaluatorPairDPDThermo.h"
#include "AllDriverPotentialPairGPU.cuh"
#include "EvaluatorPairEwald.h"

cudaError_t gpu_compute_ljtemp_forces(const pair_args_t& pair_args,
                                      const float2 *d_params)
    {
    return gpu_compute_pair_forces<EvaluatorPairLJ>(pair_args,
                                                    d_params);
    }

cudaError_t gpu_compute_gauss_forces(const pair_args_t& pair_args,
                                     const float2 *d_params)
    {
    return gpu_compute_pair_forces<EvaluatorPairGauss>(pair_args,
                                                       d_params);
    }

cudaError_t gpu_compute_slj_forces(const pair_args_t& pair_args,
                                   const float2 *d_params)
    {
    return gpu_compute_pair_forces<EvaluatorPairSLJ>(pair_args,
                                                     d_params);
    }

cudaError_t gpu_compute_yukawa_forces(const pair_args_t& pair_args,
                                      const float2 *d_params)
    {
    return gpu_compute_pair_forces<EvaluatorPairYukawa>(pair_args,
                                                        d_params);
    }


cudaError_t gpu_compute_morse_forces(const pair_args_t& pair_args,
                                      const float4 *d_params)
    {
    return gpu_compute_pair_forces<EvaluatorPairMorse>(pair_args,
                                                       d_params);
    }

cudaError_t gpu_compute_dpdthermodpd_forces(const dpd_pair_args_t& args,
                                            const float2 *d_params)
    {
    return gpu_compute_dpd_forces<EvaluatorPairDPDThermo>(args,
                                                          d_params);
    }


cudaError_t gpu_compute_dpdthermo_forces(const pair_args_t& pair_args,
                                         const float2 *d_params)
    {
<<<<<<< HEAD
    return gpu_compute_pair_forces<EvaluatorPairDPDThermo>(force_data,
                                                           pdata,
                                                           box,
                                                           d_n_neigh,
                                                           d_nlist,
                                                           nli,
                                                           d_params,
                                                           d_rcutsq,
                                                           d_ronsq,
                                                           ntypes,
                                                           block_size,
                                                           shift_mode);
    }   


cudaError_t gpu_compute_ewald_forces(const gpu_force_data_arrays& force_data,
                     const gpu_pdata_arrays &pdata,
                     const gpu_boxsize &box,
                     const unsigned int *d_n_neigh,
                     const unsigned int *d_nlist,
                     const Index2D& nli,
                     const float *d_params,
                     const float *d_rcutsq,
                     const float *d_ronsq,
                     const unsigned int ntypes,
                     const unsigned int block_size,
                     const unsigned int shift_mode)
    {
    return  gpu_compute_pair_forces<EvaluatorPairEwald>(force_data,
                             pdata,
                             box,
                             d_n_neigh,
                             d_nlist,
                             nli,
                             d_params,
                             d_rcutsq,
                             d_ronsq,
                             ntypes,
                             block_size,
                             shift_mode);
=======
    return gpu_compute_pair_forces<EvaluatorPairDPDThermo>(pair_args,
                                                           d_params);
>>>>>>> 45bb6357
    }
<|MERGE_RESOLUTION|>--- conflicted
+++ resolved
@@ -104,20 +104,9 @@
 cudaError_t gpu_compute_dpdthermo_forces(const pair_args_t& pair_args,
                                          const float2 *d_params)
     {
-<<<<<<< HEAD
-    return gpu_compute_pair_forces<EvaluatorPairDPDThermo>(force_data,
-                                                           pdata,
-                                                           box,
-                                                           d_n_neigh,
-                                                           d_nlist,
-                                                           nli,
-                                                           d_params,
-                                                           d_rcutsq,
-                                                           d_ronsq,
-                                                           ntypes,
-                                                           block_size,
-                                                           shift_mode);
-    }   
+    return gpu_compute_pair_forces<EvaluatorPairDPDThermo>(pair_args,
+                                                           d_params);
+    }
 
 
 cudaError_t gpu_compute_ewald_forces(const gpu_force_data_arrays& force_data,
@@ -145,8 +134,4 @@
                              ntypes,
                              block_size,
                              shift_mode);
-=======
-    return gpu_compute_pair_forces<EvaluatorPairDPDThermo>(pair_args,
-                                                           d_params);
->>>>>>> 45bb6357
     }
