--- conflicted
+++ resolved
@@ -142,51 +142,14 @@
         pos += dx;
 
         // update the velocity (FLOPS: 9)
-<<<<<<< HEAD
-        vel.x += (1.0f/2.0f) * accel.x * deltaT;
-        vel.y += (1.0f/2.0f) * accel.y * deltaT;
-        vel.z += (1.0f/2.0f) * accel.z * deltaT;
-=======
         vel += (1.0f/2.0f) * accel * deltaT;
->>>>>>> e7276024
 
         // read in the particle's image (MEM TRANSFER: 16 bytes)
         int3 image = d_image[idx];
 
-<<<<<<< HEAD
-        if (! no_wrap_x)
-            {
-            // fix the periodic boundary conditions (FLOPS: 15)
-            float x_shift = rintf((px - box.xlo)*box.Lxinv-1.0f/2.0f);
-            px -= box.Lx * x_shift;
-            image.x += (int)x_shift;
-            }
-
-        if (! no_wrap_y)
-            {
-            float y_shift = rintf((py - box.ylo)*box.Lyinv-1.0f/2.0f);
-            py -= box.Ly * y_shift;
-            image.y += (int)y_shift;
-            }
-
-        if (! no_wrap_z)
-            {
-            float z_shift = rintf((pz - box.zlo)*box.Lzinv-1.0f/2.0f);
-            pz -= box.Lz * z_shift;
-            image.z += (int)z_shift;
-            }
-
-        Scalar4 pos2;
-        pos2.x = px;
-        pos2.y = py;
-        pos2.z = pz;
-        pos2.w = pw;
-        
-=======
         // fix the periodic boundary conditions (FLOPS: 15)
         box.wrap(pos, image);
 
->>>>>>> e7276024
         // write out the results (MEM_TRANSFER: 48 bytes)
         d_pos[idx] = make_float4(pos.x, pos.y, pos.z, postype.w);
         d_vel[idx] = make_scalar4(vel.x, vel.y, vel.z, velmass.w);
