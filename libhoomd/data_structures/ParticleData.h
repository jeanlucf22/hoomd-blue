/*
Highly Optimized Object-oriented Many-particle Dynamics -- Blue Edition
(HOOMD-blue) Open Source Software License Copyright 2009-2015 The Regents of
the University of Michigan All rights reserved.

HOOMD-blue may contain modifications ("Contributions") provided, and to which
copyright is held, by various Contributors who have granted The Regents of the
University of Michigan the right to modify and/or distribute such Contributions.

You may redistribute, use, and create derivate works of HOOMD-blue, in source
and binary forms, provided you abide by the following conditions:

* Redistributions of source code must retain the above copyright notice, this
list of conditions, and the following disclaimer both in the code and
prominently in any materials provided with the distribution.

* Redistributions in binary form must reproduce the above copyright notice, this
list of conditions, and the following disclaimer in the documentation and/or
other materials provided with the distribution.

* All publications and presentations based on HOOMD-blue, including any reports
or published results obtained, in whole or in part, with HOOMD-blue, will
acknowledge its use according to the terms posted at the time of submission on:
http://codeblue.umich.edu/hoomd-blue/citations.html

* Any electronic documents citing HOOMD-Blue will link to the HOOMD-Blue website:
http://codeblue.umich.edu/hoomd-blue/

* Apart from the above required attributions, neither the name of the copyright
holder nor the names of HOOMD-blue's contributors may be used to endorse or
promote products derived from this software without specific prior written
permission.

Disclaimer

THIS SOFTWARE IS PROVIDED BY THE COPYRIGHT HOLDER AND CONTRIBUTORS ``AS IS'' AND
ANY EXPRESS OR IMPLIED WARRANTIES, INCLUDING, BUT NOT LIMITED TO, THE IMPLIED
WARRANTIES OF MERCHANTABILITY, FITNESS FOR A PARTICULAR PURPOSE, AND/OR ANY
WARRANTIES THAT THIS SOFTWARE IS FREE OF INFRINGEMENT ARE DISCLAIMED.

IN NO EVENT SHALL THE COPYRIGHT HOLDER OR CONTRIBUTORS BE LIABLE FOR ANY DIRECT,
INDIRECT, INCIDENTAL, SPECIAL, EXEMPLARY, OR CONSEQUENTIAL DAMAGES (INCLUDING,
BUT NOT LIMITED TO, PROCUREMENT OF SUBSTITUTE GOODS OR SERVICES; LOSS OF USE,
DATA, OR PROFITS; OR BUSINESS INTERRUPTION) HOWEVER CAUSED AND ON ANY THEORY OF
LIABILITY, WHETHER IN CONTRACT, STRICT LIABILITY, OR TORT (INCLUDING NEGLIGENCE
OR OTHERWISE) ARISING IN ANY WAY OUT OF THE USE OF THIS SOFTWARE, EVEN IF
ADVISED OF THE POSSIBILITY OF SUCH DAMAGE.
*/

// Maintainer: joaander

/*! \file ParticleData.h
    \brief Defines the ParticleData class and associated utilities
*/

#ifdef NVCC
#error This header cannot be compiled by nvcc
#endif

#ifndef __PARTICLE_DATA_H__
#define __PARTICLE_DATA_H__

#include "HOOMDMath.h"
#include "GPUArray.h"
#include "GPUVector.h"

#ifdef ENABLE_CUDA
#include "ParticleData.cuh"
#endif

#include "ExecutionConfiguration.h"
#include "BoxDim.h"

#include <boost/shared_ptr.hpp>
#include <boost/signals2.hpp>
#include <boost/function.hpp>
#include <boost/utility.hpp>
#include <boost/dynamic_bitset.hpp>
#include <boost/python.hpp>

#ifdef ENABLE_MPI
#include "Index1D.h"
#endif

#include "DomainDecomposition.h"

#include <stdlib.h>
#include <vector>
#include <string>
#include <bitset>
#include <stack>

using namespace std;

/*! \ingroup hoomd_lib
    @{
*/

/*! \defgroup data_structs Data structures
    \brief All classes that are related to the fundamental data
        structures for storing particles.

    \details See \ref page_dev_info for more information
*/

/*! @}
*/

//! Feature-define for HOOMD API
#define HOOMD_SUPPORTS_ADD_REMOVE_PARTICLES

// Forward declaration of Profiler
class Profiler;

class WallData;

// Forward declaration of RigidData
class RigidData;

// Forward declaration of IntegratorData
class IntegratorData;

//! List of optional fields that can be enabled in ParticleData
struct pdata_flag
    {
    //! The enum
    enum Enum
        {
        isotropic_virial=0,  //!< Bit id in PDataFlags for the isotropic virial
        potential_energy,    //!< Bit id in PDataFlags for the potential energy
        pressure_tensor,     //!< Bit id in PDataFlags for the full virial
        rotational_ke        //!< Bit id in PDataFlags for the rotational kinetic energy
        };
    };

//! flags determines which optional fields in in the particle data arrays are to be computed / are valid
typedef std::bitset<32> PDataFlags;

//! Defines a simple structure to deal with complex numbers
/*! This structure is useful to deal with complex numbers for such situations
    as Fourier transforms. Note that we do not need any to define any operations and the
    default constructor is good enough
*/
struct CScalar
    {
    Scalar r; //!< Real part
    Scalar i; //!< Imaginary part
    };

//! Sentinel value in \a body to signify that this particle does not belong to a rigid body
const unsigned int NO_BODY = 0xffffffff;

//! Sentinel value in \a r_tag to signify that this particle is not currently present on the local processor
const unsigned int NOT_LOCAL = 0xffffffff;

//! Handy structure for passing around per-particle data
/*! A snapshot is used for two purposes:
 * - Initializing the ParticleData
 * - inside an Analyzer to iterate over the current ParticleData
 *
 * Initializing the ParticleData is accomplished by first filling the particle data arrays with default values
 * (such as type, mass, diameter). Then a snapshot of this initial state is taken and passed to the
 * ParticleDataInitializer, which may modify any of the fields of the snapshot. It then returns it to
 * ParticleData, which in turn initializes its internal arrays from the snapshot using ParticleData::initializeFromSnapshot().
 *
 * To support the second scenario it is necessary that particles can be accessed in global tag order. Therefore,
 * the data in a snapshot is stored in global tag order.
 * \ingroup data_structs
 */
template <class Real>
struct SnapshotParticleData {
    //! Empty snapshot
    SnapshotParticleData()
        : size(0)
        {
        }

    //! constructor
    /*! \param N number of particles to allocate memory for
     */
    SnapshotParticleData(unsigned int N);

    //! Resize the snapshot
    /*! \param N number of particles in snapshot
     */
    void resize(unsigned int N);

    //! Validate the snapshot
    /*! \returns true if the number of elements is consistent
     */
    bool validate() const;

    //! Replicate this snapshot
    /*! \param nx Number of times to replicate the system along the x direction
     *  \param ny Number of times to replicate the system along the y direction
     *  \param nz Number of times to replicate the system along the z direction
     *  \param old_box Old box dimensions
     *  \param new_box Dimensions of replicated box
     */
    void replicate(unsigned int nx, unsigned int ny, unsigned int nz,
        const BoxDim& old_box, const BoxDim& new_box);

<<<<<<< HEAD
    std::vector<Scalar3> pos;       //!< positions
    std::vector<Scalar3> vel;       //!< velocities
    std::vector<Scalar3> accel;     //!< accelerations
    std::vector<unsigned int> type; //!< types
    std::vector<Scalar> mass;       //!< masses
    std::vector<Scalar> charge;     //!< charges
    std::vector<Scalar> diameter;   //!< diameters
    std::vector<int3> image;        //!< images
    std::vector<unsigned int> body; //!< body ids
    std::vector<Scalar4> orientation; //!< orientations
    std::vector<Scalar4> angmom;    //!< Angular momentum quaternion
    std::vector<Scalar3> inertia; //!< Principal moments of inertia
=======
    //! Get pos as a numpy array
    boost::python::numeric::array getPosNP();
    //! Get vel as a numpy array
    boost::python::numeric::array getVelNP();
    //! Get accel as a numpy array
    boost::python::numeric::array getAccelNP();
    //! Get type as a numpy array
    boost::python::numeric::array getTypeNP();
    //! Get mass as a numpy array
    boost::python::numeric::array getMassNP();
    //! Get charge as a numpy array
    boost::python::numeric::array getChargeNP();
    //! Get diameter as a numpy array
    boost::python::numeric::array getDiameterNP();
    //! Get image as a numpy array
    boost::python::numeric::array getImageNP();
    //! Get body as a numpy array
    boost::python::numeric::array getBodyNP();
    //! Get orientation as a numpy array
    boost::python::numeric::array getOrientationNP();
    //! Get the type names for python
    boost::python::list getTypes();
    //! Set the type names from python
    void setTypes(boost::python::list types);

    std::vector< vec3<Real> > pos;             //!< positions
    std::vector< vec3<Real> > vel;             //!< velocities
    std::vector< vec3<Real> > accel;           //!< accelerations
    std::vector<unsigned int> type;            //!< types
    std::vector<Real> mass;                    //!< masses
    std::vector<Real> charge;                  //!< charges
    std::vector<Real> diameter;                //!< diameters
    std::vector<int3> image;                   //!< images
    std::vector<unsigned int> body;            //!< body ids
    std::vector< quat<Real> > orientation;     //!< orientations
    std::vector<InertiaTensor> inertia_tensor; //!< Moments of inertia
>>>>>>> ec735210

    unsigned int size;                         //!< number of particles in this snapshot
    std::vector<std::string> type_mapping;     //!< Mapping between particle type ids and names
    };

//! Structure to store packed particle data
/* pdata_element is used for compact storage of particle data, mainly for communication.
 */
struct pdata_element
    {
    Scalar4 pos;               //!< Position
    Scalar4 vel;               //!< Velocity
    Scalar3 accel;             //!< Acceleration
    Scalar charge;             //!< Charge
    Scalar diameter;           //!< Diameter
    int3 image;                //!< Image
    unsigned int body;         //!< Body id
    Scalar4 orientation;       //!< Orientation
    Scalar4 angmom;            //!< Angular momentum
    Scalar3 inertia;           //!< Principal moments of inertia
    unsigned int tag;          //!< global tag
    };

//! Manages all of the data arrays for the particles
/*! <h1> General </h1>
    ParticleData stores and manages particle coordinates, velocities, accelerations, type,
    and tag information. This data must be available both via the CPU and GPU memories.
    All copying of data back and forth from the GPU is accomplished transparently by GPUArray.

    For performance reasons, data is stored as simple arrays. Once a handle to the particle data
    GPUArrays has been acquired, the coordinates of the particle with
    <em>index</em> \c i can be accessed with <code>pos_array_handle.data[i].x</code>,
    <code>pos_array_handle.data[i].y</code>, and <code>pos_array_handle.data[i].z</code>
    where \c i runs from 0 to <code>getN()</code>.

    Velocities and other properties can be accessed in a similar manner.

    \note Position and type are combined into a single Scalar4 quantity. x,y,z specifies the position and w specifies
    the type. Use __scalar_as_int() / __int_as_scalar() (or __int_as_float() / __float_as_int()) to extract / set
    this integer that is masquerading as a scalar.

    \note Velocity and mass are combined into a single Scalar4 quantity. x,y,z specifies the velocity and w specifies
    the mass.

    \warning Local particles can and will be rearranged in the arrays throughout a simulation.
    So, a particle that was once at index 5 may be at index 123 the next time the data
    is acquired. Individual particles can be tracked through all these changes by their (global) tag.
    The tag of a particle is stored in the \c m_tag array, and the ith element contains the tag of the particle
    with index i. Conversely, the the index of a particle with tag \c tag can be read from
    the element at position \c tag in the a \c m_rtag array.

    In a parallel simulation, the global tag is unique among all processors.

    In order to help other classes deal with particles changing indices, any class that
    changes the order must call notifyParticleSort(). Any class interested in being notified
    can subscribe to the signal by calling connectParticleSort().

    Some fields in ParticleData are not computed and assigned by default because they require additional processing
    time. PDataFlags is a bitset that lists which flags (enumerated in pdata_flag) are enable/disabled. Computes should
    call getFlags() and compute the requested quantities whenever the corresponding flag is set. Updaters and Analyzers
    can request flags be computed via their getRequestedPDataFlags() methods. A particular updater or analyzer should
    return a bitset PDataFlags with only the bits set for the flags that it needs. During a run, System will query
    the updaters and analyzers that are to be executed on the current step. All of the flag requests are combined
    with the binary or operation into a single set of flag requests. System::run() then sets the flags by calling
    setPDataFlags so that the computes produce the requested values during that step.

    These fields are:
     - pdata_flag::isotropic_virial - specify that the net_virial should be/is computed (getNetVirial)
     - pdata_flag::potential_energy - specify that the potential energy .w component stored in the net force array
       (getNetForce) is valid
     - pdata_flag::pressure_tensor - specify that the full virial tensor is valid

    If these flags are not set, these arrays can still be read but their values may be incorrect.

    If any computation is unable to supply the appropriate values (i.e. rigid body virial can not be computed
    until the second step of the simulation), then it should remove the flag to signify that the values are not valid.
    Any analyzer/updater that expects the value to be set should check the flags that are actually set.

    \note Particles are not checked if their position is actually inside the local box. In fact, when using spatial domain decomposition,
    particles may temporarily move outside the boundaries.

    \ingroup data_structs

    ## Parallel simulations

    In a parallel simulation, the ParticleData contains he local particles only, and getN() returns the current number of
    \a local particles. The method getNGlobal() can be used to query the \a global number of particles on all processors.

    During the simulation particles may enter or leave the box, therefore the number of \a local particles may change.
    To account for this, the size of the particle data arrays is dynamically updated using amortized doubling of the array sizes. To add particles to
    the domain, the addParticles() method is called, and the arrays are resized if necessary. Particles are retrieved
    and removed from the local particle data arrays using removeParticles(). To flag particles for removal, set the
    communication flag (m_comm_flags) for that particle to a non-zero value.

    In addition, since many other classes maintain internal arrays holding data for every particle (such as neighbor lists etc.), these
    arrays need to be resized, too, if the particle number changes. Everytime the particle data arrays are reallocated, a
    maximum particle number change signal is triggered. Other classes can subscribe to this signal using connectMaxParticleNumberChange().
    They may use the current maxium size of the particle arrays, which is returned by getMaxN().  This size changes only infrequently
    (by amortized array resizing). Note that getMaxN() can return a higher number
    than the actual number of particles.

    Particle data also stores temporary particles ('ghost atoms'). These are added after the local particle data (i.e. with indices
    starting at getN()). It keeps track of those particles using the addGhostParticles() and removeAllGhostParticles() methods.
    The caller is responsible for updating the particle data arrays with the ghost particle information.

    ## Anisotropic particles

    Anisotropic particles are handled by storing an orientation quaternion for every particle in the simulation.
    Similarly, a net torque is computed and stored for each particle. The design decision made is to not
    duplicate efforts already made to enable composite bodies of anisotropic particles. So the particle orientation
    is a read only quantity when used by most of HOOMD. To integrate this degree of freedom forward, the particle
    must be part of a composite body (stored and handled by RigidData) (there can be single-particle bodies,
    of course) where integration methods like NVERigid will handle updating the degrees of freedom of the composite
    body and then set the constrained position, velocity, and orientation of the constituent particles.

    To enable correct initialization of the composite body moment of inertia, each particle is also assigned
    an individual moment of inertia which is summed up correctly to determine the composite body's total moment of
    inertia.

    Access the orientation quaternion of each particle with the GPUArray gotten from getOrientationArray(), the net
    torque with getTorqueArray(). Individual inertia tensor values can be accessed with getMomentsOfInertia() and
    setMomentsOfInertia()

    ## Origin shifting

    Parallel MC simulations randomly translate all particles by a fixed vector at periodic intervals. This motion
    is not physical, it is merely the easiest way to shift the origin of the cell list / domain decomposition
    boundaries. Analysis routines (i.e. MSD) and movies are complicated by the random motion of all particles.

    ParticleData can track this origin and subtract it from all particles. This subtraction is done when taking a
    snapshot. Putting the subtraction there naturally puts the correction there for all analysis routines and file I/O
    while leaving the shifted particles in place for computes, updaters, and integrators. On the restoration from
    a snapshot, the origin needs to be cleared.

    Two routines support this: translateOrigin() and resetOrigin(). The position of the origin is tracked by
    ParticleData internally. translateOrigin() moves it by a given vector. resetOrigin() zeroes it. TODO: This might
    not be sufficient for simulations where the box size changes. We'll see in testing.
*/
class ParticleData : boost::noncopyable
    {
    public:
        //! Construct with N particles in the given box
        ParticleData(unsigned int N,
                     const BoxDim &global_box,
                     unsigned int n_types,
                     boost::shared_ptr<ExecutionConfiguration> exec_conf,
                     boost::shared_ptr<DomainDecomposition> decomposition
                        = boost::shared_ptr<DomainDecomposition>()
                     );

        //! Construct using a ParticleDataSnapshot
        template<class Real>
        ParticleData(const SnapshotParticleData<Real>& snapshot,
                     const BoxDim& global_box,
                     boost::shared_ptr<ExecutionConfiguration> exec_conf,
                     boost::shared_ptr<DomainDecomposition> decomposition
                        = boost::shared_ptr<DomainDecomposition>()
                     );

        //! Destructor
        virtual ~ParticleData();

        //! Get the simulation box
        const BoxDim& getBox() const;

        //! Set the global simulation box
        void setGlobalBox(const BoxDim &box);

        //! Set the global simulation box Lengths
        void setGlobalBoxL(const Scalar3 &L)
            {
            BoxDim box(L);
            setGlobalBox(box);
            }

        //! Get the global simulation box
        const BoxDim& getGlobalBox() const;

        //! Access the execution configuration
        boost::shared_ptr<const ExecutionConfiguration> getExecConf() const
            {
            return m_exec_conf;
            }

        //! Get the number of particles
        /*! \return Number of particles in the box
        */
        inline unsigned int getN() const
            {
            return m_nparticles;
            }

        //! Get the currrent maximum number of particles
        /*\ return Maximum number of particles that can be stored in the particle array
        * this number has to be larger than getN() + getNGhosts()
        */
        inline unsigned int getMaxN() const
            {
            return m_max_nparticles;
            }

        //! Get current number of ghost particles
        /*\ return Number of ghost particles
        */
        inline unsigned int getNGhosts() const
            {
            return m_nghosts;
            }

        //! Get the global number of particles in the simulation
        /*!\ return Global number of particles
         */
        inline unsigned int getNGlobal() const
            {
            return m_nglobal;
            }

        //! Set global number of particles
        /*! \param nglobal Global number of particles
         */
        void setNGlobal(unsigned int nglobal);

        //! Get the number of particle types
        /*! \return Number of particle types
            \note Particle types are indexed from 0 to NTypes-1
        */
        unsigned int getNTypes() const
            {
            return m_type_mapping.size();
            }

        //! Get the origin for the particle system
        /*! \return origin of the system
        */
        Scalar3 getOrigin()
            {
            return m_origin;
            }

        //! Get the origin image for the particle system
        /*! \return image of the origin of the system
        */
        int3 getOriginImage()
            {
            return m_o_image;
            }

        //! Get the maximum diameter of the particle set
        /*! \return Maximum Diameter Value
        */
        Scalar getMaxDiameter() const
            {
            Scalar maxdiam = 0;
            ArrayHandle< Scalar > h_diameter(getDiameters(), access_location::host, access_mode::read);
            for (unsigned int i = 0; i < m_nparticles; i++) if (h_diameter.data[i] > maxdiam) maxdiam = h_diameter.data[i];
            #ifdef ENABLE_MPI
            if (m_decomposition)
                {
                MPI_Allreduce(MPI_IN_PLACE,&maxdiam, 1, MPI_HOOMD_SCALAR, MPI_MAX, m_exec_conf->getMPICommunicator());
                }
            #endif
            return maxdiam;
            }

        //! Return positions and types
        const GPUArray< Scalar4 >& getPositions() const { return m_pos; }

        //! Return velocities and masses
        const GPUArray< Scalar4 >& getVelocities() const { return m_vel; }

        //! Return accelerations
        const GPUArray< Scalar3 >& getAccelerations() const { return m_accel; }

        //! Return charges
        const GPUArray< Scalar >& getCharges() const { return m_charge; }

        //! Return diameters
        const GPUArray< Scalar >& getDiameters() const { return m_diameter; }

        //! Return images
        const GPUArray< int3 >& getImages() const { return m_image; }

        //! Return tags
        const GPUArray< unsigned int >& getTags() const { return m_tag; }

        //! Return reverse-lookup tags
        const GPUVector< unsigned int >& getRTags() const { return m_rtag; }

        //! Return body ids
        const GPUArray< unsigned int >& getBodies() const { return m_body; }

        /*!
         * Access methods to stand-by arrays for fast swapping in of reordered particle data
         *
         * \warning An array that is swapped in has to be completely initialized.
         *          In parallel simulations, the ghost data needs to be initalized as well,
         *          or all ghosts need to be removed and re-initialized before and after reordering.
         *
         * USAGE EXAMPLE:
         * \code
         * m_comm->migrateParticles(); // migrate particles and remove all ghosts
         *     {
         *      ArrayHandle<Scalar4> h_pos_alt(m_pdata->getAltPositions(), access_location::host, access_mode::overwrite)
         *      ArrayHandle<Scalar4> h_pos(m_pdata->getPositions(), access_location::host, access_mode::read);
         *      for (int i=0; i < getN(); ++i)
         *          h_pos_alt.data[i] = h_pos.data[permutation[i]]; // apply some permutation
         *     }
         * m_pdata->swapPositions(); // swap in reordered data at no extra cost
         * notifyParticleSort();     // ensures that ghosts will be restored at next communication step
         * \endcode
         */

        //! Return positions and types (alternate array)
        const GPUArray< Scalar4 >& getAltPositions() const { return m_pos_alt; }

        //! Swap in positions
        inline void swapPositions() { m_pos.swap(m_pos_alt); }

        //! Return velocities and masses (alternate array)
        const GPUArray< Scalar4 >& getAltVelocities() const { return m_vel_alt; }

        //! Swap in velocities
        inline void swapVelocities() { m_vel.swap(m_vel_alt); }

        //! Return accelerations (alternate array)
        const GPUArray< Scalar3 >& getAltAccelerations() const { return m_accel_alt; }

        //! Swap in accelerations
        inline void swapAccelerations() { m_accel.swap(m_accel_alt); }

        //! Return charges (alternate array)
        const GPUArray< Scalar >& getAltCharges() const { return m_charge_alt; }

        //! Swap in accelerations
        inline void swapCharges() { m_charge.swap(m_charge_alt); }

        //! Return diameters (alternate array)
        const GPUArray< Scalar >& getAltDiameters() const { return m_diameter_alt; }

        //! Swap in diameters
        inline void swapDiameters() { m_diameter.swap(m_diameter_alt); }

        //! Return images (alternate array)
        const GPUArray< int3 >& getAltImages() const { return m_image_alt; }

        //! Swap in images
        inline void swapImages() { m_image.swap(m_image_alt); }

        //! Return tags (alternate array)
        const GPUArray< unsigned int >& getAltTags() const { return m_tag_alt; }

        //! Swap in tags
        inline void swapTags() { m_tag.swap(m_tag_alt); }

        //! Return body ids (alternate array)
        const GPUArray< unsigned int >& getAltBodies() const { return m_body_alt; }

        //! Swap in bodies
        inline void swapBodies() { m_body.swap(m_body_alt); }

        //! Get the net force array (alternate array)
        const GPUArray< Scalar4 >& getAltNetForce() const { return m_net_force_alt; }

        //! Swap in net force
        inline void swapNetForce() { m_net_force.swap(m_net_force_alt); }

        //! Get the net virial array (alternate array)
        const GPUArray< Scalar >& getAltNetVirial() const { return m_net_virial_alt; }

        //! Swap in net virial
        inline void swapNetVirial() { m_net_virial.swap(m_net_virial_alt); }

        //! Get the net torque array (alternate array)
        const GPUArray< Scalar4 >& getAltNetTorqueArray() const { return m_net_torque_alt; }

        //! Swap in net torque
        inline void swapNetTorque() { m_net_torque.swap(m_net_torque_alt); }

        //! Get the orientations (alternate array)
        const GPUArray< Scalar4 >& getAltOrientationArray() const { return m_orientation_alt; }

        //! Swap in orientations
        inline void swapOrientations() { m_orientation.swap(m_orientation_alt); }

        //! Get the angular momenta (alternate array)
        const GPUArray< Scalar4 >& getAltAngularMomentumArray() const { return m_angmom_alt; }

        //! Get the moments of inertia array (alternate array)
        const GPUArray< Scalar3 >& getAltMomentsOfInertiaArray() const { return m_inertia_alt; }

        //! Swap in angular momenta
        inline void swapAngularMomenta() { m_angmom.swap(m_angmom_alt); }

        //! Swap in moments of inertia
        inline void swapMomentsOfInertia() { m_inertia.swap(m_inertia_alt); }

        //! Set the profiler to profile CPU<-->GPU memory copies
        /*! \param prof Pointer to the profiler to use. Set to NULL to deactivate profiling
        */
        void setProfiler(boost::shared_ptr<Profiler> prof)
            {
            m_prof=prof;
            }

        //! Connects a function to be called every time the particles are rearranged in memory
        boost::signals2::connection connectParticleSort(const boost::function<void ()> &func);

        //! Notify listeners that the particles have been rearranged in memory
        void notifyParticleSort();

        //! Connects a function to be called every time the box size is changed
        boost::signals2::connection connectBoxChange(const boost::function<void ()> &func);

        //! Connects a function to be called every time the global number of particles changes
        boost::signals2::connection connectGlobalParticleNumberChange(const boost::function< void()> &func);

        //! Connects a function to be called every time the local maximum particle number changes
        boost::signals2::connection connectMaxParticleNumberChange(const boost::function< void()> &func);

        //! Connects a function to be called every time the ghost particles are reinitialized
        boost::signals2::connection connectGhostParticlesRemoved(const boost::function< void()> &func);

        #ifdef ENABLE_MPI
        //! Connects a function to be called every time a single particle migration is requested
        boost::signals2::connection connectSingleParticleMove(
            const boost::function<void (unsigned int, unsigned int, unsigned int)> &func);
        #endif

        //! Notify listeners that ghost particles have been removed
        void notifyGhostParticlesRemoved();

        //! Connects a funtion to be called every time the number of types changes
        boost::signals2::connection connectNumTypesChange(const boost::function< void()> &func);

        //! Gets the particle type index given a name
        unsigned int getTypeByName(const std::string &name) const;

        //! Gets the name of a given particle type index
        std::string getNameByType(unsigned int type) const;

        //! Rename a type
        void setTypeName(unsigned int type, const std::string& name);

        //! Get the net force array
        const GPUArray< Scalar4 >& getNetForce() const { return m_net_force; }

        //! Get the net virial array
        const GPUArray< Scalar >& getNetVirial() const { return m_net_virial; }

        //! Get the net torque array
        const GPUArray< Scalar4 >& getNetTorqueArray() const { return m_net_torque; }

        //! Get the orientation array
        const GPUArray< Scalar4 >& getOrientationArray() const { return m_orientation; }

        //! Get the angular momentum array
        const GPUArray< Scalar4 >& getAngularMomentumArray() const { return m_angmom; }

        //! Get the angular momentum array
        const GPUArray< Scalar3 >& getMomentsOfInertiaArray() const { return m_inertia; }

        #ifdef ENABLE_MPI
        //! Get the communication flags array
        const GPUArray< unsigned int >& getCommFlags() const { return m_comm_flags; }
        #endif

        #ifdef ENABLE_MPI
        //! Find the processor that owns a particle
        unsigned int getOwnerRank(unsigned int tag) const;
        #endif

        //! Get the current position of a particle
        Scalar3 getPosition(unsigned int tag) const;

        //! Get the current velocity of a particle
        Scalar3 getVelocity(unsigned int tag) const;

        //! Get the current acceleration of a particle
        Scalar3 getAcceleration(unsigned int tag) const;

        //! Get the current image flags of a particle
        int3 getImage(unsigned int tag) const;

        //! Get the current mass of a particle
        Scalar getMass(unsigned int tag) const;

        //! Get the current diameter of a particle
        Scalar getDiameter(unsigned int tag) const;

        //! Get the current charge of a particle
        Scalar getCharge(unsigned int tag) const;

        //! Get the body id of a particle
        unsigned int getBody(unsigned int tag) const;

        //! Get the current type of a particle
        unsigned int getType(unsigned int tag) const;

        //! Get the current index of a particle with a given global tag
        inline unsigned int getRTag(unsigned int tag) const
            {
            assert(tag < m_rtag.size());
            ArrayHandle< unsigned int> h_rtag(m_rtag,access_location::host, access_mode::read);
            unsigned int idx = h_rtag.data[tag];
#ifdef ENABLE_MPI
            assert(m_decomposition || idx < getN());
#endif
            assert(idx < getN() + getNGhosts() || idx == NOT_LOCAL);
            return idx;
            }

        //! Return true if particle is local (= owned by this processor)
        bool isParticleLocal(unsigned int tag) const
             {
             assert(tag < m_rtag.size());
             ArrayHandle< unsigned int> h_rtag(m_rtag,access_location::host, access_mode::read);
             return h_rtag.data[tag] < getN();
             }

        //! Return true if the tag is active
        bool isTagActive(unsigned int tag) const
            {
            std::set<unsigned int>::const_iterator it = m_tag_set.find(tag);
            return it != m_tag_set.end();
            }

        /*! Return the maximum particle tag in the simulation
         * \note If there are zero particles in the simulation, returns UINT_MAX
         */
        unsigned int getMaximumTag() const
            {
            if (m_tag_set.empty())
                return UINT_MAX;
            else
                return *m_tag_set.rbegin();
            }

        //! Get the orientation of a particle with a given tag
        Scalar4 getOrientation(unsigned int tag) const;

        //! Get the angular momentum of a particle with a given tag
        Scalar4 getAngularMomentum(unsigned int tag) const;

        //! Get the moment of inertia of a particle with a given tag
        Scalar3 getMomentsOfInertia(unsigned int tag) const;

        //! Get the net force / energy on a given particle
        Scalar4 getPNetForce(unsigned int tag) const;

        //! Get the net torque on a given particle
        Scalar4 getNetTorque(unsigned int tag) const;

        //! Set the current position of a particle
        /*! \param move If true, particle is automatically placed into correct domain
         */
        void setPosition(unsigned int tag, const Scalar3& pos, bool move=true);

        //! Set the current velocity of a particle
        void setVelocity(unsigned int tag, const Scalar3& vel);

        //! Set the current image flags of a particle
        void setImage(unsigned int tag, const int3& image);

        //! Set the current charge of a particle
        void setCharge(unsigned int tag, Scalar charge);

        //! Set the current mass of a particle
        void setMass(unsigned int tag, Scalar mass);

        //! Set the current diameter of a particle
        void setDiameter(unsigned int tag, Scalar diameter);

        //! Set the body id of a particle
        void setBody(unsigned int tag, int body);

        //! Set the current type of a particle
        void setType(unsigned int tag, unsigned int typ);

        //! Set the orientation of a particle with a given tag
        void setOrientation(unsigned int tag, const Scalar4& orientation);

        //! Set the orientation of a particle with a given tag
        void setAngularMomentum(unsigned int tag, const Scalar4& angmom);

        //! Set the orientation of a particle with a given tag
        void setMomentsOfInertia(unsigned int tag, const Scalar3& mom_inertia);

        //! Get the particle data flags
        PDataFlags getFlags() { return m_flags; }

        //! Set the particle data flags
        /*! \note Setting the flags does not make the requested quantities immediately available. Only after the next
            set of compute() calls will the requested values be computed. The System class talks to the various
            analyzers and updaters to determine the value of the flags for any given time step.
        */
        void setFlags(const PDataFlags& flags) { m_flags = flags; }

        //! Set the external contribution to the virial
        void setExternalVirial(unsigned int i, Scalar v)
            {
            assert(i<6);
            m_external_virial[i] = v;
            };

        //! Get the external contribution to the virial
        Scalar getExternalVirial(unsigned int i)
            {
            assert(i<6);
            return m_external_virial[i];
            }

        //! Remove the given flag
        void removeFlag(pdata_flag::Enum flag) { m_flags[flag] = false; }

        //! Initialize from a snapshot
        template <class Real>
        void initializeFromSnapshot(const SnapshotParticleData<Real> & snapshot);

        //! Take a snapshot
        template <class Real>
        void takeSnapshot(SnapshotParticleData<Real> &snapshot);

        //! Add ghost particles at the end of the local particle data
        void addGhostParticles(const unsigned int nghosts);

        //! Remove all ghost particles from system
        void removeAllGhostParticles()
            {
            notifyGhostParticlesRemoved();
            m_nghosts = 0;
            }

#ifdef ENABLE_MPI
        //! Set domain decomposition information
        void setDomainDecomposition(boost::shared_ptr<DomainDecomposition> decomposition)
            {
            assert(decomposition);
            m_decomposition = decomposition;
            m_box = m_decomposition->calculateLocalBox(m_global_box);
            m_boxchange_signal();
            }

        //! Returns the domain decomin decomposition information
        boost::shared_ptr<DomainDecomposition> getDomainDecomposition()
            {
            return m_decomposition;
            }

        //! Pack particle data into a buffer
        /*! \param out Buffer into which particle data is packed
         *  \param comm_flags Buffer into which communication flags is packed
         *
         *  Packs all particles for which comm_flag>0 into a buffer
         *  and remove them from the particle data
         *
         *  The output buffers are automatically resized to accomodate the data.
         *
         *  \post The particle data arrays remain compact. Any ghost atoms
         *        are invalidated. (call removeAllGhostAtoms() before or after
         *        this method).
         */
        void removeParticles(std::vector<pdata_element>& out, std::vector<unsigned int>& comm_flags);

        //! Add new local particles
        /*! \param in List of particle data elements to fill the particle data with
         */
        void addParticles(const std::vector<pdata_element>& in);

        #ifdef ENABLE_CUDA
        //! Pack particle data into a buffer (GPU version)
        /*! \param out Buffer into which particle data is packed
         *  \param comm_flags Buffer into which communication flags is packed
         *
         *  Pack all particles for which comm_flag >0 into a buffer
         *  and remove them from the particle data
         *
         *  The output buffers are automatically resized to accomodate the data.
         *
         *  \post The particle data arrays remain compact. Any ghost atoms
         *        are invalidated. (call removeAllGhostAtoms() before or after
         *        this method).
         */
        void removeParticlesGPU(GPUVector<pdata_element>& out, GPUVector<unsigned int>& comm_flags);

        //! Remove particles from local domain and add new particle data (GPU version)
        /*! \param in List of particle data elements to fill the particle data with
         */
        void addParticlesGPU(const GPUVector<pdata_element>& in);
        #endif // ENABLE_CUDA

#endif // ENABLE_MPI

        //! Add a single particle to the simulation
        unsigned int addParticle(unsigned int type);

        //! Remove a particle from the simulation
        void removeParticle(unsigned int tag);

        //! Return the nth active global tag
        unsigned int getNthTag(unsigned int n);

        //! Add particle types
        /*! \param Name of type to add
         *
         * Adds the name to the list of types and
         * returns the id of the newly added type
         */
        unsigned int addType(const std::string& type_name);

        //! Translate the box origin
        /*! \param a vector to apply in the translation
        */
        void translateOrigin(const Scalar3& a)
            {
            m_origin += a;
            // wrap the origin back into the box to prevent it from getting too large
            m_global_box.wrap(m_origin, m_o_image);
            }

        //! Rest the box origin
        /*! \post The origin is 0,0,0
        */
        void resetOrigin()
            {
            m_origin = make_scalar3(0,0,0);
            m_o_image = make_int3(0,0,0);
            }

    private:
        BoxDim m_box;                               //!< The simulation box
        BoxDim m_global_box;                        //!< Global simulation box
        boost::shared_ptr<ExecutionConfiguration> m_exec_conf; //!< The execution configuration
#ifdef ENABLE_MPI
        boost::shared_ptr<DomainDecomposition> m_decomposition;       //!< Domain decomposition data
#endif

        std::vector<std::string> m_type_mapping;    //!< Mapping between particle type indices and names

        boost::signals2::signal<void ()> m_sort_signal;       //!< Signal that is triggered when particles are sorted in memory
        boost::signals2::signal<void ()> m_boxchange_signal;  //!< Signal that is triggered when the box size changes
        boost::signals2::signal<void ()> m_max_particle_num_signal; //!< Signal that is triggered when the maximum particle number changes
        boost::signals2::signal<void ()> m_ghost_particles_removed_signal; //!< Signal that is triggered when ghost particles are removed
        boost::signals2::signal<void ()> m_global_particle_num_signal; //!< Signal that is triggered when the global number of particles changes
        boost::signals2::signal<void ()> m_num_types_signal;  //!< Signal that is triggered when the number of types changes

        #ifdef ENABLE_MPI
        boost::signals2::signal<void (unsigned int, unsigned int, unsigned int)> m_ptl_move_signal; //!< Signal when particle moves between domains
        #endif

        unsigned int m_nparticles;                  //!< number of particles
        unsigned int m_nghosts;                     //!< number of ghost particles
        unsigned int m_max_nparticles;              //!< maximum number of particles
        unsigned int m_nglobal;                     //!< global number of particles

        // per-particle data
        GPUArray<Scalar4> m_pos;                    //!< particle positions and types
        GPUArray<Scalar4> m_vel;                    //!< particle velocities and masses
        GPUArray<Scalar3> m_accel;                  //!< particle accelerations
        GPUArray<Scalar> m_charge;                  //!< particle charges
        GPUArray<Scalar> m_diameter;                //!< particle diameters
        GPUArray<int3> m_image;                     //!< particle images
        GPUArray<unsigned int> m_tag;               //!< particle tags
        GPUVector<unsigned int> m_rtag;             //!< reverse lookup tags
        GPUArray<unsigned int> m_body;              //!< rigid body ids
        GPUArray< Scalar4 > m_orientation;          //!< Orientation quaternion for each particle (ignored if not anisotropic)
        GPUArray< Scalar4 > m_angmom;               //!< Angular momementum quaternion for each particle
        GPUArray< Scalar3 > m_inertia;              //!< Principal moments of inertia for each particle
        #ifdef ENABLE_MPI
        GPUArray<unsigned int> m_comm_flags;        //!< Array of communication flags
        #endif

        std::stack<unsigned int> m_recycled_tags;    //!< Global tags of removed particles
        std::set<unsigned int> m_tag_set;            //!< Lookup table for tags by active index
        GPUVector<unsigned int> m_cached_tag_set;    //!< Cached constant-time lookup table for tags by active index
        bool m_invalid_cached_tags;                  //!< true if m_cached_tag_set needs to be rebuilt

        /* Alternate particle data arrays are provided for fast swapping in and out of particle data
           The size of these arrays is updated in sync with the main particle data arrays.

           The primary use case is when particle data has to be re-ordered in-place, i.e.
           a temporary array would otherwise be required. Instead of writing to a temporary
           array and copying to the main particle data subsequently, the re-ordered particle
           data can be written to the alternate arrays, which are then swapped in for
           the real particle data at effectively zero cost.
         */
        GPUArray<Scalar4> m_pos_alt;                //!< particle positions and type (swap-in)
        GPUArray<Scalar4> m_vel_alt;                //!< particle velocities and masses (swap-in)
        GPUArray<Scalar3> m_accel_alt;              //!< particle accelerations (swap-in)
        GPUArray<Scalar> m_charge_alt;              //!< particle charges (swap-in)
        GPUArray<Scalar> m_diameter_alt;            //!< particle diameters (swap-in)
        GPUArray<int3> m_image_alt;                 //!< particle images (swap-in)
        GPUArray<unsigned int> m_tag_alt;           //!< particle tags (swap-in)
        GPUArray<unsigned int> m_body_alt;          //!< rigid body ids (swap-in)
        GPUArray<Scalar4> m_orientation_alt;        //!< orientations (swap-in)
        GPUArray<Scalar4> m_angmom_alt;             //!< angular momenta (swap-in)
        GPUArray<Scalar3> m_inertia_alt;             //!< Principal moments of inertia for each particle (swap-in)
        GPUArray<Scalar4> m_net_force_alt;          //!< Net force (swap-in)
        GPUArray<Scalar> m_net_virial_alt;          //!< Net virial (swap-in)
        GPUArray<Scalar4> m_net_torque_alt;         //!< Net torque (swap-in)

        boost::shared_ptr<Profiler> m_prof;         //!< Pointer to the profiler. NULL if there is no profiler.

        GPUArray< Scalar4 > m_net_force;             //!< Net force calculated for each particle
        GPUArray< Scalar > m_net_virial;             //!< Net virial calculated for each particle (2D GPU array of dimensions 6*number of particles)
        GPUArray< Scalar4 > m_net_torque;            //!< Net torque calculated for each particle

        Scalar m_external_virial[6];                 //!< External potential contribution to the virial
        const float m_resize_factor;                 //!< The numerical factor with which the particle data arrays are resized
        PDataFlags m_flags;                          //!< Flags identifying which optional fields are valid

        Scalar3 m_origin;                            //!< Tracks the position of the origin of the coordinate system
        int3 m_o_image;                              //!< Tracks the origin image

        #ifdef ENABLE_CUDA
        mgpu::ContextPtr m_mgpu_context;             //!< moderngpu context
        #endif

        //! Helper function to allocate particle data
        void allocate(unsigned int N);

        //! Helper function to allocate alternate particle data
        void allocateAlternateArrays(unsigned int N);

        //! Helper function for amortized array resizing
        void resize(unsigned int new_nparticles);

        //! Helper function to reallocate particle data
        void reallocate(unsigned int max_n);

        //! Helper function to rebuild the active tag cache if necessary
        void maybe_rebuild_tag_cache();

        //! Helper function to check that particles of a snapshot are in the box
        /*! \return true If and only if all particles are in the simulation box
         * \param Snapshot to check
         */
        template <class Real>
        bool inBox(const SnapshotParticleData<Real>& snap);
    };


//! Exports the BoxDim class to python
void export_BoxDim();
//! Exports ParticleData to python
void export_ParticleData();
//! Export SnapshotParticleData to python
void export_SnapshotParticleData();

#endif<|MERGE_RESOLUTION|>--- conflicted
+++ resolved
@@ -200,20 +200,6 @@
     void replicate(unsigned int nx, unsigned int ny, unsigned int nz,
         const BoxDim& old_box, const BoxDim& new_box);
 
-<<<<<<< HEAD
-    std::vector<Scalar3> pos;       //!< positions
-    std::vector<Scalar3> vel;       //!< velocities
-    std::vector<Scalar3> accel;     //!< accelerations
-    std::vector<unsigned int> type; //!< types
-    std::vector<Scalar> mass;       //!< masses
-    std::vector<Scalar> charge;     //!< charges
-    std::vector<Scalar> diameter;   //!< diameters
-    std::vector<int3> image;        //!< images
-    std::vector<unsigned int> body; //!< body ids
-    std::vector<Scalar4> orientation; //!< orientations
-    std::vector<Scalar4> angmom;    //!< Angular momentum quaternion
-    std::vector<Scalar3> inertia; //!< Principal moments of inertia
-=======
     //! Get pos as a numpy array
     boost::python::numeric::array getPosNP();
     //! Get vel as a numpy array
@@ -249,8 +235,8 @@
     std::vector<int3> image;                   //!< images
     std::vector<unsigned int> body;            //!< body ids
     std::vector< quat<Real> > orientation;     //!< orientations
-    std::vector<InertiaTensor> inertia_tensor; //!< Moments of inertia
->>>>>>> ec735210
+    std::vector< quat<Real> > angmom;          //!< angular momentum quaternion
+    std::vector< vec3<Real> > inertia;         //!< principal moments of inertia
 
     unsigned int size;                         //!< number of particles in this snapshot
     std::vector<std::string> type_mapping;     //!< Mapping between particle type ids and names
