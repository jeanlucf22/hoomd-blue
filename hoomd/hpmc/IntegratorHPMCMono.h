// Copyright (c) 2009-2017 The Regents of the University of Michigan
// This file is part of the HOOMD-blue project, released under the BSD 3-Clause License.

// inclusion guard
#ifndef _INTEGRATOR_HPMC_MONO_H_
#define _INTEGRATOR_HPMC_MONO_H_

/*! \file IntegratorHPMCMono.h
    \brief Declaration of IntegratorHPMC
*/

#include <iostream>
#include <iomanip>
#include <sstream>

#include "hoomd/Integrator.h"
#include "HPMCPrecisionSetup.h"
#include "IntegratorHPMC.h"
#include "Moves.h"
#include "hoomd/AABBTree.h"
#include "GSDHPMCSchema.h"
#include "hoomd/Index1D.h"

#include "hoomd/managed_allocator.h"

#ifdef ENABLE_MPI
#include "hoomd/Communicator.h"
#include "hoomd/HOOMDMPI.h"
#endif

//#include "ShapeSphere.h"

#ifndef NVCC
#include <hoomd/extern/pybind/include/pybind11/pybind11.h>
#endif

namespace hpmc
{

namespace detail
{

//! Helper class to manage shuffled update orders
/*! Stores an update order from 0 to N-1, inclusive, and can be resized. shuffle() shuffles the order of elements
    to a new random permutation. operator [i] gets the index of the item at order i in the current shuffled sequence.

    \ingroup hpmc_data_structs
*/
class UpdateOrder
    {
    public:
        //! Constructor
        /*! \param seed Random number seed
            \param N number of integers to shuffle
        */
        UpdateOrder(unsigned int seed, unsigned int N=0)
            : m_seed(seed)
            {
            resize(N);
            }

        //! Resize the order
        /*! \param N new size
            \post The order is 0, 1, 2, ... N-1
        */
    void resize(unsigned int N)
            {
            // initialize the update order
            m_update_order.resize(N);
            for (unsigned int i = 0; i < N; i++)
                m_update_order[i] = i;
            }

        //! Shuffle the order
        /*! \param timestep Current timestep of the simulation
            \note \a timestep is used to seed the RNG, thus assuming that the order is shuffled only once per
            timestep.
        */
        void shuffle(unsigned int timestep, unsigned int select = 0)
            {
            hoomd::detail::Saru rng(timestep, m_seed+select, 0xfa870af6);
            float r = rng.f();

            // reverse the order with 1/2 probability
            if (r > 0.5f)
                {
                unsigned int N = m_update_order.size();
                for (unsigned int i = 0; i < N; i++)
                    m_update_order[i] = N - i - 1;
                }
            else
                {
                unsigned int N = m_update_order.size();
                for (unsigned int i = 0; i < N; i++)
                    m_update_order[i] = i;
                }
            }

        //! Access element of the shuffled order
        unsigned int operator[](unsigned int i)
            {
            return m_update_order[i];
            }
    private:
        unsigned int m_seed;                       //!< Random number seed
        std::vector<unsigned int> m_update_order; //!< Update order
    };

}; // end namespace detail

//! HPMC on systems of mono-disperse shapes
/*! Implement hard particle monte carlo for a single type of shape on the CPU.

    TODO: I need better documentation

    \ingroup hpmc_integrators
*/
template < class Shape >
class IntegratorHPMCMono : public IntegratorHPMC
    {
    public:
        //! Param type from the shape
        //! Each shape has a param_type member that contain
        //! shape-specific descriptors(radius, vertices, etc)
        typedef typename Shape::param_type param_type;

        //! Constructor
        IntegratorHPMCMono(std::shared_ptr<SystemDefinition> sysdef,
                      unsigned int seed);

        virtual ~IntegratorHPMCMono()
            {
            if (m_aabbs != NULL)
                free(m_aabbs);
            m_pdata->getBoxChangeSignal().template disconnect<IntegratorHPMCMono<Shape>, &IntegratorHPMCMono<Shape>::slotBoxChanged>(this);
            m_pdata->getParticleSortSignal().template disconnect<IntegratorHPMCMono<Shape>, &IntegratorHPMCMono<Shape>::slotSorted>(this);
            }

        virtual void printStats();

        virtual void resetStats();

        //! Take one timestep forward
        virtual void update(unsigned int timestep);

        //! Get the maximum particle diameter
        virtual Scalar getMaxCoreDiameter();

        //! Get the minimum particle diameter
        virtual OverlapReal getMinCoreDiameter();

        //! Set the pair parameters for a single type
        virtual void setParam(unsigned int typ, const param_type& param);

        //! Set elements of the interaction matrix
        virtual void setOverlapChecks(unsigned int typi, unsigned int typj, bool check_overlaps);

        //! Set the external field for the integrator
        void setExternalField(std::shared_ptr< ExternalFieldMono<Shape> > external)
            {
            m_external = external;
            this->m_external_base = (ExternalField*)external.get();
            }

        //! Set the patch energy
        void setPatchEnergy(std::shared_ptr< PatchEnergy > patch)
            {
            m_patch = patch;
            this->m_patch_base = (PatchEnergy*)patch.get();
            }

        //! Get a list of logged quantities
        virtual std::vector< std::string > getProvidedLogQuantities();

        //! Get the value of a logged quantity
        virtual Scalar getLogValue(const std::string& quantity, unsigned int timestep);

        //! Get the particle parameters
        virtual std::vector<param_type, managed_allocator<param_type> >& getParams()
            {
            return m_params;
            }

        //! Get the interaction matrix
        virtual const GPUArray<unsigned int>& getInteractionMatrix()
            {
            return m_overlaps;
            }

        //! Get the indexer for the interaction matrix
        virtual const Index2D& getOverlapIndexer()
            {
            return m_overlap_idx;
            }

        //! Count overlaps with the option to exit early at the first detected overlap
        virtual unsigned int countOverlaps(unsigned int timestep, bool early_exit);

        //! Return a vector that is an unwrapped overlap map
        virtual std::vector<bool> mapOverlaps();

        //! Return a python list that is an unwrapped overlap map
        virtual pybind11::list PyMapOverlaps();

        //! Return the requested ghost layer width
        virtual Scalar getGhostLayerWidth(unsigned int)
            {
            Scalar ghost_width = m_nominal_width + m_extra_ghost_width;
            m_exec_conf->msg->notice(9) << "IntegratorHPMCMono: ghost layer width of " << ghost_width << std::endl;
            return ghost_width;
            }

        #ifdef ENABLE_MPI
        //! Return the requested communication flags for ghost particles
        virtual CommFlags getCommFlags(unsigned int)
            {
            CommFlags flags(0);
            flags[comm_flag::position] = 1;
            flags[comm_flag::tag] = 1;

            std::ostringstream o;
            o << "IntegratorHPMCMono: Requesting communication flags for pos tag ";
            if (m_hasOrientation)
                {
                flags[comm_flag::orientation] = 1;
                o << "orientation ";
                }

            m_exec_conf->msg->notice(9) << o.str() << std::endl;
            return flags;
            }
        #endif

        //! Prepare for the run
        virtual void prepRun(unsigned int timestep)
            {
                {
                // for p in params, if Shape dummy(q_dummy, params).hasOrientation() then m_hasOrientation=true
                m_hasOrientation = false;
                quat<Scalar> q(make_scalar4(1,0,0,0));
                for (unsigned int i=0; i < m_pdata->getNTypes(); i++)
                    {
                    Shape dummy(q, m_params[i]);
                    if (dummy.hasOrientation())
                        m_hasOrientation = true;
                    }
                }
            updateCellWidth(); // make sure the cell width is up-to-date and forces a rebuild of the AABB tree and image list

            communicate(true);

            m_past_first_run = true;
            }

        //! Communicate particles
        virtual void communicate(bool migrate)
            {
            // migrate and exchange particles
            #ifdef ENABLE_MPI
            if (m_comm)
                {
                // this is kludgy but necessary since we are calling the communications methods directly
                m_comm->setFlags(getCommFlags(0));

                if (migrate)
                    m_comm->migrateParticles();
                else
                    m_pdata->removeAllGhostParticles();

                m_comm->exchangeGhosts();

                m_aabb_tree_invalid = true;
                }
            #endif
            }

        //! Calculate Boltzmann factor
        bool accept(double total_energy, hoomd::detail::Saru& rng)
            {
            double boltz = fast::exp(total_energy);
            bool reject = false;
            if(rng.s(Scalar(0.0),Scalar(1.0)) < boltz)
                reject = false;
            else
                reject = true;
            return !reject;
            }

        //! Build the AABB tree (if needed)
        const detail::AABBTree& buildAABBTree();

        //! Make list of image indices for boxes to check in small-box mode
        const std::vector<vec3<Scalar> >& updateImageList();

        //! Method to be called when number of types changes
        virtual void slotNumTypesChange();

        void invalidateAABBTree(){ m_aabb_tree_invalid = true; }

        //! Method that is called whenever the GSD file is written if connected to a GSD file.
        int slotWriteGSD(gsd_handle&, std::string name) const;

        //! Method that is called to connect to the gsd write state signal
        void connectGSDSignal(std::shared_ptr<GSDDumpWriter> writer, std::string name);

        //! Method that is called to connect to the gsd write state signal
        bool restoreStateGSD(std::shared_ptr<GSDReader> reader, std::string name);

    protected:
        std::vector<param_type, managed_allocator<param_type> > m_params;   //!< Parameters for each particle type on GPU
        GPUArray<unsigned int> m_overlaps;          //!< Interaction matrix (0/1) for overlap checks
        detail::UpdateOrder m_update_order;         //!< Update order
        bool m_image_list_is_initialized;                    //!< true if image list has been used
        bool m_image_list_valid;                             //!< image list is invalid if the box dimensions or particle parameters have changed.
        std::vector<vec3<Scalar> > m_image_list;             //!< List of potentially interacting simulation box images
        unsigned int m_image_list_rebuilds;                  //!< Number of times the image list has been rebuilt
        bool m_image_list_warning_issued;                    //!< True if the image list warning has been issued
        bool m_hkl_max_warning_issued;                       //!< True if the image list size warning has been issued
        bool m_hasOrientation;                               //!< true if there are any orientable particles in the system

        std::shared_ptr< ExternalFieldMono<Shape> > m_external;//!< External Field
        std::shared_ptr< PatchEnergy > m_patch;     //!< Patchy Interaction
        detail::AABBTree m_aabb_tree;               //!< Bounding volume hierarchy for overlap checks
        detail::AABB* m_aabbs;                      //!< list of AABBs, one per particle
        unsigned int m_aabbs_capacity;              //!< Capacity of m_aabbs list
        bool m_aabb_tree_invalid;                   //!< Flag if the aabb tree has been invalidated

        bool m_past_first_run;                      //!< Flag to test if the first run() has started

        Index2D m_overlap_idx;                      //!!< Indexer for interaction matrix

        //! Set the nominal width appropriate for looped moves
        virtual void updateCellWidth();

        //! Grow the m_aabbs list
        virtual void growAABBList(unsigned int N);

        //! Limit the maximum move distances
        virtual void limitMoveDistances();

        //! callback so that the box change signal can invalidate the image list
        virtual void slotBoxChanged()
            {
            m_image_list_valid = false;
            // changing the box does not necessarily invalidate the AABB tree - however, practically
            // anything that changes the box (i.e. NPT, box_resize) is also moving the particles,
            // so use it as a sign to rebuild the AABB tree
            m_aabb_tree_invalid = true;
            }

        //! callback so that the particle sort signal can invalidate the AABB tree
        virtual void slotSorted()
            {
            m_aabb_tree_invalid = true;
            }
    };

template <class Shape>
IntegratorHPMCMono<Shape>::IntegratorHPMCMono(std::shared_ptr<SystemDefinition> sysdef,
                                                   unsigned int seed)
            : IntegratorHPMC(sysdef, seed),
              m_update_order(seed+m_exec_conf->getRank(), m_pdata->getN()),
              m_image_list_is_initialized(false),
              m_image_list_valid(false),
              m_hasOrientation(true),
              m_past_first_run(false)
    {
    // allocate the parameter storage
    m_params = std::vector<param_type, managed_allocator<param_type> >(m_pdata->getNTypes(), param_type(), managed_allocator<param_type>(m_exec_conf->isCUDAEnabled()));

    m_overlap_idx = Index2D(m_pdata->getNTypes());
    GPUArray<unsigned int> overlaps(m_overlap_idx.getNumElements(), m_exec_conf);
    m_overlaps.swap(overlaps);

    // Connect to the BoxChange signal
    m_pdata->getBoxChangeSignal().template connect<IntegratorHPMCMono<Shape>, &IntegratorHPMCMono<Shape>::slotBoxChanged>(this);
    m_pdata->getParticleSortSignal().template connect<IntegratorHPMCMono<Shape>, &IntegratorHPMCMono<Shape>::slotSorted>(this);

    m_image_list_rebuilds = 0;
    m_image_list_warning_issued = false;
    m_hkl_max_warning_issued = false;

    m_aabbs = NULL;
    m_aabbs_capacity = 0;
    m_aabb_tree_invalid = true;
    }


template<class Shape>
std::vector< std::string > IntegratorHPMCMono<Shape>::getProvidedLogQuantities()
    {
    // start with the integrator provided quantities
    std::vector< std::string > result = IntegratorHPMC::getProvidedLogQuantities();
    // then add ours
    if(m_patch)
    {
      //result.push_back("");
      result.push_back("hpmc_patch_energy");
      result.push_back("hpmc_patch_rcut");
    }
    return result;
    }

template<class Shape>
Scalar IntegratorHPMCMono<Shape>::getLogValue(const std::string& quantity, unsigned int timestep)
{
    if (quantity == "hpmc_patch_energy")
        {
        if (m_patch)
            {
            ArrayHandle<Scalar4> positions(m_pdata->getPositions(), access_location::host, access_mode::read);
            ArrayHandle<Scalar4> orientations(m_pdata->getOrientationArray(), access_location::host, access_mode::read);
            const BoxDim& box = m_pdata->getBox();
            unsigned int N = m_pdata->getN();
            return (Scalar) m_patch->computePatchEnergy(positions,orientations,box,N);
            }
        else
            {
            this->m_exec_conf->msg->error() << "No patch enabled:" << quantity << " not registered." << std::endl;
            throw std::runtime_error("Error getting log value");
            }
        }
    else if (quantity == "hpmc_patch_rcut")
        {
            if (m_patch)
                {
                return (Scalar)m_patch->getRCut();
                }
            else
                {
                this->m_exec_conf->msg->error() << "No patch enabled:" << quantity << " not registered." << std::endl;
                throw std::runtime_error("Error getting log value");
                }
        }
    else
        {
        //nothing found -> pass on to integrator
        return IntegratorHPMC::getLogValue(quantity, timestep);
        }
}

template <class Shape>
void IntegratorHPMCMono<Shape>::printStats()
    {
    IntegratorHPMC::printStats();

    /*unsigned int max_height = 0;
    unsigned int total_height = 0;

    for (unsigned int i = 0; i < m_pdata->getN(); i++)
        {
        unsigned int height = m_aabb_tree.height(i);
        if (height > max_height)
            max_height = height;
        total_height += height;
        }

    m_exec_conf->msg->notice(2) << "Avg AABB tree height: " << total_height / Scalar(m_pdata->getN()) << std::endl;
    m_exec_conf->msg->notice(2) << "Max AABB tree height: " << max_height << std::endl;*/
    }

template <class Shape>
void IntegratorHPMCMono<Shape>::resetStats()
    {
    IntegratorHPMC::resetStats();
    }

template <class Shape>
void IntegratorHPMCMono<Shape>::slotNumTypesChange()
    {
    // call parent class method
    IntegratorHPMC::slotNumTypesChange();

    // re-allocate the parameter storage
    m_params.resize(m_pdata->getNTypes());

    // skip the reallocation if the number of types does not change
    // this keeps old potential coefficients when restoring a snapshot
    // it will result in invalid coeficients if the snapshot has a different type id -> name mapping
    if (m_pdata->getNTypes() == m_overlap_idx.getW())
        return;

    // re-allocate overlap interaction matrix
    m_overlap_idx = Index2D(m_pdata->getNTypes());

    GPUArray<unsigned int> overlaps(m_overlap_idx.getNumElements(), m_exec_conf);
    m_overlaps.swap(overlaps);

    updateCellWidth();
    }

template <class Shape>
void IntegratorHPMCMono<Shape>::update(unsigned int timestep)
    {
    m_exec_conf->msg->notice(10) << "HPMCMono update: " << timestep << std::endl;
    IntegratorHPMC::update(timestep);

    // get needed vars
    ArrayHandle<hpmc_counters_t> h_counters(m_count_total, access_location::host, access_mode::readwrite);
    hpmc_counters_t& counters = h_counters.data[0];
    const BoxDim& box = m_pdata->getBox();
    unsigned int ndim = this->m_sysdef->getNDimensions();

    #ifdef ENABLE_MPI
    // compute the width of the active region
    Scalar3 npd = box.getNearestPlaneDistance();
    Scalar3 ghost_fraction = m_nominal_width / npd;
    #endif

    // Shuffle the order of particles for this step
    m_update_order.resize(m_pdata->getN());
    m_update_order.shuffle(timestep);

    // update the AABB Tree
    buildAABBTree();
    // limit m_d entries so that particles cannot possibly wander more than one box image in one time step
    limitMoveDistances();
    // update the image list
    updateImageList();

    if (this->m_prof) this->m_prof->push(this->m_exec_conf, "HPMC update");

    if( m_external ) // I think we need this here otherwise I don't think it will get called.
        {
        m_external->compute(timestep);
        }

    // access interaction matrix
    ArrayHandle<unsigned int> h_overlaps(m_overlaps, access_location::host, access_mode::read);

    // loop over local particles nselect times
    for (unsigned int i_nselect = 0; i_nselect < m_nselect; i_nselect++)
        {
        // access particle data and system box
        ArrayHandle<Scalar4> h_postype(m_pdata->getPositions(), access_location::host, access_mode::readwrite);
        ArrayHandle<Scalar4> h_orientation(m_pdata->getOrientationArray(), access_location::host, access_mode::readwrite);

        //access move sizes
        ArrayHandle<Scalar> h_d(m_d, access_location::host, access_mode::read);
        ArrayHandle<Scalar> h_a(m_a, access_location::host, access_mode::read);

        // loop through N particles in a shuffled order
        for (unsigned int cur_particle = 0; cur_particle < m_pdata->getN(); cur_particle++)
            {
            unsigned int i = m_update_order[cur_particle];

            // read in the current position and orientation
            Scalar4 postype_i = h_postype.data[i]; // first 3 scalars are the x,y,z coordinates, 4th is the type(w)
            Scalar4 orientation_i = h_orientation.data[i];
            vec3<Scalar> pos_i = vec3<Scalar>(postype_i); // convert position to vector, drops w component

            #ifdef ENABLE_MPI
            if (m_comm)
                {
                // only move particle if active
                if (!isActive(make_scalar3(postype_i.x, postype_i.y, postype_i.z), box, ghost_fraction))
                    continue;
                }
            #endif

            // make a trial move for i
            hoomd::detail::Saru rng_i(i, m_seed + m_exec_conf->getRank()*m_nselect + i_nselect, timestep);
            int typ_i = __scalar_as_int(postype_i.w); // get type as int
            Shape shape_i(quat<Scalar>(orientation_i), m_params[typ_i]);
            unsigned int move_type_select = rng_i.u32() & 0xffff;
            bool move_type_translate = !shape_i.hasOrientation() || (move_type_select < m_move_ratio);

            // m_params is a vector of param_type types
            Shape shape_old(quat<Scalar>(orientation_i), m_params[typ_i]);
            vec3<Scalar> pos_old = pos_i;

            if (move_type_translate)
                {
                move_translate(pos_i, rng_i, h_d.data[typ_i], ndim);

                #ifdef ENABLE_MPI
                if (m_comm)
                    {
                    // check if particle has moved into the ghost layer, and skip if it is
                    if (!isActive(vec_to_scalar3(pos_i), box, ghost_fraction))
                        continue;
                    }
                #endif
                }
            else
                {
                move_rotate(shape_i.orientation, rng_i, h_a.data[typ_i], ndim);
                }


            bool overlap=false;
            OverlapReal r_cut_patch = 0;

            if (m_patch)
                {
                r_cut_patch = m_patch->getRCut();
                }

            // subtract minimum AABB extent from search radius
            OverlapReal R_query = std::max(shape_i.getCircumsphereDiameter()/OverlapReal(2.0), r_cut_patch-getMinCoreDiameter()/(OverlapReal)2.0);
            detail::AABB aabb_i_local = detail::AABB(vec3<Scalar>(0,0,0),R_query);

            // patch + field interaction deltaU
            double patch_field_energy_diff = 0;

            // check for overlaps with neighboring particle's positions (also calculate the new energy)
            // All image boxes (including the primary)
            const unsigned int n_images = m_image_list.size();
            for (unsigned int cur_image = 0; cur_image < n_images; cur_image++)
                {
                vec3<Scalar> pos_i_image = pos_i + m_image_list[cur_image];
                detail::AABB aabb = aabb_i_local;
                aabb.translate(pos_i_image);

                // stackless search
                for (unsigned int cur_node_idx = 0; cur_node_idx < m_aabb_tree.getNumNodes(); cur_node_idx++)
                    {
                    if (detail::overlap(m_aabb_tree.getNodeAABB(cur_node_idx), aabb))
                        {
                        if (m_aabb_tree.isNodeLeaf(cur_node_idx))
                            {
                            for (unsigned int cur_p = 0; cur_p < m_aabb_tree.getNodeNumParticles(cur_node_idx); cur_p++)
                                {
                                // read in its position and orientation
                                unsigned int j = m_aabb_tree.getNodeParticle(cur_node_idx, cur_p);

                                Scalar4 postype_j;
                                Scalar4 orientation_j;

                                // handle j==i situations
                                if ( j != i )
                                    {
                                    // load the position and orientation of the j particle
                                    postype_j = h_postype.data[j];
                                    orientation_j = h_orientation.data[j];
                                    }
                                else
                                    {
                                    if (cur_image == 0)
                                        {
                                        // in the first image, skip i == j
                                        continue;
                                        }
                                    else
                                        {
                                        // If this is particle i and we are in an outside image, use the translated position and orientation
                                        postype_j = make_scalar4(pos_i.x, pos_i.y, pos_i.z, postype_i.w);
                                        orientation_j = quat_to_scalar4(shape_i.orientation);
                                        }
                                    }

                                // put particles in coordinate system of particle i
                                vec3<Scalar> r_ij = vec3<Scalar>(postype_j) - pos_i_image;

                                unsigned int typ_j = __scalar_as_int(postype_j.w);
                                Shape shape_j(quat<Scalar>(orientation_j), m_params[typ_j]);

                                counters.overlap_checks++;
                                if (h_overlaps.data[m_overlap_idx(typ_i, typ_j)]
                                    && check_circumsphere_overlap(r_ij, shape_i, shape_j)
                                    && test_overlap(r_ij, shape_i, shape_j, counters.overlap_err_count))
                                    {
                                    overlap = true;
                                    break;
                                    }
                                else if (m_patch && dot(r_ij,r_ij) <= r_cut_patch*r_cut_patch) // If there is no overlap and m_patch is not NULL, calculate energy
                                    {
                                    // deltaU = U_old - U_new: subtract energy of new configuration
                                    patch_field_energy_diff -= m_patch->energy(r_ij, typ_i,
                                                               quat<float>(shape_i.orientation),
                                                               typ_j, quat<float>(orientation_j));
                                    }
                                }
                            }
                        }
                    else
                        {
                        // skip ahead
                        cur_node_idx += m_aabb_tree.getNodeSkip(cur_node_idx);
                        }

                    if (overlap)
                        break;
                    }  // end loop over AABB nodes

                if (overlap)
                    break;
                } // end loop over images

            // calculate old patch energy only if m_patch not NULL and no overlaps
            if (m_patch && !overlap)
<<<<<<< HEAD
            {
              for (unsigned int cur_image = 0; cur_image < n_images; cur_image++)
                  {
                  vec3<Scalar> pos_i_image = pos_old + m_image_list[cur_image];
                  detail::AABB aabb = aabb_i_local;
                  aabb.translate(pos_i_image);

                  // stackless search
                  for (unsigned int cur_node_idx = 0; cur_node_idx < m_aabb_tree.getNumNodes(); cur_node_idx++)
                      {
                      if (detail::overlap(m_aabb_tree.getNodeAABB(cur_node_idx), aabb))
                          {
                          if (m_aabb_tree.isNodeLeaf(cur_node_idx))
                              {
                              for (unsigned int cur_p = 0; cur_p < m_aabb_tree.getNodeNumParticles(cur_node_idx); cur_p++)
                                  {
                                  // read in its position and orientation
                                  unsigned int j = m_aabb_tree.getNodeParticle(cur_node_idx, cur_p);

                                  Scalar4 postype_j;
                                  Scalar4 orientation_j;

                                  // handle j==i situations
                                  if ( j != i )
                                      {
                                      // load the position and orientation of the j particle
                                      postype_j = h_postype.data[j];
                                      orientation_j = h_orientation.data[j];
                                      }
                                  else
                                      {
                                      if (cur_image == 0)
                                          {
                                          // in the first image, skip i == j
                                          continue;
                                          }
                                      else
                                          {
                                          // If this is particle i and we are in an outside image, use the translated position and orientation
                                          postype_j = make_scalar4(pos_old.x, pos_old.y, pos_old.z, postype_i.w);
                                          orientation_j = quat_to_scalar4(shape_old.orientation);
                                          }
                                      }

                                  // put particles in coordinate system of particle i
                                  vec3<Scalar> r_ij = vec3<Scalar>(postype_j) - pos_i_image;

                                  unsigned int typ_j = __scalar_as_int(postype_j.w);
                                  Shape shape_j(quat<Scalar>(orientation_j), m_params[typ_j]);

                                  if (dot(r_ij,r_ij) <= r_cut_patch*r_cut_patch)
                                      patch_old += m_patch->energy(r_ij, typ_i, quat<float>(orientation_i), typ_j, quat<float>(orientation_j));
                                  }
                              }
                          }
                      else
                          {
                          // skip ahead
                          cur_node_idx += m_aabb_tree.getNodeSkip(cur_node_idx);
                          }
                      }  // end loop over AABB nodes
                  } // end loop over images
            }
=======
                {
                for (unsigned int cur_image = 0; cur_image < n_images; cur_image++)
                    {
                    vec3<Scalar> pos_i_image = pos_old + m_image_list[cur_image];
                    detail::AABB aabb = aabb_i_local;
                    aabb.translate(pos_i_image);
>>>>>>> 11a39e0b

                    // stackless search
                    for (unsigned int cur_node_idx = 0; cur_node_idx < m_aabb_tree.getNumNodes(); cur_node_idx++)
                        {
                        if (detail::overlap(m_aabb_tree.getNodeAABB(cur_node_idx), aabb))
                            {
                            if (m_aabb_tree.isNodeLeaf(cur_node_idx))
                                {
                                for (unsigned int cur_p = 0; cur_p < m_aabb_tree.getNodeNumParticles(cur_node_idx); cur_p++)
                                    {
                                    // read in its position and orientation
                                    unsigned int j = m_aabb_tree.getNodeParticle(cur_node_idx, cur_p);

                                    Scalar4 postype_j;
                                    Scalar4 orientation_j;

                                    // handle j==i situations
                                    if ( j != i )
                                        {
                                        // load the position and orientation of the j particle
                                        postype_j = h_postype.data[j];
                                        orientation_j = h_orientation.data[j];
                                        }
                                    else
                                        {
                                        if (cur_image == 0)
                                            {
                                            // in the first image, skip i == j
                                            continue;
                                            }
                                        else
                                            {
                                            // If this is particle i and we are in an outside image, use the translated position and orientation
                                            postype_j = make_scalar4(pos_old.x, pos_old.y, pos_old.z, postype_i.w);
                                            orientation_j = quat_to_scalar4(shape_old.orientation);
                                            }
                                        }

                                    // put particles in coordinate system of particle i
                                    vec3<Scalar> r_ij = vec3<Scalar>(postype_j) - pos_i_image;
                                    unsigned int typ_j = __scalar_as_int(postype_j.w);
                                    Shape shape_j(quat<Scalar>(orientation_j), m_params[typ_j]);
                                    // deltaU = U_old - U_new: add energy of old configuration
                                    patch_field_energy_diff += m_patch->energy(r_ij,
                                                               typ_i, quat<float>(orientation_i),
                                                               typ_j, quat<float>(orientation_j));
                                    }
                                }
                            }
                        else
                            {
                            // skip ahead
                            cur_node_idx += m_aabb_tree.getNodeSkip(cur_node_idx);
                            }
                        }  // end loop over AABB nodes
                    } // end loop over images
                } // end if (m_patch)

            // Add external energetic contribution
            if (m_external)
                {
                patch_field_energy_diff += m_external->energydiff(i, pos_old, shape_old, pos_i, shape_i);
                }


            bool reject_move = false;
            if (!overlap)
                {
                 // boltzmann check
                if (accept(patch_field_energy_diff, rng_i) == true)
                    {
                    reject_move = false;
                    }
                else
                    {
                    reject_move = true;
                    }
                }

            // if the move is accepted
            if (!overlap && !reject_move)
                {
                // increment accept counter and assign new position
                if (!shape_i.ignoreStatistics())
                    {
                    if (move_type_translate)
                        counters.translate_accept_count++;
                    else
                        counters.rotate_accept_count++;
                }

                // update the position of the particle in the tree for future updates
                detail::AABB aabb = aabb_i_local;
                aabb.translate(pos_i);
                m_aabb_tree.update(i, aabb);

                // update position of particle
                h_postype.data[i] = make_scalar4(pos_i.x,pos_i.y,pos_i.z,postype_i.w);

                if (shape_i.hasOrientation())
                    {
                    h_orientation.data[i] = quat_to_scalar4(shape_i.orientation);
                    }
                }
            else
                {
                if (!shape_i.ignoreStatistics())
                    {
                    // increment reject counter
                    if (move_type_translate)
                        counters.translate_reject_count++;
                    else
                        counters.rotate_reject_count++;
                    }
                }
            } // end loop over all particles
        } // end loop over nselect

        {
        ArrayHandle<Scalar4> h_postype(m_pdata->getPositions(), access_location::host, access_mode::readwrite);
        ArrayHandle<int3> h_image(m_pdata->getImages(), access_location::host, access_mode::readwrite);
        // wrap particles back into box
        for (unsigned int i = 0; i < m_pdata->getN(); i++)
            {
            box.wrap(h_postype.data[i], h_image.data[i]);
            }
        }

    // perform the grid shift
    #ifdef ENABLE_MPI
    if (m_comm)
        {
        ArrayHandle<Scalar4> h_postype(m_pdata->getPositions(), access_location::host, access_mode::readwrite);
        ArrayHandle<int3> h_image(m_pdata->getImages(), access_location::host, access_mode::readwrite);

        // precalculate the grid shift
        hoomd::detail::Saru rng(timestep, this->m_seed, 0xf4a3210e);
        Scalar3 shift = make_scalar3(0,0,0);
        shift.x = rng.s(-m_nominal_width/Scalar(2.0),m_nominal_width/Scalar(2.0));
        shift.y = rng.s(-m_nominal_width/Scalar(2.0),m_nominal_width/Scalar(2.0));
        if (this->m_sysdef->getNDimensions() == 3)
            {
            shift.z = rng.s(-m_nominal_width/Scalar(2.0),m_nominal_width/Scalar(2.0));
            }
        for (unsigned int i = 0; i < m_pdata->getN(); i++)
            {
            // read in the current position and orientation
            Scalar4 postype_i = h_postype.data[i];
            vec3<Scalar> r_i = vec3<Scalar>(postype_i); // translation from local to global coordinates
            r_i += vec3<Scalar>(shift);
            h_postype.data[i] = vec_to_scalar4(r_i, postype_i.w);
            box.wrap(h_postype.data[i], h_image.data[i]);
            }
        this->m_pdata->translateOrigin(shift);
        }
    #endif

    // compare values
    // if (m_patch)
    // {
    //   //std::cout << m_patch->m_PatchEnergy << std::endl;
    //   std::cout << computePatchEnergy() << std::endl;
    // };

    if (this->m_prof) this->m_prof->pop(this->m_exec_conf);

    // migrate and exchange particles
    communicate(true);

    // all particle have been moved, the aabb tree is now invalid
    m_aabb_tree_invalid = true;
    }

/*! \param timestep current step
    \param early_exit exit at first overlap found if true
    \returns number of overlaps if early_exit=false, 1 if early_exit=true
*/
template <class Shape>
unsigned int IntegratorHPMCMono<Shape>::countOverlaps(unsigned int timestep, bool early_exit)
    {
    unsigned int overlap_count = 0;
    unsigned int err_count = 0;

    m_exec_conf->msg->notice(10) << "HPMCMono count overlaps: " << timestep << std::endl;

    if (!m_past_first_run)
        {
        m_exec_conf->msg->error() << "count_overlaps only works after a run() command" << std::endl;
        throw std::runtime_error("Error communicating in count_overlaps");
        }

    // build an up to date AABB tree
    buildAABBTree();
    // update the image list
    updateImageList();

    if (this->m_prof) this->m_prof->push(this->m_exec_conf, "HPMC count overlaps");

    // access particle data and system box
    ArrayHandle<Scalar4> h_postype(m_pdata->getPositions(), access_location::host, access_mode::read);
    ArrayHandle<Scalar4> h_orientation(m_pdata->getOrientationArray(), access_location::host, access_mode::read);
    ArrayHandle<unsigned int> h_tag(m_pdata->getTags(), access_location::host, access_mode::read);

    // access parameters and interaction matrix
    ArrayHandle<unsigned int> h_overlaps(m_overlaps, access_location::host, access_mode::read);

    // Loop over all particles
    for (unsigned int i = 0; i < m_pdata->getN(); i++)
        {
        // read in the current position and orientation
        Scalar4 postype_i = h_postype.data[i];
        Scalar4 orientation_i = h_orientation.data[i];
        unsigned int typ_i = __scalar_as_int(postype_i.w);
        Shape shape_i(quat<Scalar>(orientation_i), m_params[typ_i]);
        vec3<Scalar> pos_i = vec3<Scalar>(postype_i);

        // Check particle against AABB tree for neighbors
        detail::AABB aabb_i_local = shape_i.getAABB(vec3<Scalar>(0,0,0));

        const unsigned int n_images = m_image_list.size();
        for (unsigned int cur_image = 0; cur_image < n_images; cur_image++)
            {
            vec3<Scalar> pos_i_image = pos_i + m_image_list[cur_image];
            detail::AABB aabb = aabb_i_local;
            aabb.translate(pos_i_image);

            // stackless search
            for (unsigned int cur_node_idx = 0; cur_node_idx < m_aabb_tree.getNumNodes(); cur_node_idx++)
                {
                if (detail::overlap(m_aabb_tree.getNodeAABB(cur_node_idx), aabb))
                    {
                    if (m_aabb_tree.isNodeLeaf(cur_node_idx))
                        {
                        for (unsigned int cur_p = 0; cur_p < m_aabb_tree.getNodeNumParticles(cur_node_idx); cur_p++)
                            {
                            // read in its position and orientation
                            unsigned int j = m_aabb_tree.getNodeParticle(cur_node_idx, cur_p);

                            // skip i==j in the 0 image
                            if (cur_image == 0 && i == j)
                                continue;

                            Scalar4 postype_j = h_postype.data[j];
                            Scalar4 orientation_j = h_orientation.data[j];

                            // put particles in coordinate system of particle i
                            vec3<Scalar> r_ij = vec3<Scalar>(postype_j) - pos_i_image;

                            unsigned int typ_j = __scalar_as_int(postype_j.w);
                            Shape shape_j(quat<Scalar>(orientation_j), m_params[typ_j]);

                            if (h_tag.data[i] <= h_tag.data[j]
                                && h_overlaps.data[m_overlap_idx(typ_i,typ_j)]
                                && check_circumsphere_overlap(r_ij, shape_i, shape_j)
                                && test_overlap(r_ij, shape_i, shape_j, err_count)
                                && test_overlap(-r_ij, shape_j, shape_i, err_count))
                                {
                                overlap_count++;
                                if (early_exit)
                                    {
                                    // exit early from loop over neighbor particles
                                    break;
                                    }
                                }
                            }
                        }
                    }
                else
                    {
                    // skip ahead
                    cur_node_idx += m_aabb_tree.getNodeSkip(cur_node_idx);
                    }

                if (overlap_count && early_exit)
                    {
                    break;
                    }
                } // end loop over AABB nodes

            if (overlap_count && early_exit)
                {
                break;
                }
            } // end loop over images

        if (overlap_count && early_exit)
            {
            break;
            }
        } // end loop over particles

    if (this->m_prof) this->m_prof->pop(this->m_exec_conf);

    #ifdef ENABLE_MPI
    if (this->m_pdata->getDomainDecomposition())
        {
        MPI_Allreduce(MPI_IN_PLACE, &overlap_count, 1, MPI_UNSIGNED, MPI_SUM, m_exec_conf->getMPICommunicator());
        if (early_exit && overlap_count > 1)
            overlap_count = 1;
        }
    #endif

    return overlap_count;
    }

template <class Shape>
Scalar IntegratorHPMCMono<Shape>::getMaxCoreDiameter()
    {
    // for each type, create a temporary shape and return the maximum diameter
    OverlapReal maxD = OverlapReal(0.0);
    for (unsigned int typ = 0; typ < this->m_pdata->getNTypes(); typ++)
        {
        Shape temp(quat<Scalar>(), m_params[typ]);
        maxD = std::max(maxD, temp.getCircumsphereDiameter());
        }

    return maxD;
    }

template <class Shape>
OverlapReal IntegratorHPMCMono<Shape>::getMinCoreDiameter()
    {
    // for each type, create a temporary shape and return the minimum diameter
    OverlapReal minD = OverlapReal(0.0);
    for (unsigned int typ = 0; typ < this->m_pdata->getNTypes(); typ++)
        {
        Shape temp(quat<Scalar>(), m_params[typ]);
        minD = std::min(minD, temp.getCircumsphereDiameter());
        }

        return minD;
        }

template <class Shape>
void IntegratorHPMCMono<Shape>::setParam(unsigned int typ,  const param_type& param)
    {
    // validate input
    if (typ >= this->m_pdata->getNTypes())
        {
        this->m_exec_conf->msg->error() << "integrate.mode_hpmc_?." << /*evaluator::getName() <<*/ ": Trying to set pair params for a non existant type! "
                  << typ << std::endl;
        throw std::runtime_error("Error setting parameters in IntegratorHPMCMono");
        }

    // need to scope this because updateCellWidth will access it
        {
        // update the parameter for this type
        m_exec_conf->msg->notice(7) << "setParam : " << typ << std::endl;
        m_params[typ] = param;
        }

    updateCellWidth();
    }

template <class Shape>
void IntegratorHPMCMono<Shape>::setOverlapChecks(unsigned int typi, unsigned int typj, bool check_overlaps)
    {
    // validate input
    if (typi >= this->m_pdata->getNTypes())
        {
        this->m_exec_conf->msg->error() << "integrate.mode_hpmc_?." << /*evaluator::getName() <<*/ ": Trying to set interaction matrix for a non existant type! "
                  << typi << std::endl;
        throw std::runtime_error("Error setting interaction matrix in IntegratorHPMCMono");
        }

    if (typj >= this->m_pdata->getNTypes())
        {
        this->m_exec_conf->msg->error() << "integrate.mode_hpmc_?." << /*evaluator::getName() <<*/ ": Trying to set interaction matrix for a non existant type! "
                  << typj << std::endl;
        throw std::runtime_error("Error setting interaction matrix in IntegratorHPMCMono");
        }

    // update the parameter for this type
    m_exec_conf->msg->notice(7) << "setOverlapChecks : " << typi << " " << typj << " " << check_overlaps << std::endl;
    ArrayHandle<unsigned int> h_overlaps(m_overlaps, access_location::host, access_mode::readwrite);
    h_overlaps.data[m_overlap_idx(typi,typj)] = check_overlaps;
    h_overlaps.data[m_overlap_idx(typj,typi)] = check_overlaps;
    }

//! Calculate a list of box images within interaction range of the simulation box, innermost first
template <class Shape>
inline const std::vector<vec3<Scalar> >& IntegratorHPMCMono<Shape>::updateImageList()
    {
    // cancel if the image list is up to date
    if (m_image_list_valid)
        return m_image_list;

    // triclinic boxes have 4 linearly independent body diagonals
    // box_circumsphere = max(body_diagonals)
    // range = getMaxCoreDiameter() + box_circumsphere
    // while still adding images, examine successively larger blocks of images, checking the outermost against range

    if (m_prof) m_prof->push(m_exec_conf, "HPMC image list");

    unsigned int ndim = m_sysdef->getNDimensions();

    m_image_list_valid = true;
    m_image_list_is_initialized = true;
    m_image_list.clear();
    m_image_list_rebuilds++;

    // Get box vectors
    const BoxDim& box = m_pdata->getGlobalBox();
    vec3<Scalar> e1 = vec3<Scalar>(box.getLatticeVector(0));
    vec3<Scalar> e2 = vec3<Scalar>(box.getLatticeVector(1));
    // 2D simulations don't necessarily have a zero-size z-dimension, but it is convenient for us if we assume one.
    vec3<Scalar> e3(0,0,0);
    if (ndim == 3)
        e3 = vec3<Scalar>(box.getLatticeVector(2));

    // Maximum interaction range is the sum of the system box circumsphere diameter and the max particle circumsphere diameter and move distance
    Scalar range = 0.0f;
    // Try four linearly independent body diagonals and find the longest
    vec3<Scalar> body_diagonal;
    body_diagonal = e1 - e2 - e3;
    range = detail::max(range, dot(body_diagonal, body_diagonal));
    body_diagonal = e1 - e2 + e3;
    range = detail::max(range, dot(body_diagonal, body_diagonal));
    body_diagonal = e1 + e2 - e3;
    range = detail::max(range, dot(body_diagonal, body_diagonal));
    body_diagonal = e1 + e2 + e3;
    range = detail::max(range, dot(body_diagonal, body_diagonal));
    range = fast::sqrt(range);

    Scalar max_trans_d_and_diam(0.0);
        {
        // access the type parameters
        ArrayHandle<Scalar> h_d(m_d, access_location::host, access_mode::read);

        Scalar r_cut_patch(0.0);
        if (m_patch)
            {
            r_cut_patch = (Scalar)m_patch->getRCut();
            }

       // for each type, create a temporary shape and return the maximum sum of diameter and move size
        for (unsigned int typ = 0; typ < this->m_pdata->getNTypes(); typ++)
            {
            Shape temp(quat<Scalar>(), m_params[typ]);

            Scalar range_i = detail::max((Scalar)temp.getCircumsphereDiameter(),r_cut_patch);
            max_trans_d_and_diam = detail::max(max_trans_d_and_diam, range_i+Scalar(m_nselect)*h_d.data[typ]);
            }
        }

    range += max_trans_d_and_diam;

    Scalar range_sq = range*range;

    // initialize loop
    int3 hkl;
    bool added_images = true;
    int hkl_max = 0;
    const int crazybig = 30;
    while (added_images == true)
        {
        added_images = false;

        int x_max = hkl_max;
        int y_max = hkl_max;
        int z_max = 0;
        if (ndim == 3)
            z_max = hkl_max;

        #ifdef ENABLE_MPI
        if (m_pdata->getDomainDecomposition())
            {
            Index3D di = m_pdata->getDomainDecomposition()->getDomainIndexer();
            if (di.getW() > 1) x_max = 0;
            if (di.getH() > 1) y_max = 0;
            if (di.getD() > 1) z_max = 0;
            }
        #endif

        // for h in -hkl_max..hkl_max
        //  for k in -hkl_max..hkl_max
        //   for l in -hkl_max..hkl_max
        //    check if exterior to box of images: if abs(h) == hkl_max || abs(k) == hkl_max || abs(l) == hkl_max
        //     if abs(h*e1 + k*e2 + l*e3) <= range; then image_list.push_back(hkl) && added_cells = true;
        for (hkl.x = -x_max; hkl.x <= x_max; hkl.x++)
            {
            for (hkl.y = -y_max; hkl.y <= y_max; hkl.y++)
                {
                for (hkl.z = -z_max; hkl.z <= z_max; hkl.z++)
                    {
                    // Note that the logic of the following line needs to work in 2 and 3 dimensions
                    if (abs(hkl.x) == hkl_max || abs(hkl.y) == hkl_max || abs(hkl.z) == hkl_max)
                        {
                        vec3<Scalar> r = Scalar(hkl.x) * e1 + Scalar(hkl.y) * e2 + Scalar(hkl.z) * e3;
                        // include primary image so we can do checks in in one loop
                        if (dot(r,r) <= range_sq)
                            {
                            vec3<Scalar> img = (Scalar)hkl.x*e1+(Scalar)hkl.y*e2+(Scalar)hkl.z*e3;
                            m_image_list.push_back(img);
                            added_images = true;
                            }
                        }
                    }
                }
            }
        if (!m_hkl_max_warning_issued && hkl_max > crazybig)
            {
            m_hkl_max_warning_issued = true;
            m_exec_conf->msg->warning() << "Exceeded sanity limit for image list, generated out to " << hkl_max
                                     << " lattice vectors. Logic error?" << std::endl
                                     << "This message will not be repeated." << std::endl;

            break;
            }

        hkl_max++;
        }

    // cout << "built image list" << std::endl;
    // for (unsigned int i = 0; i < m_image_list.size(); i++)
    //     cout << m_image_list[i].x << " " << m_image_list[i].y << " " << m_image_list[i].z << std::endl;
    // cout << std::endl;

    // warn the user if more than one image in each direction is activated
    unsigned int img_warning = 9;
    if (ndim == 3)
        {
        img_warning = 27;
        }
    if (!m_image_list_warning_issued && m_image_list.size() > img_warning)
        {
        m_image_list_warning_issued = true;
        m_exec_conf->msg->warning() << "Box size is too small or move size is too large for the minimum image convention." << std::endl
                                    << "Testing " << m_image_list.size() << " images per trial move, performance may slow." << std::endl
                                    << "This message will not be repeated." << std::endl;
        }

    m_exec_conf->msg->notice(8) << "Updated image list: " << m_image_list.size() << " images" << std::endl;
    if (m_prof) m_prof->pop();

    return m_image_list;
    }

template <class Shape>
void IntegratorHPMCMono<Shape>::updateCellWidth()
    {
    m_nominal_width = getMaxCoreDiameter();

    // changing the cell width means that the particle shapes have changed, assume this invalidates the
    // image list and aabb tree
    m_image_list_valid = false;
    m_aabb_tree_invalid = true;
    }

template <class Shape>
void IntegratorHPMCMono<Shape>::growAABBList(unsigned int N)
    {
    if (N > m_aabbs_capacity)
        {
        m_aabbs_capacity = N;
        if (m_aabbs != NULL)
            free(m_aabbs);

        int retval = posix_memalign((void**)&m_aabbs, 32, N*sizeof(detail::AABB));
        if (retval != 0)
            {
            m_exec_conf->msg->error() << "Error allocating aligned memory" << std::endl;
            throw std::runtime_error("Error allocating AABB memory");
            }
        }
    }


/*! Call any time an up to date AABB tree is needed. IntegratorHPMCMono internally tracks whether
    the tree needs to be rebuilt or if the current tree can be used.

    buildAABBTree() relies on the member variable m_aabb_tree_invalid to work correctly. Any time particles
    are moved (and not updated with m_aabb_tree->update()) or the particle list changes order, m_aabb_tree_invalid
    needs to be set to true. Then buildAABBTree() will know to rebuild the tree from scratch on the next call. Typically
    this is on the next timestep. But in same cases (i.e. NPT), the tree may need to be rebuilt several times in a
    single step because of box volume moves.

    Subclasses that override update() or other methods must be user to set m_aabb_tree_invalid appropriately, or
    erroneous simulations will result.

    \returns A reference to the tree.
*/
template <class Shape>
const detail::AABBTree& IntegratorHPMCMono<Shape>::buildAABBTree()
    {
    if (m_aabb_tree_invalid)
        {
        m_exec_conf->msg->notice(8) << "Building AABB tree: " << m_pdata->getN() << " ptls " << m_pdata->getNGhosts() << " ghosts" << std::endl;
        if (this->m_prof) this->m_prof->push(this->m_exec_conf, "AABB tree build");
        // build the AABB tree
            {
            ArrayHandle<Scalar4> h_postype(m_pdata->getPositions(), access_location::host, access_mode::read);
            ArrayHandle<Scalar4> h_orientation(m_pdata->getOrientationArray(), access_location::host, access_mode::read);

            // grow the AABB list to the needed size
            unsigned int n_aabb = m_pdata->getN()+m_pdata->getNGhosts();
            if (n_aabb > 0)
                {
                growAABBList(n_aabb);
                for (unsigned int cur_particle = 0; cur_particle < n_aabb; cur_particle++)
                    {
                    unsigned int i = cur_particle;
                    Shape shape(quat<Scalar>(h_orientation.data[i]), m_params[__scalar_as_int(h_postype.data[i].w)]);
                    m_aabbs[i] = shape.getAABB(vec3<Scalar>(h_postype.data[i]));
                    }
                m_aabb_tree.buildTree(m_aabbs, n_aabb);
                }
            }

        if (this->m_prof) this->m_prof->pop(this->m_exec_conf);
        }

    m_aabb_tree_invalid = false;
    return m_aabb_tree;
    }

/*! Call to reduce the m_d values down to safe levels for the bvh tree + small box limitations. That code path
    will not work if particles can wander more than one image in a time step.

    In MPI simulations, they may not move more than half a local box length.
*/
template <class Shape>
void IntegratorHPMCMono<Shape>::limitMoveDistances()
    {
    Scalar3 npd_global = m_pdata->getGlobalBox().getNearestPlaneDistance();
    Scalar min_npd = detail::min(npd_global.x, npd_global.y);
    if (this->m_sysdef->getNDimensions() == 3)
        {
        min_npd = detail::min(min_npd, npd_global.z);
        }

    ArrayHandle<Scalar> h_d(m_d, access_location::host, access_mode::readwrite);
    for (unsigned int typ = 0; typ < this->m_pdata->getNTypes(); typ++)
        {
        if (m_nselect * h_d.data[typ] > min_npd)
            {
            h_d.data[typ] = min_npd / Scalar(m_nselect);
            m_exec_conf->msg->warning() << "Move distance or nselect too big, reducing move distance to "
                                        << h_d.data[typ] << " for type " << m_pdata->getNameByType(typ) << std::endl;
            m_image_list_valid = false;
            }
        // Sanity check should be performed in code where parameters can be adjusted.
        if (h_d.data[typ] < Scalar(0.0))
            {
            m_exec_conf->msg->warning() << "Move distance has become negative for type " << m_pdata->getNameByType(typ)
                                        << ". This should never happen. Please file a bug report." << std::endl;
            h_d.data[typ] = Scalar(0.0);
            }
        }
    }

/*! Function for finding all overlaps in a system by particle tag. returns an unraveled form of an NxN matrix
 * with true/false indicating the overlap status of the ith and jth particle
 */
template <class Shape>
std::vector<bool> IntegratorHPMCMono<Shape>::mapOverlaps()
    {
    #ifdef ENABLE_MPI
    if (m_pdata->getDomainDecomposition())
        {
        m_exec_conf->msg->error() << "map_overlaps does not support MPI parallel jobs" << std::endl;
        throw std::runtime_error("map_overlaps does not support MPI parallel jobs");
        }
    #endif

    unsigned int N = m_pdata->getN();

    std::vector<bool> overlap_map(N*N, false);

    m_exec_conf->msg->notice(10) << "HPMC overlap mapping" << std::endl;

    unsigned int err_count = 0;

    // build an up to date AABB tree
    buildAABBTree();
    // update the image list
    updateImageList();

    // access particle data and system box
    ArrayHandle<Scalar4> h_postype(m_pdata->getPositions(), access_location::host, access_mode::read);
    ArrayHandle<Scalar4> h_orientation(m_pdata->getOrientationArray(), access_location::host, access_mode::read);
    ArrayHandle<unsigned int> h_tag(m_pdata->getTags(), access_location::host, access_mode::read);

    // Loop over all particles
    for (unsigned int i = 0; i < N; i++)
        {
        // read in the current position and orientation
        Scalar4 postype_i = h_postype.data[i];
        Scalar4 orientation_i = h_orientation.data[i];
        Shape shape_i(quat<Scalar>(orientation_i), m_params[__scalar_as_int(postype_i.w)]);
        vec3<Scalar> pos_i = vec3<Scalar>(postype_i);

        // Check particle against AABB tree for neighbors
        detail::AABB aabb_i_local = shape_i.getAABB(vec3<Scalar>(0,0,0));

        const unsigned int n_images = m_image_list.size();
        for (unsigned int cur_image = 0; cur_image < n_images; cur_image++)
            {
            vec3<Scalar> pos_i_image = pos_i + m_image_list[cur_image];
            detail::AABB aabb = aabb_i_local;
            aabb.translate(pos_i_image);

            // stackless search
            for (unsigned int cur_node_idx = 0; cur_node_idx < m_aabb_tree.getNumNodes(); cur_node_idx++)
                {
                if (detail::overlap(m_aabb_tree.getNodeAABB(cur_node_idx), aabb))
                    {
                    if (m_aabb_tree.isNodeLeaf(cur_node_idx))
                        {
                        for (unsigned int cur_p = 0; cur_p < m_aabb_tree.getNodeNumParticles(cur_node_idx); cur_p++)
                            {
                            // read in its position and orientation
                            unsigned int j = m_aabb_tree.getNodeParticle(cur_node_idx, cur_p);

                            // skip i==j in the 0 image
                            if (cur_image == 0 && i == j)
                                {
                                continue;
                                }

                            Scalar4 postype_j = h_postype.data[j];
                            Scalar4 orientation_j = h_orientation.data[j];

                            // put particles in coordinate system of particle i
                            vec3<Scalar> r_ij = vec3<Scalar>(postype_j) - pos_i_image;

                            Shape shape_j(quat<Scalar>(orientation_j), m_params[__scalar_as_int(postype_j.w)]);

                            if (h_tag.data[i] <= h_tag.data[j]
                                && check_circumsphere_overlap(r_ij, shape_i, shape_j)
                                && test_overlap(r_ij, shape_i, shape_j, err_count)
                                && test_overlap(-r_ij, shape_j, shape_i, err_count))
                                {
                                overlap_map[h_tag.data[j]+N*h_tag.data[i]] = true;
                                }
                            }
                        }
                    }
                else
                    {
                    // skip ahead
                    cur_node_idx += m_aabb_tree.getNodeSkip(cur_node_idx);
                    }
                } // end loop over AABB nodes
            } // end loop over images
        } // end loop over particles
    return overlap_map;
    }

/*! Function for returning a python list of all overlaps in a system by particle
  tag. returns an unraveled form of an NxN matrix with true/false indicating
  the overlap status of the ith and jth particle
 */
template <class Shape>
pybind11::list IntegratorHPMCMono<Shape>::PyMapOverlaps()
    {
    std::vector<bool> v = IntegratorHPMCMono<Shape>::mapOverlaps();
    pybind11::list overlap_map;
    // for( unsigned int i = 0; i < sizeof(v)/sizeof(v[0]); i++ )
    for (auto i: v)
        {
        overlap_map.append(pybind11::cast<bool>(i));
        }
    return overlap_map;
    }

template <class Shape>
void IntegratorHPMCMono<Shape>::connectGSDSignal(
                                                    std::shared_ptr<GSDDumpWriter> writer,
                                                    std::string name)
    {
    typedef hoomd::detail::SharedSignalSlot<int(gsd_handle&)> SlotType;
    auto func = std::bind(&IntegratorHPMCMono<Shape>::slotWriteGSD, this, std::placeholders::_1, name);
    std::shared_ptr<hoomd::detail::SignalSlot> pslot( new SlotType(writer->getWriteSignal(), func));
    addSlot(pslot);
    }

template <class Shape>
int IntegratorHPMCMono<Shape>::slotWriteGSD( gsd_handle& handle, std::string name ) const
    {
    m_exec_conf->msg->notice(10) << "IntegratorHPMCMono writing to GSD File to name: "<< name << std::endl;
    int retval = 0;
    // create schema helpers
    #ifdef ENABLE_MPI
    bool mpi=(bool)m_pdata->getDomainDecomposition();
    #else
    bool mpi=false;
    #endif
    gsd_schema_hpmc schema(m_exec_conf, mpi);
    gsd_shape_schema<typename Shape::param_type> schema_shape(m_exec_conf, mpi);

    // access parameters
    ArrayHandle<Scalar> h_d(m_d, access_location::host, access_mode::read);
    ArrayHandle<Scalar> h_a(m_a, access_location::host, access_mode::read);
    schema.write(handle, "state/hpmc/integrate/d", m_pdata->getNTypes(), h_d.data, GSD_TYPE_DOUBLE);
    if(m_hasOrientation)
        {
        schema.write(handle, "state/hpmc/integrate/a", m_pdata->getNTypes(), h_a.data, GSD_TYPE_DOUBLE);
        }
    retval |= schema_shape.write(handle, name, m_pdata->getNTypes(), m_params);

    return retval;
    }

template <class Shape>
bool IntegratorHPMCMono<Shape>::restoreStateGSD( std::shared_ptr<GSDReader> reader, std::string name)
    {
    bool success = true;
    m_exec_conf->msg->notice(10) << "IntegratorHPMCMono from GSD File to name: "<< name << std::endl;
    uint64_t frame = reader->getFrame();
    // create schemas
    #ifdef ENABLE_MPI
    bool mpi=(bool)m_pdata->getDomainDecomposition();
    #else
    bool mpi=false;
    #endif
    gsd_schema_hpmc schema(m_exec_conf, mpi);
    gsd_shape_schema<typename Shape::param_type> schema_shape(m_exec_conf, mpi);

    ArrayHandle<Scalar> h_d(m_d, access_location::host, access_mode::readwrite);
    ArrayHandle<Scalar> h_a(m_a, access_location::host, access_mode::readwrite);
    schema.read(reader, frame, "state/hpmc/integrate/d", m_pdata->getNTypes(), h_d.data, GSD_TYPE_DOUBLE);
    if(m_hasOrientation)
        {
        schema.read(reader, frame, "state/hpmc/integrate/a", m_pdata->getNTypes(), h_a.data, GSD_TYPE_DOUBLE);
        }
    schema_shape.read(reader, frame, name, m_pdata->getNTypes(), m_params);
    return success;
    }

//! Export the IntegratorHPMCMono class to python
/*! \param name Name of the class in the exported python module
    \tparam Shape An instantiation of IntegratorHPMCMono<Shape> will be exported
*/
template < class Shape > void export_IntegratorHPMCMono(pybind11::module& m, const std::string& name)
    {
    pybind11::class_< IntegratorHPMCMono<Shape>, std::shared_ptr< IntegratorHPMCMono<Shape> > >(m, name.c_str(), pybind11::base<IntegratorHPMC>())
          .def(pybind11::init< std::shared_ptr<SystemDefinition>, unsigned int >())
          .def("setParam", &IntegratorHPMCMono<Shape>::setParam)
          .def("setOverlapChecks", &IntegratorHPMCMono<Shape>::setOverlapChecks)
          .def("setExternalField", &IntegratorHPMCMono<Shape>::setExternalField)
          .def("setPatchEnergy", &IntegratorHPMCMono<Shape>::setPatchEnergy)
          .def("mapOverlaps", &IntegratorHPMCMono<Shape>::PyMapOverlaps)
          .def("connectGSDSignal", &IntegratorHPMCMono<Shape>::connectGSDSignal)
          .def("restoreStateGSD", &IntegratorHPMCMono<Shape>::restoreStateGSD)
          ;
    }

} // end namespace hpmc

#endif // _INTEGRATOR_HPMC_MONO_H_<|MERGE_RESOLUTION|>--- conflicted
+++ resolved
@@ -689,78 +689,12 @@
 
             // calculate old patch energy only if m_patch not NULL and no overlaps
             if (m_patch && !overlap)
-<<<<<<< HEAD
-            {
-              for (unsigned int cur_image = 0; cur_image < n_images; cur_image++)
-                  {
-                  vec3<Scalar> pos_i_image = pos_old + m_image_list[cur_image];
-                  detail::AABB aabb = aabb_i_local;
-                  aabb.translate(pos_i_image);
-
-                  // stackless search
-                  for (unsigned int cur_node_idx = 0; cur_node_idx < m_aabb_tree.getNumNodes(); cur_node_idx++)
-                      {
-                      if (detail::overlap(m_aabb_tree.getNodeAABB(cur_node_idx), aabb))
-                          {
-                          if (m_aabb_tree.isNodeLeaf(cur_node_idx))
-                              {
-                              for (unsigned int cur_p = 0; cur_p < m_aabb_tree.getNodeNumParticles(cur_node_idx); cur_p++)
-                                  {
-                                  // read in its position and orientation
-                                  unsigned int j = m_aabb_tree.getNodeParticle(cur_node_idx, cur_p);
-
-                                  Scalar4 postype_j;
-                                  Scalar4 orientation_j;
-
-                                  // handle j==i situations
-                                  if ( j != i )
-                                      {
-                                      // load the position and orientation of the j particle
-                                      postype_j = h_postype.data[j];
-                                      orientation_j = h_orientation.data[j];
-                                      }
-                                  else
-                                      {
-                                      if (cur_image == 0)
-                                          {
-                                          // in the first image, skip i == j
-                                          continue;
-                                          }
-                                      else
-                                          {
-                                          // If this is particle i and we are in an outside image, use the translated position and orientation
-                                          postype_j = make_scalar4(pos_old.x, pos_old.y, pos_old.z, postype_i.w);
-                                          orientation_j = quat_to_scalar4(shape_old.orientation);
-                                          }
-                                      }
-
-                                  // put particles in coordinate system of particle i
-                                  vec3<Scalar> r_ij = vec3<Scalar>(postype_j) - pos_i_image;
-
-                                  unsigned int typ_j = __scalar_as_int(postype_j.w);
-                                  Shape shape_j(quat<Scalar>(orientation_j), m_params[typ_j]);
-
-                                  if (dot(r_ij,r_ij) <= r_cut_patch*r_cut_patch)
-                                      patch_old += m_patch->energy(r_ij, typ_i, quat<float>(orientation_i), typ_j, quat<float>(orientation_j));
-                                  }
-                              }
-                          }
-                      else
-                          {
-                          // skip ahead
-                          cur_node_idx += m_aabb_tree.getNodeSkip(cur_node_idx);
-                          }
-                      }  // end loop over AABB nodes
-                  } // end loop over images
-            }
-=======
                 {
                 for (unsigned int cur_image = 0; cur_image < n_images; cur_image++)
                     {
                     vec3<Scalar> pos_i_image = pos_old + m_image_list[cur_image];
                     detail::AABB aabb = aabb_i_local;
                     aabb.translate(pos_i_image);
->>>>>>> 11a39e0b
 
                     // stackless search
                     for (unsigned int cur_node_idx = 0; cur_node_idx < m_aabb_tree.getNumNodes(); cur_node_idx++)
@@ -804,9 +738,10 @@
                                     unsigned int typ_j = __scalar_as_int(postype_j.w);
                                     Shape shape_j(quat<Scalar>(orientation_j), m_params[typ_j]);
                                     // deltaU = U_old - U_new: add energy of old configuration
-                                    patch_field_energy_diff += m_patch->energy(r_ij,
-                                                               typ_i, quat<float>(orientation_i),
-                                                               typ_j, quat<float>(orientation_j));
+                                    if (dot(r_ij,r_ij) <= r_cut_patch*r_cut_patch)
+                                        patch_field_energy_diff += m_patch->energy(r_ij,
+                                                                   typ_i, quat<float>(orientation_i),
+                                                                   typ_j, quat<float>(orientation_j));
                                     }
                                 }
                             }
