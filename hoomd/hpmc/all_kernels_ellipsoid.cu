// Copyright (c) 2009-2017 The Regents of the University of Michigan
// This file is part of the HOOMD-blue project, released under the BSD 3-Clause License.

#include "ComputeFreeVolumeGPU.cuh"
#include "IntegratorHPMCMonoGPU.cuh"
#include "IntegratorHPMCMonoImplicitGPU.cuh"
#include "IntegratorHPMCMonoImplicitNewGPU.cuh"

#include "ShapeEllipsoid.h"

namespace hpmc
{

namespace detail
{

//! HPMC kernels for ShapeEllipsoid
template cudaError_t gpu_hpmc_free_volume<ShapeEllipsoid>(const hpmc_free_volume_args_t &args,
                                                       const typename ShapeEllipsoid::param_type *d_params);
template cudaError_t gpu_hpmc_update<ShapeEllipsoid>(const hpmc_args_t& args,
                                                  const typename ShapeEllipsoid::param_type *d_params);
<<<<<<< HEAD
template cudaError_t gpu_hpmc_insert_depletants_queue<ShapeEllipsoid>(const hpmc_implicit_args_t& args,
=======
template cudaError_t gpu_hpmc_implicit_count_overlaps<ShapeEllipsoid>(const hpmc_implicit_args_t& args,
>>>>>>> 553c7203
                                                  const typename ShapeEllipsoid::param_type *d_params);
template cudaError_t gpu_hpmc_implicit_accept_reject<ShapeEllipsoid>(const hpmc_implicit_args_t& args,
                                                  const typename ShapeEllipsoid::param_type *d_params);
template cudaError_t gpu_hpmc_insert_depletants_queue<ShapeEllipsoid>(const hpmc_implicit_args_new_t& args,
                                                  const typename ShapeEllipsoid::param_type *d_params);
template cudaError_t gpu_hpmc_implicit_accept_reject_new<ShapeEllipsoid>(const hpmc_implicit_args_new_t& args,
                                                  const typename ShapeEllipsoid::param_type *d_params);

}; // end namespace detail

} // end namespace hpmc<|MERGE_RESOLUTION|>--- conflicted
+++ resolved
@@ -19,11 +19,7 @@
                                                        const typename ShapeEllipsoid::param_type *d_params);
 template cudaError_t gpu_hpmc_update<ShapeEllipsoid>(const hpmc_args_t& args,
                                                   const typename ShapeEllipsoid::param_type *d_params);
-<<<<<<< HEAD
-template cudaError_t gpu_hpmc_insert_depletants_queue<ShapeEllipsoid>(const hpmc_implicit_args_t& args,
-=======
 template cudaError_t gpu_hpmc_implicit_count_overlaps<ShapeEllipsoid>(const hpmc_implicit_args_t& args,
->>>>>>> 553c7203
                                                   const typename ShapeEllipsoid::param_type *d_params);
 template cudaError_t gpu_hpmc_implicit_accept_reject<ShapeEllipsoid>(const hpmc_implicit_args_t& args,
                                                   const typename ShapeEllipsoid::param_type *d_params);
