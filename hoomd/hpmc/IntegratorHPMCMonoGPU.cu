// Copyright (c) 2009-2016 The Regents of the University of Michigan
// This file is part of the HOOMD-blue project, released under the BSD 3-Clause License.

#include "IntegratorHPMCMonoGPU.cuh"

#include "hoomd/TextureTools.h"

#include <stdio.h>

namespace hpmc
{

namespace detail
{

/*! \file IntegratorHPMCMonoGPU.cu
    \brief Definition of CUDA kernels and drivers for IntegratorHPMCMono
*/

//! Kernel to generate expanded cells
/*! \param d_excell_idx Output array to list the particle indices in the expanded cells
    \param d_excell_size Output array to list the number of particles in each expanded cell
    \param excli Indexer for the expanded cells
    \param d_cell_idx Particle indices in the normal cells
    \param d_cell_size Number of particles in each cell
    \param d_cell_adj Cell adjacency list
    \param ci Cell indexer
    \param cli Cell list indexer
    \param cadji Cell adjacency indexer

    gpu_hpmc_excell_kernel executes one thread per cell. It gathers the particle indices from all neighboring cells
    into the output expanded cell.
*/
__global__ void gpu_hpmc_excell_kernel(unsigned int *d_excell_idx,
                                       unsigned int *d_excell_size,
                                       const Index2D excli,
                                       const unsigned int *d_cell_idx,
                                       const unsigned int *d_cell_size,
                                       const unsigned int *d_cell_adj,
                                       const Index3D ci,
                                       const Index2D cli,
                                       const Index2D cadji)
    {
    // compute the output cell
    unsigned int my_cell = 0;
    if (gridDim.y > 1)
        {
        // if gridDim.y > 1, then the fermi workaround is in place, index blocks on a 2D grid
        my_cell = (blockIdx.x + blockIdx.y * 65535) * blockDim.x + threadIdx.x;
        }
    else
        {
        my_cell = blockDim.x * blockIdx.x + threadIdx.x;
        }

    if (my_cell >= ci.getNumElements())
        return;

    unsigned int my_cell_size = 0;

    // loop over neighboring cells and build up the expanded cell list
    for (unsigned int offset = 0; offset < cadji.getW(); offset++)
        {
        unsigned int neigh_cell = d_cell_adj[cadji(offset, my_cell)];
        unsigned int neigh_cell_size = d_cell_size[neigh_cell];

        for (unsigned int k = 0; k < neigh_cell_size; k++)
            {
            // read in the index of the new particle to add to our cell
            unsigned int new_idx = tex1Dfetch(cell_idx_tex, cli(k, neigh_cell));
            d_excell_idx[excli(my_cell_size, my_cell)] = new_idx;
            my_cell_size++;
            }
        }

    // write out the final size
    d_excell_size[my_cell] = my_cell_size;
    }

//! Kernel driver for gpu_hpmc_excell_kernel()
cudaError_t gpu_hpmc_excell(unsigned int *d_excell_idx,
                            unsigned int *d_excell_size,
                            const Index2D& excli,
                            const unsigned int *d_cell_idx,
                            const unsigned int *d_cell_size,
                            const unsigned int *d_cell_adj,
                            const Index3D& ci,
                            const Index2D& cli,
                            const Index2D& cadji,
                            const unsigned int block_size)
    {
    assert(d_excell_idx);
    assert(d_excell_size);
    assert(d_cell_idx);
    assert(d_cell_size);
    assert(d_cell_adj);

    // determine the maximum block size and clamp the input block size down
    static int max_block_size = -1;
    static int sm = -1;
    if (max_block_size == -1)
        {
        cudaFuncAttributes attr;
        cudaFuncGetAttributes(&attr, gpu_hpmc_excell_kernel);
        max_block_size = attr.maxThreadsPerBlock;
        sm = attr.binaryVersion;
        }

    // setup the grid to run the kernel
    dim3 threads(min(block_size, (unsigned int)max_block_size), 1, 1);
    dim3 grid(ci.getNumElements() / block_size + 1, 1, 1);

    // hack to enable grids of more than 65k blocks
    if (sm < 30 && grid.x > 65535)
        {
        grid.y = grid.x / 65535 + 1;
        grid.x = 65535;
        }

    // bind the textures
    cell_idx_tex.normalized = false;
    cell_idx_tex.filterMode = cudaFilterModePoint;
    cudaError_t error = cudaBindTexture(0, cell_idx_tex, d_cell_idx, sizeof(unsigned int)*cli.getNumElements());
    if (error != cudaSuccess)
        return error;

    gpu_hpmc_excell_kernel<<<grid, threads>>>(d_excell_idx,
                                              d_excell_size,
                                              excli,
                                              d_cell_idx,
                                              d_cell_size,
                                              d_cell_adj,
                                              ci,
                                              cli,
                                              cadji);

    return cudaSuccess;
    }


<<<<<<< HEAD
//! HPMC  update kernel
/*! \param d_postype Particle positions and types by index
    \param d_orientation Particle orientation
    \param d_counters Acceptance counters to increment
    \param d_cell_idx Particle index stored in the cell list
    \param d_cell_size The size of each cell
    \param d_excell_idx Indices of particles in extended cells
    \param d_excell_size Number of particles in each extended cell
    \param ci Cell indexer
    \param cli Cell list indexer
    \param excli Extended cell list indexer
    \param cell_dim Dimensions of the cell list
    \param ghost_width Width of the ghost layer
    \param d_cell_set List of active cells
    \param n_active_cells Number of active cells
    \param N number of particles
    \param num_types Number of particle types
    \param seed User chosen random number seed
    \param d_d Array of maximum move displacements
    \param d_a Array of rotation move sizes
    \param d_check_overlaps Interaction matrix
    \parma overlap_idx Indexer into interaction matrix
    \param move_ratio Ratio of translation moves to rotation moves
    \param timestep Current timestep of the simulation
    \param dim Dimension of the simulation box
    \param box Simulation box
    \param select Current index within the loop over nselect selections (for RNG generation)
    \param ghost_fraction Width of the inactive layer in MPI domain decomposition simulations
    \param domain_decomposition True if executing with domain decomposition
    \param d_params Per-type shape parameters

    MPMC in its published form has a severe limit on the number of parallel threads in 3D. This implementation launches
    group_size threads per cell (1,2,4,8,16,32). Each thread in the group performs the same trial move on the same
    particle, and then checks for overlaps against different particles from the extended cell list. The entire extended
    cell list is covered in a batched loop. The group_size is autotuned to find the fastest performance. Smaller systems
    tend to run fastest with a large group_size due to the increased parallelism. Larger systems tend to run faster
    at smaller group_sizes because they already have the parallelism from the system size - however, even the largest
    systems benefit from group_size > 1 on K20. Shared memory is used to set an overlap flag to 1 if any of the threads
    in the group detect an overlap. After all checks are complete, the master thread in the group applies the trial move
    update if accepted.

    No __synchtreads is needed after the overlap checks because the group_size is always chosen to be a power of 2 and
    smaller than the warp size. Only a __threadfence_block() is needed to ensure memory consistency.

    Move stats are tallied in local memory, then totaled in shared memory at the end and finally a single thread in the
    block runs an atomicAdd on global memory to get the system wide total. This isn't as good as a reduction, but it
    is only a tiny fraction of the compute time.

    In order to simplify indexing and boundary checks, a list of active cells is determined on the host and passed into
    the kernel. That way, only a linear indexing of threads is needed to handle any geometry of active cells.

    Heavily divergent warps are avoided by pre-building a list of all particles in the neighboring region of any given
    cell. Otherwise, extremely non-uniform cell lengths (i.e. avg 1, max 4) don't cause massive performance degradation.

    **Indexing**
        - threadIdx.z indexes the current group in the block
        - threadIdx.x is the offset within the current group
        - blockIdx.x runs enough blocks so that all active cells are covered

    **Possible enhancements**
        - Use __ldg and not tex1Dfetch on sm35

    \ingroup hpmc_kernels
*/
template< class Shape >
__global__ void gpu_hpmc_mpmc_kernel(Scalar4 *d_postype,
                                     Scalar4 *d_orientation,
                                     hpmc_counters_t *d_counters,
                                     const unsigned int *d_cell_idx,
                                     const unsigned int *d_cell_size,
                                     const unsigned int *d_excell_idx,
                                     const unsigned int *d_excell_size,
                                     const Index3D ci,
                                     const Index2D cli,
                                     const Index2D excli,
                                     const uint3 cell_dim,
                                     const Scalar3 ghost_width,
                                     const unsigned int *d_cell_set,
                                     const unsigned int n_active_cells,
                                     const unsigned int N,
                                     const unsigned int num_types,
                                     const unsigned int seed,
                                     const Scalar* d_d,
                                     const Scalar* d_a,
                                     const unsigned int *d_check_overlaps,
                                     const Index2D overlap_idx,
                                     const unsigned int move_ratio,
                                     const unsigned int timestep,
                                     const unsigned int dim,
                                     const BoxDim box,
                                     const unsigned int select,
                                     const Scalar3 ghost_fraction,
                                     const bool domain_decomposition,
                                     unsigned int *d_active_cell_ptl_idx,
                                     unsigned int *d_active_cell_accept,
                                     unsigned int *d_active_cell_move_type_translate,
                                     const typename Shape::param_type *d_params,
                                     unsigned int max_queue_size)
    {
    // flags to tell what type of thread we are
    bool active = true;
    unsigned int group;
    unsigned int offset;
    unsigned int group_size;
    bool master;
    unsigned int n_groups;

    if (Shape::isParallel())
        {
        // use 3d thread block layout
        group = threadIdx.z;
        offset = threadIdx.y;
        group_size = blockDim.y;
        master = (offset == 0 && threadIdx.x == 0);
        n_groups = blockDim.z;
        }
    else
        {
        group = threadIdx.y;
        offset = threadIdx.x;
        group_size = blockDim.x;
        master = (offset == 0);
        n_groups = blockDim.y;
        }

    unsigned int err_count = 0;

    // shared arrays for per type pair parameters
    __shared__ unsigned int s_translate_accept_count;
    __shared__ unsigned int s_translate_reject_count;
    __shared__ unsigned int s_rotate_accept_count;
    __shared__ unsigned int s_rotate_reject_count;
    __shared__ unsigned int s_overlap_checks;
    __shared__ unsigned int s_overlap_err_count;

    __shared__ unsigned int s_queue_size;
    __shared__ unsigned int s_still_searching;

    // load the per type pair parameters into shared memory
    extern __shared__ char s_data[];
    typename Shape::param_type *s_params = (typename Shape::param_type *)(&s_data[0]);
    Scalar4 *s_orientation_group = (Scalar4*)(s_params + num_types);
    Scalar3 *s_pos_group = (Scalar3*)(s_orientation_group + n_groups);
    Scalar *s_d = (Scalar *)(s_pos_group + n_groups);
    Scalar *s_a = (Scalar *)(s_d + num_types);
    unsigned int *s_check_overlaps = (unsigned int *) (s_a + num_types);
    unsigned int *s_queue_j =   (unsigned int*)(s_check_overlaps + overlap_idx.getNumElements());
    unsigned int *s_overlap =   (unsigned int*)(s_queue_j + max_queue_size);
    unsigned int *s_queue_gid = (unsigned int*)(s_overlap + n_groups);
    unsigned int *s_type_group = (unsigned int*)(s_queue_gid + max_queue_size);

    // copy over parameters one int per thread for fast loads
        {
        unsigned int tidx = threadIdx.x+blockDim.x*threadIdx.y + blockDim.x*blockDim.y*threadIdx.z;
        unsigned int block_size = blockDim.x*blockDim.y*blockDim.z;
        unsigned int param_size = num_types*sizeof(typename Shape::param_type) / sizeof(int);

        for (unsigned int cur_offset = 0; cur_offset < param_size; cur_offset += block_size)
            {
            if (cur_offset + tidx < param_size)
                {
                ((int *)s_params)[cur_offset + tidx] = ((int *)d_params)[cur_offset + tidx];
                }
            }

        for (unsigned int cur_offset = 0; cur_offset < num_types; cur_offset += block_size)
            {
            if (cur_offset + tidx < num_types)
                {
                s_a[cur_offset + tidx] = d_a[cur_offset + tidx];
                s_d[cur_offset + tidx] = d_d[cur_offset + tidx];
                }
            }

        unsigned int ntyppairs = overlap_idx.getNumElements();

        for (unsigned int cur_offset = 0; cur_offset < ntyppairs; cur_offset += block_size)
            {
            if (cur_offset + tidx < ntyppairs)
                {
                s_check_overlaps[cur_offset + tidx] = d_check_overlaps[cur_offset + tidx];
                }
            }
        }

    // initialize the shared memory array for communicating overlaps
    if (master && group == 0)
        {
        s_translate_accept_count = 0;
        s_translate_reject_count = 0;
        s_rotate_accept_count = 0;
        s_rotate_reject_count = 0;
        s_overlap_checks = 0;
        s_overlap_err_count = 0;
        s_queue_size = 0;
        s_still_searching = 1;
        }
    if (master)
        {
        s_overlap[group] = 0;
        }

    // identify the active cell that this thread handles
    unsigned int active_cell_idx = 0;
    if (gridDim.y > 1)
        {
        // if gridDim.y > 1, then the fermi workaround is in place, index blocks on a 2D grid
        active_cell_idx = (blockIdx.x + blockIdx.y * 65535) * n_groups + group;
        }
    else
        {
        active_cell_idx = blockIdx.x * n_groups + group;
        }


    // this thread is inactive if it indexes past the end of the active cell list
    if (active_cell_idx >= n_active_cells)
        active = false;

    // pull in the index of our cell
    unsigned int my_cell = 0;
    unsigned int my_cell_size = 0;
    if (active)
        {
        my_cell = d_cell_set[active_cell_idx];
        my_cell_size = d_cell_size[my_cell];
        }

    // need to deactivate if there are no particles in this cell
    if (my_cell_size == 0)
        active = false;

    __syncthreads();

    // initial implementation just moves one particle per cell (nselect=1).
    // these variables are ugly, but needed to get the updated quantities outside of the scope
    unsigned int i;
    unsigned int overlap_checks = 0;
    bool move_type_translate = false;
    bool move_active = true;
    int ignore_stats = 0;

    if (active)
        {
        // one RNG per cell
        SaruGPU rng(my_cell, seed+select, timestep);

        // select one of the particles randomly from the cell
        unsigned int my_cell_offset = rand_select(rng, my_cell_size-1);
        i = tex1Dfetch(cell_idx_tex, cli(my_cell_offset, my_cell));

        // read in the position and orientation of our particle.
        Scalar4 postype_i = texFetchScalar4(d_postype, postype_tex, i);
        Scalar4 orientation_i = make_scalar4(1,0,0,0);

        unsigned int typ_i = __scalar_as_int(postype_i.w);
        Shape shape_i(quat<Scalar>(orientation_i), s_params[typ_i]);

        if (shape_i.hasOrientation())
            orientation_i = texFetchScalar4(d_orientation, orientation_tex, i);

        shape_i.orientation = quat<Scalar>(orientation_i);

        // if this looks funny, that is because it is. Using ignore_stats as a bool setting ignore_stats = ...
        // causes a compiler bug.
        if (shape_i.ignoreStatistics())
            ignore_stats = 1;

        vec3<Scalar> pos_i = vec3<Scalar>(postype_i);

        // for domain decomposition simulations, we need to leave all particles in the inactive region alone
        // in order to avoid even more divergence, this is done by setting the move_active flag
        // overlap checks are still processed, but the final move acceptance will be skipped
        if (domain_decomposition && !isActive(make_scalar3(postype_i.x, postype_i.y, postype_i.z), box, ghost_fraction))
            move_active = false;

        // make the move
        unsigned int move_type_select = rng.u32() & 0xffff;
        move_type_translate = !shape_i.hasOrientation() || (move_type_select < move_ratio);

        if (move_type_translate)
            {
            move_translate(pos_i, rng, s_d[typ_i], dim);

            // need to reject any move that puts the particle in the inactive region
            if (domain_decomposition && !isActive(vec_to_scalar3(pos_i), box, ghost_fraction))
                move_active = false;
            }
        else
            {
            move_rotate(shape_i.orientation, rng, s_a[typ_i], dim);
            }

        // stash the trial move in shared memory so that other threads in this block can process overlap checks
        if (master)
            {
            s_pos_group[group] = make_scalar3(pos_i.x, pos_i.y, pos_i.z);
            s_type_group[group] = typ_i;
            s_orientation_group[group] = quat_to_scalar4(shape_i.orientation);
            }
        }

    // sync so that s_postype_group and s_orientation are available before other threads might process overlap checks
    __syncthreads();

    // counters to track progress through the loop over potential neighbors
    unsigned int excell_size;
    unsigned int k = offset;
    if (active)
        {
        excell_size = d_excell_size[my_cell];
        overlap_checks += excell_size;
        }

    // loop while still searching
    while (s_still_searching)
        {
        // stage 1, fill the queue.
        // loop through particles in the excell list and add them to the queue if they pass the circumsphere check

        // active threads add to the queue
        if (active)
            {
            // prefetch j
            unsigned int j, next_j = 0;
            if (k < excell_size)
                {
                #if (__CUDA_ARCH__ > 300)
                next_j = __ldg(&d_excell_idx[excli(k, my_cell)]);
                #else
                next_j = d_excell_idx[excli(k, my_cell)];
                #endif
                }

            // add to the queue as long as the queue is not full, and we have not yet reached the end of our own list
            // and as long as no overlaps have been found
            while (!s_overlap[group] && s_queue_size < max_queue_size && k < excell_size)
                {
                if (k < excell_size)
                    {
                    Scalar4 postype_j;
                    Scalar4 orientation_j;
                    vec3<Scalar> r_ij;

                    // build some shapes, but we only need them to get diameters, so don't load orientations
                    // build shape i from shared memory
                    Scalar3 pos_i = s_pos_group[group];
                    Shape shape_i(quat<Scalar>(), s_params[s_type_group[group]]);

                    // prefetch next j
                    k += group_size;
                    j = next_j;

                    if (k < excell_size)
                        {
                        #if (__CUDA_ARCH__ > 300)
                        next_j = __ldg(&d_excell_idx[excli(k, my_cell)]);
                        #else
                        next_j = d_excell_idx[excli(k, my_cell)];
                        #endif
                        }

                    // read in position, and orientation of neighboring particle
                    postype_j = texFetchScalar4(d_postype, postype_tex, j);
                    Shape shape_j(quat<Scalar>(orientation_j), s_params[__scalar_as_int(postype_j.w)]);

                    // put particle j into the coordinate system of particle i
                    r_ij = vec3<Scalar>(postype_j) - vec3<Scalar>(pos_i);
                    r_ij = vec3<Scalar>(box.minImage(vec_to_scalar3(r_ij)));

                    // test circumsphere overlap
                    OverlapReal rsq = dot(r_ij,r_ij);
                    OverlapReal DaDb = shape_i.getCircumsphereDiameter() + shape_j.getCircumsphereDiameter();

                    if (i != j && rsq*OverlapReal(4.0) <= DaDb * DaDb)
                        {
                        // add this particle to the queue
                        unsigned int insert_point = atomicAdd(&s_queue_size, 1);

                        if (insert_point < max_queue_size)
                            {
                            s_queue_gid[insert_point] = group;
                            s_queue_j[insert_point] = j;
                            }
                        else
                            {
                            // or back up if the queue is already full
                            // we will recheck and insert this on the next time through
                            k -= group_size;
                            }
                        }

                    } // end if k < excell_size
                } // end while (s_queue_size < max_queue_size && k < excell_size)
            } // end if active

        // sync to make sure all threads in the block are caught up
        __syncthreads();

        // when we get here, all threads have either finished their list, or encountered a full queue
        // either way, it is time to process overlaps
        // need to clear the still searching flag and sync first
        if (master && group == 0)
            s_still_searching = 0;

        unsigned int tidx_1d = threadIdx.x+blockDim.x*threadIdx.y + blockDim.x*blockDim.y*threadIdx.z;

        // max_queue_size is always <= block size, so we just need an if here
        if (tidx_1d < min(s_queue_size, max_queue_size))
            {
            // need to extract the overlap check to perform out of the shared mem queue
            unsigned int check_group = s_queue_gid[tidx_1d];
            unsigned int check_j = s_queue_j[tidx_1d];
            Scalar4 postype_j;
            Scalar4 orientation_j;
            vec3<Scalar> r_ij;

            // build shape i from shared memory
            Scalar3 pos_i = s_pos_group[check_group];
            unsigned int type_i = s_type_group[check_group];
            Shape shape_i(quat<Scalar>(s_orientation_group[check_group]), s_params[type_i]);

            // build shape j from global memory
            postype_j = texFetchScalar4(d_postype, postype_tex, check_j);
            orientation_j = make_scalar4(1,0,0,0);
            unsigned int type_j = __scalar_as_int(postype_j.w);
            Shape shape_j(quat<Scalar>(orientation_j), s_params[type_j]);
            if (shape_j.hasOrientation())
                shape_j.orientation = quat<Scalar>(texFetchScalar4(d_orientation, orientation_tex, check_j));

            // put particle j into the coordinate system of particle i
            r_ij = vec3<Scalar>(postype_j) - vec3<Scalar>(pos_i);
            r_ij = vec3<Scalar>(box.minImage(vec_to_scalar3(r_ij)));

            if (s_check_overlaps[overlap_idx(type_i, type_j)] && test_overlap(r_ij, shape_i, shape_j, err_count))
                {
                atomicAdd(&s_overlap[check_group], 1);
                }
            }

        // threads that need to do more looking set the still_searching flag
        __syncthreads();
        if (master && group == 0)
            s_queue_size = 0;

        if (active && !s_overlap[group] && k < excell_size)
            atomicAdd(&s_still_searching, 1);
        __syncthreads();

        } // end while (s_still_searching)

    // update the data if accepted
    if (master)
        {
        if (active && move_active)
            {
            // first need to check if the particle remains in its cell
            Scalar3 xnew_i = s_pos_group[group];
            unsigned int new_cell = computeParticleCell(xnew_i, box, ghost_width, cell_dim, ci);
            bool accepted=true;
            if (s_overlap[group])
                accepted=false;
            if (new_cell != my_cell)
                accepted=false;

            if (accepted)
                {
                // write out the updated position and orientation
                d_postype[i] = make_scalar4(xnew_i.x, xnew_i.y, xnew_i.z, __int_as_scalar(s_type_group[group]));
                d_orientation[i] = s_orientation_group[group];
                }

            if (d_active_cell_accept)
                {
                // store particle index
                d_active_cell_ptl_idx[active_cell_idx] = i;
                }

            if (d_active_cell_accept)
                {
                // store accept flag
                d_active_cell_accept[active_cell_idx] = accepted ? 1 : 0;
                }

            if (d_active_cell_move_type_translate)
                {
                // store move type
                d_active_cell_move_type_translate[active_cell_idx] = move_type_translate ? 1 : 0;
                }

            // if an auxillary array was provided, defer writing out statistics
            if (d_active_cell_ptl_idx)
                {
                ignore_stats = 1;
                }

            if (!ignore_stats && accepted && move_type_translate)
                atomicAdd(&s_translate_accept_count, 1);
            if (!ignore_stats && accepted && !move_type_translate)
                atomicAdd(&s_rotate_accept_count, 1);
            if (!ignore_stats && !accepted && move_type_translate)
                atomicAdd(&s_translate_reject_count, 1);
            if (!ignore_stats && !accepted && !move_type_translate)
                atomicAdd(&s_rotate_reject_count, 1);
            }
        else // active && move_active
            {
            if (d_active_cell_ptl_idx && active_cell_idx < n_active_cells)
                {
                // indicate that no particle was selected
                d_active_cell_ptl_idx[active_cell_idx] = UINT_MAX;
                }
            }

        // count the overlap checks
        atomicAdd(&s_overlap_checks, overlap_checks);
        }

    if (err_count > 0)
        atomicAdd(&s_overlap_err_count, err_count);

    __syncthreads();

    // final tally into global mem
    if (master && group == 0)
        {
        atomicAdd(&d_counters->translate_accept_count, s_translate_accept_count);
        atomicAdd(&d_counters->translate_reject_count, s_translate_reject_count);
        atomicAdd(&d_counters->rotate_accept_count, s_rotate_accept_count);
        atomicAdd(&d_counters->rotate_reject_count, s_rotate_reject_count);
        atomicAdd(&d_counters->overlap_checks, s_overlap_checks);
        atomicAdd(&d_counters->overlap_err_count, s_overlap_err_count);
        }
    }

=======
>>>>>>> c62a2fcb
//! Kernel for grid shift
/*! \param d_postype postype of each particle
    \param d_image Image flags for each particle
    \param N number of particles
    \param box Simulation box
    \param shift Vector by which to translate the particles

    Shift all the particles by a given vector.

    \ingroup hpmc_kernels
*/
__global__ void gpu_hpmc_shift_kernel(Scalar4 *d_postype,
                                      int3 *d_image,
                                      const unsigned int N,
                                      const BoxDim box,
                                      const Scalar3 shift)
    {
    // identify the active cell that this thread handles
    unsigned int my_pidx = blockIdx.x * blockDim.x + threadIdx.x;

    // this thread is inactive if it indexes past the end of the particle list
    if (my_pidx >= N)
        return;

    // pull in the current position
    Scalar4 postype = d_postype[my_pidx];

    // shift the position
    Scalar3 pos = make_scalar3(postype.x, postype.y, postype.z);
    pos += shift;

    // wrap the particle back into the box
    int3 image = d_image[my_pidx];
    box.wrap(pos, image);

    // write out the new position and orientation
    d_postype[my_pidx] = make_scalar4(pos.x, pos.y, pos.z, postype.w);
    d_image[my_pidx] = image;
    }

<<<<<<< HEAD

//! Kernel driver for gpu_update_hpmc_kernel()
/*! \param args Bundled arguments
    \param d_params Per-type shape parameters
    \returns Error codes generated by any CUDA calls, or cudaSuccess when there is no error

    This templatized method is the kernel driver for HPMC update of any shape. It is instantiated for every shape at the
    bottom of this file.

    \ingroup hpmc_kernels
*/
template< class Shape >
cudaError_t gpu_hpmc_update(const hpmc_args_t& args, const typename Shape::param_type *d_params)
    {
    assert(args.d_postype);
    assert(args.d_orientation);
    assert(args.d_counters);
    assert(args.d_cell_idx);
    assert(args.d_cell_size);
    assert(args.d_excell_idx);
    assert(args.d_excell_size);
    assert(args.d_cell_set);
    assert(args.d_d);
    assert(args.d_a);
    assert(args.d_check_overlaps);
    assert(args.group_size >= 1);
    assert(args.block_size%(args.stride*args.group_size)==0);

    // determine the maximum block size and clamp the input block size down
    static int max_block_size = -1;
    static int sm = -1;
    static cudaFuncAttributes attr;
    if (max_block_size == -1)
        {
        cudaFuncGetAttributes(&attr, gpu_hpmc_mpmc_kernel<Shape>);
        max_block_size = attr.maxThreadsPerBlock;
        sm = attr.binaryVersion;
        }

    // might need to modify group_size to make the kernel runnable
    unsigned int group_size = args.group_size;

    // choose a block size based on the max block size by regs (max_block_size) and include dynamic shared memory usage
    unsigned int block_size = min(args.block_size, (unsigned int)max_block_size);

    // the new block size might not be a multiple of group size, decrease group size until it is
    group_size = args.group_size;

    while ((block_size%(args.stride*group_size)) != 0)
        {
        group_size--;
        }

    unsigned int n_groups = block_size / group_size / args.stride;
    unsigned int shared_bytes = n_groups * (sizeof(unsigned int)*2 + sizeof(Scalar4) + sizeof(Scalar3)) +
                                block_size*(sizeof(unsigned int) + sizeof(unsigned int)) +
                                args.num_types * (sizeof(typename Shape::param_type) + 2*sizeof(Scalar)) +
                                args.overlap_idx.getNumElements() * sizeof(unsigned int);

    if (args.num_types * (sizeof(typename Shape::param_type) + 2*sizeof(Scalar)) >= args.devprop.sharedMemPerBlock)
        throw std::runtime_error("Insufficient shared memory for HPMC kernel: reduce number of particle types or size of shape parameters");

    while (shared_bytes + attr.sharedSizeBytes >= args.devprop.sharedMemPerBlock)
        {
        block_size -= args.devprop.warpSize;
        if (block_size == 0)
            throw std::runtime_error("Insufficient shared memory for HPMC kernel");

        // the new block size might not be a multiple of group size, decrease group size until it is
        group_size = args.group_size;

        while ((block_size%(args.stride*group_size)) != 0)
            {
            group_size--;
            }

        n_groups = block_size / group_size / args.stride;
        shared_bytes = n_groups * (sizeof(unsigned int)*2 + sizeof(Scalar4) + sizeof(Scalar3)) +
                       block_size*(sizeof(unsigned int) + sizeof(unsigned int)) +
                       args.num_types * (sizeof(typename Shape::param_type) + 2*sizeof(Scalar)) +
                       args.overlap_idx.getNumElements() * sizeof(unsigned int);
        }

    // setup the grid to run the kernel
    dim3 threads;
    if (Shape::isParallel())
        {
        // use three-dimensional thread-layout with blockDim.z < 64
        threads = dim3(args.stride, group_size, n_groups);
        }
    else
        {
        threads = dim3(group_size, n_groups,1);
        }

    dim3 grid( args.n_active_cells / n_groups + 1, 1, 1);

    // hack to enable grids of more than 65k blocks
    if (sm < 30 && grid.x > 65535)
        {
        grid.y = grid.x / 65535 + 1;
        grid.x = 65535;
        }

    // bind the textures
    postype_tex.normalized = false;
    postype_tex.filterMode = cudaFilterModePoint;
    cudaError_t error = cudaBindTexture(0, postype_tex, args.d_postype, sizeof(Scalar4)*args.max_n);
    if (error != cudaSuccess)
        return error;

    if (args.has_orientation)
        {
        orientation_tex.normalized = false;
        orientation_tex.filterMode = cudaFilterModePoint;
        error = cudaBindTexture(0, orientation_tex, args.d_orientation, sizeof(Scalar4)*args.max_n);
        if (error != cudaSuccess)
            return error;
        }

    cell_idx_tex.normalized = false;
    cell_idx_tex.filterMode = cudaFilterModePoint;
    error = cudaBindTexture(0, cell_idx_tex, args.d_cell_idx, sizeof(Scalar4)*args.cli.getNumElements());
    if (error != cudaSuccess)
        return error;

    gpu_hpmc_mpmc_kernel<Shape><<<grid, threads, shared_bytes>>>(args.d_postype,
                                                                 args.d_orientation,
                                                                 args.d_counters,
                                                                 args.d_cell_idx,
                                                                 args.d_cell_size,
                                                                 args.d_excell_idx,
                                                                 args.d_excell_size,
                                                                 args.ci,
                                                                 args.cli,
                                                                 args.excli,
                                                                 args.cell_dim,
                                                                 args.ghost_width,
                                                                 args.d_cell_set,
                                                                 args.n_active_cells,
                                                                 args.N,
                                                                 args.num_types,
                                                                 args.seed,
                                                                 args.d_d,
                                                                 args.d_a,
                                                                 args.d_check_overlaps,
                                                                 args.overlap_idx,
                                                                 args.move_ratio,
                                                                 args.timestep,
                                                                 args.dim,
                                                                 args.box,
                                                                 args.select,
                                                                 args.ghost_fraction,
                                                                 args.domain_decomposition,
                                                                 args.d_active_cell_ptl_idx,
                                                                 args.d_active_cell_accept,
                                                                 args.d_active_cell_move_type_translate,
                                                                 d_params,
                                                                 block_size);

    return cudaSuccess;
    }

=======
>>>>>>> c62a2fcb
//! Kernel driver for gpu_hpmc_shift_kernel()
cudaError_t gpu_hpmc_shift(Scalar4 *d_postype,
                           int3 *d_image,
                           const unsigned int N,
                           const BoxDim& box,
                           const Scalar3 shift,
                           const unsigned int block_size)
    {
    assert(d_postype);
    assert(d_image);

    // setup the grid to run the kernel
    dim3 threads_shift(block_size, 1, 1);
    dim3 grid_shift(N / block_size + 1, 1, 1);

    gpu_hpmc_shift_kernel<<<grid_shift, threads_shift>>>(d_postype,
                                                         d_image,
                                                         N,
                                                         box,
                                                         shift);

    return cudaSuccess;
    }

}; // end namespace detail

} // end namespace hpmc<|MERGE_RESOLUTION|>--- conflicted
+++ resolved
@@ -138,544 +138,6 @@
     }
 
 
-<<<<<<< HEAD
-//! HPMC  update kernel
-/*! \param d_postype Particle positions and types by index
-    \param d_orientation Particle orientation
-    \param d_counters Acceptance counters to increment
-    \param d_cell_idx Particle index stored in the cell list
-    \param d_cell_size The size of each cell
-    \param d_excell_idx Indices of particles in extended cells
-    \param d_excell_size Number of particles in each extended cell
-    \param ci Cell indexer
-    \param cli Cell list indexer
-    \param excli Extended cell list indexer
-    \param cell_dim Dimensions of the cell list
-    \param ghost_width Width of the ghost layer
-    \param d_cell_set List of active cells
-    \param n_active_cells Number of active cells
-    \param N number of particles
-    \param num_types Number of particle types
-    \param seed User chosen random number seed
-    \param d_d Array of maximum move displacements
-    \param d_a Array of rotation move sizes
-    \param d_check_overlaps Interaction matrix
-    \parma overlap_idx Indexer into interaction matrix
-    \param move_ratio Ratio of translation moves to rotation moves
-    \param timestep Current timestep of the simulation
-    \param dim Dimension of the simulation box
-    \param box Simulation box
-    \param select Current index within the loop over nselect selections (for RNG generation)
-    \param ghost_fraction Width of the inactive layer in MPI domain decomposition simulations
-    \param domain_decomposition True if executing with domain decomposition
-    \param d_params Per-type shape parameters
-
-    MPMC in its published form has a severe limit on the number of parallel threads in 3D. This implementation launches
-    group_size threads per cell (1,2,4,8,16,32). Each thread in the group performs the same trial move on the same
-    particle, and then checks for overlaps against different particles from the extended cell list. The entire extended
-    cell list is covered in a batched loop. The group_size is autotuned to find the fastest performance. Smaller systems
-    tend to run fastest with a large group_size due to the increased parallelism. Larger systems tend to run faster
-    at smaller group_sizes because they already have the parallelism from the system size - however, even the largest
-    systems benefit from group_size > 1 on K20. Shared memory is used to set an overlap flag to 1 if any of the threads
-    in the group detect an overlap. After all checks are complete, the master thread in the group applies the trial move
-    update if accepted.
-
-    No __synchtreads is needed after the overlap checks because the group_size is always chosen to be a power of 2 and
-    smaller than the warp size. Only a __threadfence_block() is needed to ensure memory consistency.
-
-    Move stats are tallied in local memory, then totaled in shared memory at the end and finally a single thread in the
-    block runs an atomicAdd on global memory to get the system wide total. This isn't as good as a reduction, but it
-    is only a tiny fraction of the compute time.
-
-    In order to simplify indexing and boundary checks, a list of active cells is determined on the host and passed into
-    the kernel. That way, only a linear indexing of threads is needed to handle any geometry of active cells.
-
-    Heavily divergent warps are avoided by pre-building a list of all particles in the neighboring region of any given
-    cell. Otherwise, extremely non-uniform cell lengths (i.e. avg 1, max 4) don't cause massive performance degradation.
-
-    **Indexing**
-        - threadIdx.z indexes the current group in the block
-        - threadIdx.x is the offset within the current group
-        - blockIdx.x runs enough blocks so that all active cells are covered
-
-    **Possible enhancements**
-        - Use __ldg and not tex1Dfetch on sm35
-
-    \ingroup hpmc_kernels
-*/
-template< class Shape >
-__global__ void gpu_hpmc_mpmc_kernel(Scalar4 *d_postype,
-                                     Scalar4 *d_orientation,
-                                     hpmc_counters_t *d_counters,
-                                     const unsigned int *d_cell_idx,
-                                     const unsigned int *d_cell_size,
-                                     const unsigned int *d_excell_idx,
-                                     const unsigned int *d_excell_size,
-                                     const Index3D ci,
-                                     const Index2D cli,
-                                     const Index2D excli,
-                                     const uint3 cell_dim,
-                                     const Scalar3 ghost_width,
-                                     const unsigned int *d_cell_set,
-                                     const unsigned int n_active_cells,
-                                     const unsigned int N,
-                                     const unsigned int num_types,
-                                     const unsigned int seed,
-                                     const Scalar* d_d,
-                                     const Scalar* d_a,
-                                     const unsigned int *d_check_overlaps,
-                                     const Index2D overlap_idx,
-                                     const unsigned int move_ratio,
-                                     const unsigned int timestep,
-                                     const unsigned int dim,
-                                     const BoxDim box,
-                                     const unsigned int select,
-                                     const Scalar3 ghost_fraction,
-                                     const bool domain_decomposition,
-                                     unsigned int *d_active_cell_ptl_idx,
-                                     unsigned int *d_active_cell_accept,
-                                     unsigned int *d_active_cell_move_type_translate,
-                                     const typename Shape::param_type *d_params,
-                                     unsigned int max_queue_size)
-    {
-    // flags to tell what type of thread we are
-    bool active = true;
-    unsigned int group;
-    unsigned int offset;
-    unsigned int group_size;
-    bool master;
-    unsigned int n_groups;
-
-    if (Shape::isParallel())
-        {
-        // use 3d thread block layout
-        group = threadIdx.z;
-        offset = threadIdx.y;
-        group_size = blockDim.y;
-        master = (offset == 0 && threadIdx.x == 0);
-        n_groups = blockDim.z;
-        }
-    else
-        {
-        group = threadIdx.y;
-        offset = threadIdx.x;
-        group_size = blockDim.x;
-        master = (offset == 0);
-        n_groups = blockDim.y;
-        }
-
-    unsigned int err_count = 0;
-
-    // shared arrays for per type pair parameters
-    __shared__ unsigned int s_translate_accept_count;
-    __shared__ unsigned int s_translate_reject_count;
-    __shared__ unsigned int s_rotate_accept_count;
-    __shared__ unsigned int s_rotate_reject_count;
-    __shared__ unsigned int s_overlap_checks;
-    __shared__ unsigned int s_overlap_err_count;
-
-    __shared__ unsigned int s_queue_size;
-    __shared__ unsigned int s_still_searching;
-
-    // load the per type pair parameters into shared memory
-    extern __shared__ char s_data[];
-    typename Shape::param_type *s_params = (typename Shape::param_type *)(&s_data[0]);
-    Scalar4 *s_orientation_group = (Scalar4*)(s_params + num_types);
-    Scalar3 *s_pos_group = (Scalar3*)(s_orientation_group + n_groups);
-    Scalar *s_d = (Scalar *)(s_pos_group + n_groups);
-    Scalar *s_a = (Scalar *)(s_d + num_types);
-    unsigned int *s_check_overlaps = (unsigned int *) (s_a + num_types);
-    unsigned int *s_queue_j =   (unsigned int*)(s_check_overlaps + overlap_idx.getNumElements());
-    unsigned int *s_overlap =   (unsigned int*)(s_queue_j + max_queue_size);
-    unsigned int *s_queue_gid = (unsigned int*)(s_overlap + n_groups);
-    unsigned int *s_type_group = (unsigned int*)(s_queue_gid + max_queue_size);
-
-    // copy over parameters one int per thread for fast loads
-        {
-        unsigned int tidx = threadIdx.x+blockDim.x*threadIdx.y + blockDim.x*blockDim.y*threadIdx.z;
-        unsigned int block_size = blockDim.x*blockDim.y*blockDim.z;
-        unsigned int param_size = num_types*sizeof(typename Shape::param_type) / sizeof(int);
-
-        for (unsigned int cur_offset = 0; cur_offset < param_size; cur_offset += block_size)
-            {
-            if (cur_offset + tidx < param_size)
-                {
-                ((int *)s_params)[cur_offset + tidx] = ((int *)d_params)[cur_offset + tidx];
-                }
-            }
-
-        for (unsigned int cur_offset = 0; cur_offset < num_types; cur_offset += block_size)
-            {
-            if (cur_offset + tidx < num_types)
-                {
-                s_a[cur_offset + tidx] = d_a[cur_offset + tidx];
-                s_d[cur_offset + tidx] = d_d[cur_offset + tidx];
-                }
-            }
-
-        unsigned int ntyppairs = overlap_idx.getNumElements();
-
-        for (unsigned int cur_offset = 0; cur_offset < ntyppairs; cur_offset += block_size)
-            {
-            if (cur_offset + tidx < ntyppairs)
-                {
-                s_check_overlaps[cur_offset + tidx] = d_check_overlaps[cur_offset + tidx];
-                }
-            }
-        }
-
-    // initialize the shared memory array for communicating overlaps
-    if (master && group == 0)
-        {
-        s_translate_accept_count = 0;
-        s_translate_reject_count = 0;
-        s_rotate_accept_count = 0;
-        s_rotate_reject_count = 0;
-        s_overlap_checks = 0;
-        s_overlap_err_count = 0;
-        s_queue_size = 0;
-        s_still_searching = 1;
-        }
-    if (master)
-        {
-        s_overlap[group] = 0;
-        }
-
-    // identify the active cell that this thread handles
-    unsigned int active_cell_idx = 0;
-    if (gridDim.y > 1)
-        {
-        // if gridDim.y > 1, then the fermi workaround is in place, index blocks on a 2D grid
-        active_cell_idx = (blockIdx.x + blockIdx.y * 65535) * n_groups + group;
-        }
-    else
-        {
-        active_cell_idx = blockIdx.x * n_groups + group;
-        }
-
-
-    // this thread is inactive if it indexes past the end of the active cell list
-    if (active_cell_idx >= n_active_cells)
-        active = false;
-
-    // pull in the index of our cell
-    unsigned int my_cell = 0;
-    unsigned int my_cell_size = 0;
-    if (active)
-        {
-        my_cell = d_cell_set[active_cell_idx];
-        my_cell_size = d_cell_size[my_cell];
-        }
-
-    // need to deactivate if there are no particles in this cell
-    if (my_cell_size == 0)
-        active = false;
-
-    __syncthreads();
-
-    // initial implementation just moves one particle per cell (nselect=1).
-    // these variables are ugly, but needed to get the updated quantities outside of the scope
-    unsigned int i;
-    unsigned int overlap_checks = 0;
-    bool move_type_translate = false;
-    bool move_active = true;
-    int ignore_stats = 0;
-
-    if (active)
-        {
-        // one RNG per cell
-        SaruGPU rng(my_cell, seed+select, timestep);
-
-        // select one of the particles randomly from the cell
-        unsigned int my_cell_offset = rand_select(rng, my_cell_size-1);
-        i = tex1Dfetch(cell_idx_tex, cli(my_cell_offset, my_cell));
-
-        // read in the position and orientation of our particle.
-        Scalar4 postype_i = texFetchScalar4(d_postype, postype_tex, i);
-        Scalar4 orientation_i = make_scalar4(1,0,0,0);
-
-        unsigned int typ_i = __scalar_as_int(postype_i.w);
-        Shape shape_i(quat<Scalar>(orientation_i), s_params[typ_i]);
-
-        if (shape_i.hasOrientation())
-            orientation_i = texFetchScalar4(d_orientation, orientation_tex, i);
-
-        shape_i.orientation = quat<Scalar>(orientation_i);
-
-        // if this looks funny, that is because it is. Using ignore_stats as a bool setting ignore_stats = ...
-        // causes a compiler bug.
-        if (shape_i.ignoreStatistics())
-            ignore_stats = 1;
-
-        vec3<Scalar> pos_i = vec3<Scalar>(postype_i);
-
-        // for domain decomposition simulations, we need to leave all particles in the inactive region alone
-        // in order to avoid even more divergence, this is done by setting the move_active flag
-        // overlap checks are still processed, but the final move acceptance will be skipped
-        if (domain_decomposition && !isActive(make_scalar3(postype_i.x, postype_i.y, postype_i.z), box, ghost_fraction))
-            move_active = false;
-
-        // make the move
-        unsigned int move_type_select = rng.u32() & 0xffff;
-        move_type_translate = !shape_i.hasOrientation() || (move_type_select < move_ratio);
-
-        if (move_type_translate)
-            {
-            move_translate(pos_i, rng, s_d[typ_i], dim);
-
-            // need to reject any move that puts the particle in the inactive region
-            if (domain_decomposition && !isActive(vec_to_scalar3(pos_i), box, ghost_fraction))
-                move_active = false;
-            }
-        else
-            {
-            move_rotate(shape_i.orientation, rng, s_a[typ_i], dim);
-            }
-
-        // stash the trial move in shared memory so that other threads in this block can process overlap checks
-        if (master)
-            {
-            s_pos_group[group] = make_scalar3(pos_i.x, pos_i.y, pos_i.z);
-            s_type_group[group] = typ_i;
-            s_orientation_group[group] = quat_to_scalar4(shape_i.orientation);
-            }
-        }
-
-    // sync so that s_postype_group and s_orientation are available before other threads might process overlap checks
-    __syncthreads();
-
-    // counters to track progress through the loop over potential neighbors
-    unsigned int excell_size;
-    unsigned int k = offset;
-    if (active)
-        {
-        excell_size = d_excell_size[my_cell];
-        overlap_checks += excell_size;
-        }
-
-    // loop while still searching
-    while (s_still_searching)
-        {
-        // stage 1, fill the queue.
-        // loop through particles in the excell list and add them to the queue if they pass the circumsphere check
-
-        // active threads add to the queue
-        if (active)
-            {
-            // prefetch j
-            unsigned int j, next_j = 0;
-            if (k < excell_size)
-                {
-                #if (__CUDA_ARCH__ > 300)
-                next_j = __ldg(&d_excell_idx[excli(k, my_cell)]);
-                #else
-                next_j = d_excell_idx[excli(k, my_cell)];
-                #endif
-                }
-
-            // add to the queue as long as the queue is not full, and we have not yet reached the end of our own list
-            // and as long as no overlaps have been found
-            while (!s_overlap[group] && s_queue_size < max_queue_size && k < excell_size)
-                {
-                if (k < excell_size)
-                    {
-                    Scalar4 postype_j;
-                    Scalar4 orientation_j;
-                    vec3<Scalar> r_ij;
-
-                    // build some shapes, but we only need them to get diameters, so don't load orientations
-                    // build shape i from shared memory
-                    Scalar3 pos_i = s_pos_group[group];
-                    Shape shape_i(quat<Scalar>(), s_params[s_type_group[group]]);
-
-                    // prefetch next j
-                    k += group_size;
-                    j = next_j;
-
-                    if (k < excell_size)
-                        {
-                        #if (__CUDA_ARCH__ > 300)
-                        next_j = __ldg(&d_excell_idx[excli(k, my_cell)]);
-                        #else
-                        next_j = d_excell_idx[excli(k, my_cell)];
-                        #endif
-                        }
-
-                    // read in position, and orientation of neighboring particle
-                    postype_j = texFetchScalar4(d_postype, postype_tex, j);
-                    Shape shape_j(quat<Scalar>(orientation_j), s_params[__scalar_as_int(postype_j.w)]);
-
-                    // put particle j into the coordinate system of particle i
-                    r_ij = vec3<Scalar>(postype_j) - vec3<Scalar>(pos_i);
-                    r_ij = vec3<Scalar>(box.minImage(vec_to_scalar3(r_ij)));
-
-                    // test circumsphere overlap
-                    OverlapReal rsq = dot(r_ij,r_ij);
-                    OverlapReal DaDb = shape_i.getCircumsphereDiameter() + shape_j.getCircumsphereDiameter();
-
-                    if (i != j && rsq*OverlapReal(4.0) <= DaDb * DaDb)
-                        {
-                        // add this particle to the queue
-                        unsigned int insert_point = atomicAdd(&s_queue_size, 1);
-
-                        if (insert_point < max_queue_size)
-                            {
-                            s_queue_gid[insert_point] = group;
-                            s_queue_j[insert_point] = j;
-                            }
-                        else
-                            {
-                            // or back up if the queue is already full
-                            // we will recheck and insert this on the next time through
-                            k -= group_size;
-                            }
-                        }
-
-                    } // end if k < excell_size
-                } // end while (s_queue_size < max_queue_size && k < excell_size)
-            } // end if active
-
-        // sync to make sure all threads in the block are caught up
-        __syncthreads();
-
-        // when we get here, all threads have either finished their list, or encountered a full queue
-        // either way, it is time to process overlaps
-        // need to clear the still searching flag and sync first
-        if (master && group == 0)
-            s_still_searching = 0;
-
-        unsigned int tidx_1d = threadIdx.x+blockDim.x*threadIdx.y + blockDim.x*blockDim.y*threadIdx.z;
-
-        // max_queue_size is always <= block size, so we just need an if here
-        if (tidx_1d < min(s_queue_size, max_queue_size))
-            {
-            // need to extract the overlap check to perform out of the shared mem queue
-            unsigned int check_group = s_queue_gid[tidx_1d];
-            unsigned int check_j = s_queue_j[tidx_1d];
-            Scalar4 postype_j;
-            Scalar4 orientation_j;
-            vec3<Scalar> r_ij;
-
-            // build shape i from shared memory
-            Scalar3 pos_i = s_pos_group[check_group];
-            unsigned int type_i = s_type_group[check_group];
-            Shape shape_i(quat<Scalar>(s_orientation_group[check_group]), s_params[type_i]);
-
-            // build shape j from global memory
-            postype_j = texFetchScalar4(d_postype, postype_tex, check_j);
-            orientation_j = make_scalar4(1,0,0,0);
-            unsigned int type_j = __scalar_as_int(postype_j.w);
-            Shape shape_j(quat<Scalar>(orientation_j), s_params[type_j]);
-            if (shape_j.hasOrientation())
-                shape_j.orientation = quat<Scalar>(texFetchScalar4(d_orientation, orientation_tex, check_j));
-
-            // put particle j into the coordinate system of particle i
-            r_ij = vec3<Scalar>(postype_j) - vec3<Scalar>(pos_i);
-            r_ij = vec3<Scalar>(box.minImage(vec_to_scalar3(r_ij)));
-
-            if (s_check_overlaps[overlap_idx(type_i, type_j)] && test_overlap(r_ij, shape_i, shape_j, err_count))
-                {
-                atomicAdd(&s_overlap[check_group], 1);
-                }
-            }
-
-        // threads that need to do more looking set the still_searching flag
-        __syncthreads();
-        if (master && group == 0)
-            s_queue_size = 0;
-
-        if (active && !s_overlap[group] && k < excell_size)
-            atomicAdd(&s_still_searching, 1);
-        __syncthreads();
-
-        } // end while (s_still_searching)
-
-    // update the data if accepted
-    if (master)
-        {
-        if (active && move_active)
-            {
-            // first need to check if the particle remains in its cell
-            Scalar3 xnew_i = s_pos_group[group];
-            unsigned int new_cell = computeParticleCell(xnew_i, box, ghost_width, cell_dim, ci);
-            bool accepted=true;
-            if (s_overlap[group])
-                accepted=false;
-            if (new_cell != my_cell)
-                accepted=false;
-
-            if (accepted)
-                {
-                // write out the updated position and orientation
-                d_postype[i] = make_scalar4(xnew_i.x, xnew_i.y, xnew_i.z, __int_as_scalar(s_type_group[group]));
-                d_orientation[i] = s_orientation_group[group];
-                }
-
-            if (d_active_cell_accept)
-                {
-                // store particle index
-                d_active_cell_ptl_idx[active_cell_idx] = i;
-                }
-
-            if (d_active_cell_accept)
-                {
-                // store accept flag
-                d_active_cell_accept[active_cell_idx] = accepted ? 1 : 0;
-                }
-
-            if (d_active_cell_move_type_translate)
-                {
-                // store move type
-                d_active_cell_move_type_translate[active_cell_idx] = move_type_translate ? 1 : 0;
-                }
-
-            // if an auxillary array was provided, defer writing out statistics
-            if (d_active_cell_ptl_idx)
-                {
-                ignore_stats = 1;
-                }
-
-            if (!ignore_stats && accepted && move_type_translate)
-                atomicAdd(&s_translate_accept_count, 1);
-            if (!ignore_stats && accepted && !move_type_translate)
-                atomicAdd(&s_rotate_accept_count, 1);
-            if (!ignore_stats && !accepted && move_type_translate)
-                atomicAdd(&s_translate_reject_count, 1);
-            if (!ignore_stats && !accepted && !move_type_translate)
-                atomicAdd(&s_rotate_reject_count, 1);
-            }
-        else // active && move_active
-            {
-            if (d_active_cell_ptl_idx && active_cell_idx < n_active_cells)
-                {
-                // indicate that no particle was selected
-                d_active_cell_ptl_idx[active_cell_idx] = UINT_MAX;
-                }
-            }
-
-        // count the overlap checks
-        atomicAdd(&s_overlap_checks, overlap_checks);
-        }
-
-    if (err_count > 0)
-        atomicAdd(&s_overlap_err_count, err_count);
-
-    __syncthreads();
-
-    // final tally into global mem
-    if (master && group == 0)
-        {
-        atomicAdd(&d_counters->translate_accept_count, s_translate_accept_count);
-        atomicAdd(&d_counters->translate_reject_count, s_translate_reject_count);
-        atomicAdd(&d_counters->rotate_accept_count, s_rotate_accept_count);
-        atomicAdd(&d_counters->rotate_reject_count, s_rotate_reject_count);
-        atomicAdd(&d_counters->overlap_checks, s_overlap_checks);
-        atomicAdd(&d_counters->overlap_err_count, s_overlap_err_count);
-        }
-    }
-
-=======
->>>>>>> c62a2fcb
 //! Kernel for grid shift
 /*! \param d_postype postype of each particle
     \param d_image Image flags for each particle
@@ -716,172 +178,6 @@
     d_image[my_pidx] = image;
     }
 
-<<<<<<< HEAD
-
-//! Kernel driver for gpu_update_hpmc_kernel()
-/*! \param args Bundled arguments
-    \param d_params Per-type shape parameters
-    \returns Error codes generated by any CUDA calls, or cudaSuccess when there is no error
-
-    This templatized method is the kernel driver for HPMC update of any shape. It is instantiated for every shape at the
-    bottom of this file.
-
-    \ingroup hpmc_kernels
-*/
-template< class Shape >
-cudaError_t gpu_hpmc_update(const hpmc_args_t& args, const typename Shape::param_type *d_params)
-    {
-    assert(args.d_postype);
-    assert(args.d_orientation);
-    assert(args.d_counters);
-    assert(args.d_cell_idx);
-    assert(args.d_cell_size);
-    assert(args.d_excell_idx);
-    assert(args.d_excell_size);
-    assert(args.d_cell_set);
-    assert(args.d_d);
-    assert(args.d_a);
-    assert(args.d_check_overlaps);
-    assert(args.group_size >= 1);
-    assert(args.block_size%(args.stride*args.group_size)==0);
-
-    // determine the maximum block size and clamp the input block size down
-    static int max_block_size = -1;
-    static int sm = -1;
-    static cudaFuncAttributes attr;
-    if (max_block_size == -1)
-        {
-        cudaFuncGetAttributes(&attr, gpu_hpmc_mpmc_kernel<Shape>);
-        max_block_size = attr.maxThreadsPerBlock;
-        sm = attr.binaryVersion;
-        }
-
-    // might need to modify group_size to make the kernel runnable
-    unsigned int group_size = args.group_size;
-
-    // choose a block size based on the max block size by regs (max_block_size) and include dynamic shared memory usage
-    unsigned int block_size = min(args.block_size, (unsigned int)max_block_size);
-
-    // the new block size might not be a multiple of group size, decrease group size until it is
-    group_size = args.group_size;
-
-    while ((block_size%(args.stride*group_size)) != 0)
-        {
-        group_size--;
-        }
-
-    unsigned int n_groups = block_size / group_size / args.stride;
-    unsigned int shared_bytes = n_groups * (sizeof(unsigned int)*2 + sizeof(Scalar4) + sizeof(Scalar3)) +
-                                block_size*(sizeof(unsigned int) + sizeof(unsigned int)) +
-                                args.num_types * (sizeof(typename Shape::param_type) + 2*sizeof(Scalar)) +
-                                args.overlap_idx.getNumElements() * sizeof(unsigned int);
-
-    if (args.num_types * (sizeof(typename Shape::param_type) + 2*sizeof(Scalar)) >= args.devprop.sharedMemPerBlock)
-        throw std::runtime_error("Insufficient shared memory for HPMC kernel: reduce number of particle types or size of shape parameters");
-
-    while (shared_bytes + attr.sharedSizeBytes >= args.devprop.sharedMemPerBlock)
-        {
-        block_size -= args.devprop.warpSize;
-        if (block_size == 0)
-            throw std::runtime_error("Insufficient shared memory for HPMC kernel");
-
-        // the new block size might not be a multiple of group size, decrease group size until it is
-        group_size = args.group_size;
-
-        while ((block_size%(args.stride*group_size)) != 0)
-            {
-            group_size--;
-            }
-
-        n_groups = block_size / group_size / args.stride;
-        shared_bytes = n_groups * (sizeof(unsigned int)*2 + sizeof(Scalar4) + sizeof(Scalar3)) +
-                       block_size*(sizeof(unsigned int) + sizeof(unsigned int)) +
-                       args.num_types * (sizeof(typename Shape::param_type) + 2*sizeof(Scalar)) +
-                       args.overlap_idx.getNumElements() * sizeof(unsigned int);
-        }
-
-    // setup the grid to run the kernel
-    dim3 threads;
-    if (Shape::isParallel())
-        {
-        // use three-dimensional thread-layout with blockDim.z < 64
-        threads = dim3(args.stride, group_size, n_groups);
-        }
-    else
-        {
-        threads = dim3(group_size, n_groups,1);
-        }
-
-    dim3 grid( args.n_active_cells / n_groups + 1, 1, 1);
-
-    // hack to enable grids of more than 65k blocks
-    if (sm < 30 && grid.x > 65535)
-        {
-        grid.y = grid.x / 65535 + 1;
-        grid.x = 65535;
-        }
-
-    // bind the textures
-    postype_tex.normalized = false;
-    postype_tex.filterMode = cudaFilterModePoint;
-    cudaError_t error = cudaBindTexture(0, postype_tex, args.d_postype, sizeof(Scalar4)*args.max_n);
-    if (error != cudaSuccess)
-        return error;
-
-    if (args.has_orientation)
-        {
-        orientation_tex.normalized = false;
-        orientation_tex.filterMode = cudaFilterModePoint;
-        error = cudaBindTexture(0, orientation_tex, args.d_orientation, sizeof(Scalar4)*args.max_n);
-        if (error != cudaSuccess)
-            return error;
-        }
-
-    cell_idx_tex.normalized = false;
-    cell_idx_tex.filterMode = cudaFilterModePoint;
-    error = cudaBindTexture(0, cell_idx_tex, args.d_cell_idx, sizeof(Scalar4)*args.cli.getNumElements());
-    if (error != cudaSuccess)
-        return error;
-
-    gpu_hpmc_mpmc_kernel<Shape><<<grid, threads, shared_bytes>>>(args.d_postype,
-                                                                 args.d_orientation,
-                                                                 args.d_counters,
-                                                                 args.d_cell_idx,
-                                                                 args.d_cell_size,
-                                                                 args.d_excell_idx,
-                                                                 args.d_excell_size,
-                                                                 args.ci,
-                                                                 args.cli,
-                                                                 args.excli,
-                                                                 args.cell_dim,
-                                                                 args.ghost_width,
-                                                                 args.d_cell_set,
-                                                                 args.n_active_cells,
-                                                                 args.N,
-                                                                 args.num_types,
-                                                                 args.seed,
-                                                                 args.d_d,
-                                                                 args.d_a,
-                                                                 args.d_check_overlaps,
-                                                                 args.overlap_idx,
-                                                                 args.move_ratio,
-                                                                 args.timestep,
-                                                                 args.dim,
-                                                                 args.box,
-                                                                 args.select,
-                                                                 args.ghost_fraction,
-                                                                 args.domain_decomposition,
-                                                                 args.d_active_cell_ptl_idx,
-                                                                 args.d_active_cell_accept,
-                                                                 args.d_active_cell_move_type_translate,
-                                                                 d_params,
-                                                                 block_size);
-
-    return cudaSuccess;
-    }
-
-=======
->>>>>>> c62a2fcb
 //! Kernel driver for gpu_hpmc_shift_kernel()
 cudaError_t gpu_hpmc_shift(Scalar4 *d_postype,
                            int3 *d_image,
