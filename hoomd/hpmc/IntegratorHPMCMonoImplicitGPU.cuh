--- conflicted
+++ resolved
@@ -370,23 +370,6 @@
         d_state_cell_new[active_cell_idx] = local_state;
         }
 
-<<<<<<< HEAD
-=======
-    // we no longer need to do any processing for inactive cells after this point
-    if (!active)
-        return;
-
-    Shape shape_i(quat<Scalar>(orientation_i), s_params[__scalar_as_int(postype_i.w)]);
-    if (shape_i.hasOrientation())
-        {
-        orientation_i = texFetchScalar4(d_orientation, implicit_orientation_tex, idx_i);
-        shape_i.orientation = quat<Scalar>(orientation_i);
-        }
-
-
-    hoomd::detail::Saru rng(group_global, seed+select, timestep);
-
->>>>>>> 43f7a3e2
     unsigned int overlap_checks = 0;
     unsigned int n_inserted = 0;
 
@@ -396,7 +379,7 @@
     Scalar d_max = d_d_max[type_i];
 
     // one RNG per group
-    SaruGPU rng(active_cell_idx*n_groups+group, seed+select, timestep);
+    hoomd::detail::Saru rng(active_cell_idx*n_groups+group, seed+select, timestep);
 
     // iterate over depletants
     for (unsigned int i_dep = 0; i_dep < n_depletants; i_dep += n_groups)
@@ -769,60 +752,8 @@
 
         group_size = args.group_size;
 
-<<<<<<< HEAD
         stride = min(block_size, args.stride);
         while (stride*group_size > block_size)
-=======
-    // determine global CTA index
-    unsigned int group_global = 0;
-    if (gridDim.y > 1)
-        {
-        // if gridDim.y > 1, then the fermi workaround is in place, index blocks on a 2D grid
-        group_global = (blockIdx.x + blockIdx.y * 65535) * n_groups + group;
-        }
-    else
-        {
-        group_global = blockIdx.x * n_groups + group;
-        }
-
-    // is this thread active?
-    bool active = true;
-
-    unsigned int i_dep = group_global / (2*ntrial);
-
-    if (i_dep >= n_overlaps)
-        {
-        active = false;
-        }
-
-    // active cell corresponding to this group
-    unsigned int active_cell_idx = 0;
-
-    if (active)
-        {
-        active_cell_idx = d_depletant_active_cell[i_dep];
-        }
-
-    // pull in the index of our cell
-    unsigned int my_cell = 0;
-
-    if (active)
-        {
-        my_cell = d_cell_set[active_cell_idx];
-        }
-
-    hoomd::detail::Saru rng(group_global, seed+select, timestep);
-
-    unsigned int idx_i = UINT_MAX;
-
-    if (active)
-        {
-        // load updated particle index
-        idx_i = d_active_cell_ptl_idx[active_cell_idx];
-
-        // if the move was not performed or has been rejected before, nothing to do here
-        if (idx_i == UINT_MAX || !d_active_cell_accept[active_cell_idx])
->>>>>>> 43f7a3e2
             {
             group_size--;
             }
