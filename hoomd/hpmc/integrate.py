--- conflicted
+++ resolved
@@ -1445,15 +1445,11 @@
 
     Depletants Example::
 
-<<<<<<< HEAD
-        mc = hpmc.integrate.pathcy_sphere(seed=415236, d=0.3, a=0.4, implicit=True)
-=======
         mc = hpmc.integrate.faceted_ellipsoid(seed=415236, d=0.3, a=0.4, implicit=True, depletant_mode='circumsphere')
->>>>>>> e08d70df
-        mc.set_param(nselect=1,nR=3,depletant_type='B')
         mc.shape_param.set('A', normals=[(-1,0,0),(1,0,0),(0,-1,0),(0,1,0),(0,0,-1),(0,0,1)],a=1.0, b=0.5, c=0.25);
         # depletant sphere
         mc.shape_param.set('B', normals=[],a=0.1,b=0.1,c=0.1);
+        mc.set_fugacity('B',fugacity=3.0)
     """
     def __init__(self, seed, d=0.1, a=0.1, move_ratio=0.5, nselect=4, implicit=False, restore_state=False):
         hoomd.util.print_status_line();
@@ -1558,13 +1554,7 @@
 
     Depletants Example::
 
-<<<<<<< HEAD
-        mc = hpmc.integrate.pathcy_sphere(seed=415236, d=0.3, a=0.4, implicit=True)
-        mc.set_param(nselect=1)
-=======
         mc = hpmc.integrate.faceted_sphere(seed=415236, d=0.3, a=0.4, implicit=True, depletant_mode='circumsphere')
-        mc.set_param(nselect=1,nR=3,depletant_type='B')
->>>>>>> e08d70df
         mc.shape_param.set('A', normals=[(-1,0,0),(1,0,0),(0,-1,0),(0,1,0),(0,0,-1),(0,0,1)],diameter=1.0);
         mc.shape_param.set('B', normals=[],diameter=0.1);
         mc.set_fugacity('B',fugacity=3.0)
@@ -1572,40 +1562,8 @@
     def __init__(self, seed, d=0.1, a=0.1, move_ratio=0.5, nselect=4, implicit=False, restore_state=False):
         hoomd.util.print_status_line();
 
-        # initialize base class
-<<<<<<< HEAD
-        mode_hpmc.__init__(self,implicit);
-
-        # initialize the reflected c++ class
-        if not hoomd.context.exec_conf.isCUDAEnabled():
-            if(implicit):
-                self.cpp_integrator = _hpmc.IntegratorHPMCMonoImplicitFacetedEllipsoid(hoomd.context.current.system_definition, seed)
-            else:
-                self.cpp_integrator = _hpmc.IntegratorHPMCMonoFacetedEllipsoid(hoomd.context.current.system_definition, seed);
-        else:
-            cl_c = _hoomd.CellListGPU(hoomd.context.current.system_definition);
-            hoomd.context.current.system.overwriteCompute(cl_c, "auto_cl2")
-            if not implicit:
-                self.cpp_integrator = _hpmc.IntegratorHPMCMonoGPUFacetedEllipsoid(hoomd.context.current.system_definition, cl_c, seed);
-            else:
-                self.cpp_integrator = _hpmc.IntegratorHPMCMonoImplicitGPUFacetedEllipsoid(hoomd.context.current.system_definition, cl_c, seed);
-
-        # set default parameters
-        setD(self.cpp_integrator,d);
-        setA(self.cpp_integrator,a);
-        self.cpp_integrator.setMoveRatio(move_ratio)
-        self.cpp_integrator.setNSelect(nselect);
-
-        hoomd.context.current.system.setIntegrator(self.cpp_integrator);
-        self.initialize_shape_params();
-
-        if restore_state:
-            self.restore_state()
-
-=======
         super(faceted_sphere, self).__init__(seed=seed, d=d, a=a, move_ratio=move_ratio,
-            nselect=nselect, implicit=implicit, depletant_mode=depletant_mode, restore_state=restore_state)
->>>>>>> e08d70df
+            nselect=nselect, implicit=implicit, restore_state=restore_state)
 
     # \internal
     # \brief Format shape parameters for pos file output
