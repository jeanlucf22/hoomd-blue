// Copyright (c) 2009-2022 The Regents of the University of Michigan.
// Part of HOOMD-blue, released under the BSD 3-Clause License.

/*! \file RNGIdentifiers.h
    \brief Define constants to use in seeding separate RNG streams across different classes in the
    code

    There should be no correlations between the random numbers used, for example, in the Langevin
    thermostat and the velocity randomization routine. To ensure this a maintainable way, this file
    lists all of the constants in one location and the individual uses of RandomGenerator use the
    constant by name.

    ID values >= 200 are reserved for use by external plugins.

    The actual values of these identifiers does not matter, so long as they are unique.
*/

#pragma once

#include <cstdint>

namespace hoomd
    {
struct RNGIdentifier
    {
    static const uint8_t ComputeFreeVolume = 0;
    static const uint8_t HPMCMonoShuffle = 1;
    static const uint8_t HPMCMonoTrialMove = 2;
    static const uint8_t HPMCMonoShift = 3;
    static const uint8_t HPMCDepletants = 4;
    static const uint8_t HPMCDepletantNum = 5;
    static const uint8_t HPMCMonoAccept = 6;
    static const uint8_t UpdaterBoxMC = 7;
    static const uint8_t UpdaterClusters = 8;
    static const uint8_t UpdaterClustersPairwise = 9;
    static const uint8_t UpdaterExternalFieldWall = 10;
    static const uint8_t UpdaterMuVT = 11;
    static const uint8_t UpdaterMuVTDepletants1 = 12;
    static const uint8_t UpdaterMuVTDepletants2 = 13;
    static const uint8_t UpdaterMuVTDepletants3 = 14;
    static const uint8_t UpdaterMuVTDepletants4 = 15;
    static const uint8_t UpdaterMuVTDepletants5 = 16;
    static const uint8_t UpdaterMuVTDepletants6 = 17;
    static const uint8_t UpdaterMuVTPoisson = 18;
    static const uint8_t UpdaterMuVTBox1 = 19;
    static const uint8_t UpdaterMuVTBox2 = 20;
    static const uint8_t ActiveForceCompute = 21;
    static const uint8_t EvaluatorPairDPDThermo = 22;
    static const uint8_t IntegrationMethodTwoStep = 23;
    static const uint8_t TwoStepBD = 24;
    static const uint8_t TwoStepLangevin = 25;
    static const uint8_t TwoStepLangevinAngular = 26;
    static const uint8_t TwoStepNPTMTK = 27;
    static const uint8_t TwoStepNVTMTK = 28;
    static const uint8_t ATCollisionMethod = 29;
    static const uint8_t CollisionMethod = 30;
    static const uint8_t SRDCollisionMethod = 31;
    static const uint8_t SlitGeometryFiller = 32;
    static const uint8_t SlitPoreGeometryFiller = 33;
    static const uint8_t UpdaterQuickCompress = 34;
    static const uint8_t ParticleGroupThermalize = 35;
    static const uint8_t HPMCDepletantsAccept = 36;
    static const uint8_t HPMCDepletantsClusters = 37;
    static const uint8_t HPMCDepletantNumClusters = 38;
    static const uint8_t HPMCMonoPatch = 39;
    static const uint8_t UpdaterClusters2 = 40;
<<<<<<< HEAD
    static const uint8_t MeshDynamicBondUpdater = 41;
=======
    static const uint8_t HPMCMonoChainMove = 41;
>>>>>>> 1224d41d
    };

    } // namespace hoomd<|MERGE_RESOLUTION|>--- conflicted
+++ resolved
@@ -64,11 +64,8 @@
     static const uint8_t HPMCDepletantNumClusters = 38;
     static const uint8_t HPMCMonoPatch = 39;
     static const uint8_t UpdaterClusters2 = 40;
-<<<<<<< HEAD
-    static const uint8_t MeshDynamicBondUpdater = 41;
-=======
     static const uint8_t HPMCMonoChainMove = 41;
->>>>>>> 1224d41d
+    static const uint8_t MeshDynamicBondUpdater = 42;
     };
 
     } // namespace hoomd