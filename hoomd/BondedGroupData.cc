// Copyright (c) 2009-2021 The Regents of the University of Michigan
// This file is part of the HOOMD-blue project, released under the BSD 3-Clause License.

// Maintainer: jglaser

/*! \file BondedGroupData.h
    \brief Defines implementation of BondedGroupData
 */

#include "BondedGroupData.h"
#include "Index1D.h"
#include "ParticleData.h"

#include <pybind11/numpy.h>

#ifdef ENABLE_HIP
#include "BondedGroupData.cuh"
#include "CachedAllocator.h"
#endif

using namespace std;

namespace hoomd
    {
//! Names of bonded groups
char name_bond_data[] = "bond";
char name_angle_data[] = "angle";
char name_triangle_data[] = "triangle";
char name_dihedral_data[] = "dihedral";
char name_improper_data[] = "improper";
char name_meshbond_data[] = "meshbond";
char name_meshtriangle_data[] = "meshtriangle";
char name_constraint_data[] = "constraint";
char name_pair_data[] = "pair";

/*
 * Implementation of BondedGroupData methods
 */

/*! \param exec_conf Execution configuration
    \param pdata The particle data to associate with
    \param n_group_types Number of bonded group types to initialize
 */
template<unsigned int group_size, typename Group, const char* name, bool has_type_mapping>
BondedGroupData<group_size, Group, name, has_type_mapping>::BondedGroupData(
    std::shared_ptr<ParticleData> pdata,
    unsigned int n_group_types)
    : m_exec_conf(pdata->getExecConf()), m_pdata(pdata), m_n_groups(0), m_n_ghost(0), m_nglobal(0),
      m_groups_dirty(true)
    {
    m_exec_conf->msg->notice(5) << "Constructing BondedGroupData (" << name << "s, n=" << group_size
                                << ") " << endl;

    // connect to particle sort signal
    m_pdata->getParticleSortSignal()
        .template connect<BondedGroupData<group_size, Group, name, has_type_mapping>,
                          &BondedGroupData<group_size, Group, name, has_type_mapping>::setDirty>(
            this);
#ifdef ENABLE_MPI
    if (m_pdata->getDomainDecomposition())
        {
        m_pdata->getSingleParticleMoveSignal()
            .template connect<
                BondedGroupData<group_size, Group, name, has_type_mapping>,
                &BondedGroupData<group_size, Group, name, has_type_mapping>::moveParticleGroups>(
                this);
        }
#endif

    if (has_type_mapping)
        {
        // offer a default type mapping
        for (unsigned int i = 0; i < n_group_types; i++)
            {
            m_type_mapping.push_back(detail::getDefaultTypeName(i));
            }
        }

    // initialize data structures
    initialize();
    }

/*! \param exec_conf Execution configuration
    \param pdata The particle data to associate with
    \param snapshot Snapshot to initialize from
 */
template<unsigned int group_size, typename Group, const char* name, bool has_type_mapping>
BondedGroupData<group_size, Group, name, has_type_mapping>::BondedGroupData(
    std::shared_ptr<ParticleData> pdata,
    const Snapshot& snapshot)
    : m_exec_conf(pdata->getExecConf()), m_pdata(pdata), m_n_groups(0), m_n_ghost(0), m_nglobal(0),
      m_groups_dirty(true)
    {
    m_exec_conf->msg->notice(5) << "Constructing BondedGroupData (" << name << ") " << endl;

    // connect to particle sort signal
    m_pdata->getParticleSortSignal()
        .template connect<BondedGroupData<group_size, Group, name, has_type_mapping>,
                          &BondedGroupData<group_size, Group, name, has_type_mapping>::setDirty>(
            this);

    // initialize from snapshot
    initializeFromSnapshot(snapshot);

#ifdef ENABLE_MPI
    if (m_pdata->getDomainDecomposition())
        {
        m_pdata->getSingleParticleMoveSignal()
            .template connect<
                BondedGroupData<group_size, Group, name, has_type_mapping>,
                &BondedGroupData<group_size, Group, name, has_type_mapping>::moveParticleGroups>(
                this);
        }
#endif
    }

//! Destructor
template<unsigned int group_size, typename Group, const char* name, bool has_type_mapping>
BondedGroupData<group_size, Group, name, has_type_mapping>::~BondedGroupData()
    {
    m_pdata->getParticleSortSignal()
        .template disconnect<BondedGroupData<group_size, Group, name, has_type_mapping>,
                             &BondedGroupData<group_size, Group, name, has_type_mapping>::setDirty>(
            this);
#ifdef ENABLE_MPI
    m_pdata->getSingleParticleMoveSignal()
        .template disconnect<
            BondedGroupData<group_size, Group, name, has_type_mapping>,
            &BondedGroupData<group_size, Group, name, has_type_mapping>::moveParticleGroups>(this);
#endif
    }

template<unsigned int group_size, typename Group, const char* name, bool has_type_mapping>
void BondedGroupData<group_size, Group, name, has_type_mapping>::initialize()
    {
    // reset global number of groups
    m_nglobal = 0;

    // reset local number of groups
    m_n_groups = 0;

    // reset local number of ghost groups
    m_n_ghost = 0;

    // clear set of active tags
    m_tag_set.clear();
    m_invalid_cached_tags = true;

    // clear reservoir of recycled tags
    while (!m_recycled_tags.empty())
        m_recycled_tags.pop();

    // allocate arrays
    GPUVector<members_t> groups(m_exec_conf);
    m_groups.swap(groups);

    GPUVector<typeval_t> typeval(m_exec_conf);
    m_group_typeval.swap(typeval);

    GPUVector<unsigned int> group_tag(m_exec_conf);
    m_group_tag.swap(group_tag);

    GPUVector<unsigned int> group_rtag(m_exec_conf);
    m_group_rtag.swap(group_rtag);

    // Lookup by particle index table
    GPUVector<members_t> gpu_table(m_exec_conf);
    m_gpu_table.swap(gpu_table);

    GPUVector<unsigned int> gpu_pos_table(m_exec_conf);
    m_gpu_pos_table.swap(gpu_pos_table);

    GPUVector<unsigned int> n_groups(m_exec_conf);
    m_gpu_n_groups.swap(n_groups);

#ifdef ENABLE_MPI
    if (m_pdata->getDomainDecomposition())
        {
        GPUVector<ranks_t> group_ranks(m_exec_conf);
        m_group_ranks.swap(group_ranks);
        }
#endif

    // allocate stand-by arrays
    GPUVector<typeval_t> typeval_alt(m_exec_conf);
    m_group_typeval_alt.swap(typeval_alt);

    GPUVector<unsigned int> group_tag_alt(m_exec_conf);
    m_group_tag_alt.swap(group_tag_alt);

    GPUVector<members_t> groups_alt(m_exec_conf);
    m_groups_alt.swap(groups_alt);

#ifdef ENABLE_MPI
    if (m_pdata->getDomainDecomposition())
        {
        GPUVector<ranks_t> group_ranks_alt(m_exec_conf);
        m_group_ranks_alt.swap(group_ranks_alt);
        }
#endif

#ifdef ENABLE_HIP
    // allocate condition variable
    GPUArray<unsigned int> condition(1, m_exec_conf);
    m_condition.swap(condition);

    ArrayHandle<unsigned int> h_condition(m_condition,
                                          access_location::host,
                                          access_mode::overwrite);
    *h_condition.data = 0;
    m_next_flag = 1;
#endif

    m_tag_set.clear();
    }

//! Initialize from a snapshot
template<unsigned int group_size, typename Group, const char* name, bool has_type_mapping>
void BondedGroupData<group_size, Group, name, has_type_mapping>::initializeFromSnapshot(
    const Snapshot& snapshot)
    {
    // check that all fields in the snapshot have correct length
    if (m_exec_conf->getRank() == 0 && !snapshot.validate())
        {
        m_exec_conf->msg->error() << "init.*: invalid " << name << " data snapshot." << std::endl
                                  << std::endl;
        throw std::runtime_error(std::string("Error initializing ") + name + std::string(" data."));
        }

    // re-initialize data structures
    initialize();

#ifdef ENABLE_MPI
    if (m_pdata->getDomainDecomposition())
        {
        // broadcast to all processors (temporarily)
        std::vector<members_t> all_groups;
        std::vector<typeval_t> all_typeval;

        if (m_exec_conf->getRank() == 0)
            {
            all_groups = snapshot.groups;
            if (has_type_mapping)
                {
                all_typeval.resize(snapshot.type_id.size());
                // fill in types
                for (unsigned int i = 0; i < snapshot.type_id.size(); ++i)
                    {
                    typeval_t t;
                    t.type = snapshot.type_id[i];
                    all_typeval[i] = t;
                    }
                }
            else
                {
                all_typeval.resize(snapshot.val.size());
                // fill in constraint values
                for (unsigned int i = 0; i < snapshot.val.size(); ++i)
                    {
                    typeval_t t;
                    t.val = snapshot.val[i];
                    all_typeval[i] = t;
                    }
                }

            m_type_mapping = snapshot.type_mapping;
            }

        bcast(all_groups, 0, m_exec_conf->getMPICommunicator());
        bcast(all_typeval, 0, m_exec_conf->getMPICommunicator());
        bcast(m_type_mapping, 0, m_exec_conf->getMPICommunicator());

        // iterate over groups and add those that have local particles
        for (unsigned int group_tag = 0; group_tag < all_groups.size(); ++group_tag)
            addBondedGroup(Group(all_typeval[group_tag], all_groups[group_tag]));
        }
    else
#endif
        {
        m_type_mapping = snapshot.type_mapping;

        if (has_type_mapping)
            {
            // create bonded groups with types
            for (unsigned group_idx = 0; group_idx < snapshot.groups.size(); group_idx++)
                {
                typeval_t t;
                t.type = snapshot.type_id[group_idx];
                addBondedGroup(Group(t, snapshot.groups[group_idx]));
                }
            }
        else
            {
            // create constraints
            for (unsigned group_idx = 0; group_idx < snapshot.groups.size(); group_idx++)
                {
                typeval_t t;
                t.val = snapshot.val[group_idx];
                addBondedGroup(Group(t, snapshot.groups[group_idx]));
                }
            }
        }
    }

template<unsigned int group_size, typename Group, const char* name, bool has_type_mapping>
unsigned int BondedGroupData<group_size, Group, name, has_type_mapping>::addBondedGroup(Group g)
    {
    // we are changing the local number of groups, so remove ghosts
    removeAllGhostGroups();

    typeval_t typeval = g.get_typeval();
    members_t member_tags = g.get_members();

    unsigned int max_tag = m_pdata->getMaximumTag();

    // validate user input
    for (unsigned int i = 0; i < group_size; ++i)
        if (member_tags.tag[i] > max_tag)
            {
            std::ostringstream oss;
            oss << "Particle tag out of bounds when attempting to add " << name << ": ";
            for (unsigned int j = 0; j < group_size; ++j)
                oss << member_tags.tag[j] << ((j != group_size - 1) ? "," : "");
            oss << std::endl;
            throw runtime_error(oss.str());
            }

    for (unsigned int i = 0; i < group_size; ++i)
        for (unsigned int j = 0; j < group_size; ++j)
            if (i != j && member_tags.tag[i] == member_tags.tag[j])
                {
                std::ostringstream oss;
                oss << "The same particle can only occur once in a " << name << ": ";
                for (unsigned int k = 0; k < group_size; ++k)
                    oss << member_tags.tag[k] << ((k != group_size - 1) ? "," : "");
                oss << std::endl;
                throw runtime_error(oss.str());
                }

    if (has_type_mapping)
        {
        unsigned int type = typeval.type;
        if (type >= m_type_mapping.size() && has_type_mapping)
            {
            std::ostringstream s;
            s << "Invalid " << name << " typeid " << type << ". The number of types is "
              << m_type_mapping.size() << ".";
            throw std::runtime_error(s.str());
            }
        }

    unsigned int tag = 0;

    // determine if bonded group needs to be added to local data
    bool is_local = true;
#ifdef ENABLE_MPI
    if (m_pdata->getDomainDecomposition())
        {
        is_local = false;
        // if any of the member tags is local, store this bond
        for (unsigned int i = 0; i < group_size; ++i)
            if (m_pdata->isParticleLocal(member_tags.tag[i]))
                {
                is_local = true;
                break;
                }
        }
#endif

    // first check if we can recycle a deleted tag
    if (m_recycled_tags.size())
        {
        tag = m_recycled_tags.top();
        m_recycled_tags.pop();

        // update reverse-lookup tag to point to end of local group data
        if (is_local)
            m_group_rtag[tag] = getN();

        assert(is_local || m_group_rtag[tag] == GROUP_NOT_LOCAL);
        }
    else
        {
        // Otherwise, generate a new tag
        tag = getNGlobal();

        // add new reverse-lookup tag
        assert(m_group_rtag.size() == getNGlobal());
        if (is_local)
            m_group_rtag.push_back(getN());
        else
            m_group_rtag.push_back(GROUP_NOT_LOCAL);
        }

    assert(tag <= m_recycled_tags.size() + getNGlobal());

    if (is_local)
        {
        m_groups.push_back(member_tags);
        m_group_typeval.push_back(typeval);
        m_group_tag.push_back(tag);
#ifdef ENABLE_MPI
        if (m_pdata->getDomainDecomposition())
            {
            ranks_t r;
            // initialize with zero
            for (unsigned int i = 0; i < group_size; ++i)
                r.idx[i] = 0;

            m_group_ranks.push_back(r);
            }
#endif

        m_n_groups++;
        }

    // add to set of active tags
    m_tag_set.insert(tag);
    m_invalid_cached_tags = true;

    // increment number of bonded groups
    m_nglobal++;

    // notify observers
    m_group_num_change_signal.emit();
    notifyGroupReorder();

    return tag;
    }

//! Return the nth active global tag
/*! \param n Index of bond in global bond table
 */
template<unsigned int group_size, typename Group, const char* name, bool has_type_mapping>
unsigned int BondedGroupData<group_size, Group, name, has_type_mapping>::getNthTag(unsigned int n)
    {
    if (n >= getNGlobal())
        {
        m_exec_conf->msg->error() << name << ".*: " << name << " index " << n << " out of bounds!"
                                  << "The number of " << name << "s is " << getNGlobal()
                                  << std::endl;
        throw std::runtime_error(std::string("Error getting ") + name);
        }

    assert(m_tag_set.size() == getNGlobal());

    // maybe_rebuild_tag_cache only rebuilds if necessary
    maybe_rebuild_tag_cache();
    return m_cached_tag_set[n];
    }

/*! \param tag Tag of bonded group
 * \returns the group
 */
template<unsigned int group_size, typename Group, const char* name, bool has_type_mapping>
const Group
BondedGroupData<group_size, Group, name, has_type_mapping>::getGroupByTag(unsigned int tag) const
    {
    // Find position of bonded group in list
    unsigned int group_idx = m_group_rtag[tag];

    typeval_t typeval;
    members_t members;

#ifdef ENABLE_MPI
    if (m_pdata->getDomainDecomposition())
        {
        int my_rank = m_exec_conf->getRank();
        // set local to rank if the bond is local, -1 if not
        int rank = group_idx < m_n_groups ? my_rank : -1;

        // the highest rank owning the group sends it to the others
        MPI_Allreduce(MPI_IN_PLACE, &rank, 1, MPI_INT, MPI_MAX, m_exec_conf->getMPICommunicator());

        if (rank == -1)
            {
            m_exec_conf->msg->error()
                << "Trying to find " << name << " " << tag << " which does not exist!" << endl;
            throw runtime_error(std::string("Error getting ") + name);
            }

        if (rank == (int)my_rank)
            {
            typeval = m_group_typeval[group_idx];
            members = m_groups[group_idx];
            }

        bcast(typeval, rank, m_exec_conf->getMPICommunicator());
        bcast(members, rank, m_exec_conf->getMPICommunicator());
        }
    else
#endif
        {
        if (group_idx == GROUP_NOT_LOCAL)
            {
            m_exec_conf->msg->error() << "Trying to get type or constraint value of " << name << " "
                                      << tag << " which does not exist!" << endl;
            throw runtime_error(std::string("Error getting ") + name);
            }

        typeval = m_group_typeval[group_idx];
        members = m_groups[group_idx];
        }

    // perform a final sanity check that the group is valid
    for (unsigned int j = 0; j < group_size; ++j)
        {
        unsigned int ptag = members.tag[j];

        if (!m_pdata->isTagActive(ptag))
            {
            m_exec_conf->msg->error() << name << ".*: member tag " << ptag << " of " << name << " "
                                      << tag << " does not exist!" << endl;
            throw runtime_error(std::string("Error getting ") + name);
            }
        }

    return Group(typeval, members);
    }

/*! \param idx Index of bonded group
 * \return Member tags of bonded group
 */
template<unsigned int group_size, typename Group, const char* name, bool has_type_mapping>
unsigned int BondedGroupData<group_size, Group, name, has_type_mapping>::getTypeByIndex(
    unsigned int group_idx) const
    {
    assert(group_idx < getN());
    assert(has_type_mapping);
    return ((typeval_t)m_group_typeval[group_idx]).type;
    }

/*! \param idx Index of bonded group
 * \return Member tags of bonded group
 */
template<unsigned int group_size, typename Group, const char* name, bool has_type_mapping>
Scalar BondedGroupData<group_size, Group, name, has_type_mapping>::getValueByIndex(
    unsigned int group_idx) const
    {
    assert(group_idx < getN() + getNGhosts());
    assert(!has_type_mapping);
    return ((typeval_t)m_group_typeval[group_idx]).val;
    }

/*! \param idx Tag of bonded group
 * \return Type of bonded group
 */
template<unsigned int group_size, typename Group, const char* name, bool has_type_mapping>
const typename BondedGroupData<group_size, Group, name, has_type_mapping>::members_t
BondedGroupData<group_size, Group, name, has_type_mapping>::getMembersByIndex(
    unsigned int group_idx) const
    {
    assert(group_idx < getN() + getNGhosts());
    return m_groups[group_idx];
    }

/*! \param idx Tag of bonded group
 * \return Type of bonded group
 */
template<unsigned int group_size, typename Group, const char* name, bool has_type_mapping>
void BondedGroupData<group_size, Group, name, has_type_mapping>::setMemberByIndex(
    unsigned int group_idx,
    typename BondedGroupData<group_size, Group, name, has_type_mapping>::members_t member)
    {
    assert(group_idx < getN() + getNGhosts());
    m_groups[group_idx] = member;
    }

/*! \param tag Tag of bonded group to remove
 */
template<unsigned int group_size, typename Group, const char* name, bool has_type_mapping>
void BondedGroupData<group_size, Group, name, has_type_mapping>::removeBondedGroup(unsigned int tag)
    {
    // we are changing the local particle number, remove ghost groups
    removeAllGhostGroups();

    // sanity check
    if (tag >= m_group_rtag.size())
        {
        m_exec_conf->msg->error() << "Trying to remove " << name << " " << tag
                                  << " which does not exist!" << endl;
        throw runtime_error(std::string("Error removing ") + name);
        }

    // Find position of bonded group in list
    unsigned int id = m_group_rtag[tag];

    bool is_local = id < getN();
    assert(is_local || id == GROUP_NOT_LOCAL);

    bool is_available = is_local;

#ifdef ENABLE_MPI
    if (m_pdata->getDomainDecomposition())
        {
        int res = is_local ? 1 : 0;

        // check that group is local on some processors
        MPI_Allreduce(MPI_IN_PLACE, &res, 1, MPI_INT, MPI_SUM, m_exec_conf->getMPICommunicator());

        assert((unsigned int)res <= group_size);
        is_available = res;
        }
#endif

    if (!is_available)
        {
        m_exec_conf->msg->error() << "Trying to remove " << name << " " << tag
                                  << " which has been previously removed!" << endl;
        throw runtime_error(std::string("Error removing ") + name);
        }

    // delete from map
    m_group_rtag[tag] = GROUP_NOT_LOCAL;

    if (is_local)
        {
        unsigned int size = m_n_groups;
        // If the bonded group is in the middle of the list, move the last element to
        // to the position of the removed element
        if (id < (size - 1))
            {
            m_groups[id] = (members_t)m_groups[size - 1];
            m_group_typeval[id] = (typeval_t)m_group_typeval[size - 1];
#ifdef ENABLE_MPI
            if (m_pdata->getDomainDecomposition())
                m_group_ranks[id] = (ranks_t)m_group_ranks[size - 1];
#endif
            unsigned int last_tag = m_group_tag[size - 1];
            m_group_rtag[last_tag] = id;
            m_group_tag[id] = last_tag;
            }

        // delete last element
        m_groups.pop_back();
        m_group_typeval.pop_back();
        m_group_tag.pop_back();
#ifdef ENABLE_MPI
        if (m_pdata->getDomainDecomposition())
            m_group_ranks.pop_back();
#endif
        m_n_groups--;
        }

    // remove from set of active tags
    m_tag_set.erase(tag);
    m_invalid_cached_tags = true;

    // maintain a stack of deleted group tags for future recycling
    m_recycled_tags.push(tag);
    m_nglobal--;

    // notify observers
    m_group_num_change_signal.emit();
    notifyGroupReorder();
    }

/*! \param name Type name
 */
template<unsigned int group_size, typename Group, const char* name, bool has_type_mapping>
unsigned int BondedGroupData<group_size, Group, name, has_type_mapping>::getTypeByName(
    const std::string& type_name) const
    {
    // search for the name
    for (unsigned int i = 0; i < m_type_mapping.size(); i++)
        {
        if (m_type_mapping[i] == type_name)
            return i;
        }

    m_exec_conf->msg->error() << name << " type " << type_name << " not found!" << endl;
    throw runtime_error("Error mapping type name");

    // silence compiler warning
    return 0;
    }

template<unsigned int group_size, typename Group, const char* name, bool has_type_mapping>
const std::string
BondedGroupData<group_size, Group, name, has_type_mapping>::getNameByType(unsigned int type) const
    {
    // check for an invalid request
    if (type >= m_type_mapping.size())
        {
        m_exec_conf->msg->error() << "Requesting type name for non-existent type " << type << endl;
        throw runtime_error("Error mapping type name");
        }

    // return the name
    return m_type_mapping[type];
    }

template<unsigned int group_size, typename Group, const char* name, bool has_type_mapping>
void BondedGroupData<group_size, Group, name, has_type_mapping>::setTypeName(
    unsigned int type,
    const std::string& new_name)
    {
    // check for an invalid request
    if (type >= this->m_type_mapping.size())
        {
        m_exec_conf->msg->error() << "Setting type name for non-existent type " << type << endl;
        throw runtime_error("Error mapping type name");
        }

    m_type_mapping[type] = new_name;
    }

/*! Rebuild the cached vector of active tags, if necessary
 */
template<unsigned int group_size, typename Group, const char* name, bool has_type_mapping>
void BondedGroupData<group_size, Group, name, has_type_mapping>::maybe_rebuild_tag_cache()
    {
    if (!m_invalid_cached_tags)
        return;

    // GPUVector checks if the resize is necessary
    m_cached_tag_set.resize(m_tag_set.size());

    ArrayHandle<unsigned int> h_active_tag(m_cached_tag_set,
                                           access_location::host,
                                           access_mode::overwrite);

    // iterate over each element in the set, building a mapping
    // from dense array indices to sparse particle tag indices
    unsigned int i(0);
    for (std::set<unsigned int>::const_iterator it(m_tag_set.begin()); it != m_tag_set.end();
         ++it, ++i)
        {
        h_active_tag.data[i] = *it;
        }

    m_invalid_cached_tags = false;
    }

template<unsigned int group_size, typename Group, const char* name, bool has_type_mapping>
void BondedGroupData<group_size, Group, name, has_type_mapping>::rebuildGPUTable()
    {
#ifdef ENABLE_HIP
    if (m_exec_conf->isCUDAEnabled())
        rebuildGPUTableGPU();
    else
#endif
        {
        if (m_prof)
            m_prof->push("update " + std::string(name) + " table");

        ArrayHandle<unsigned int> h_rtag(m_pdata->getRTags(),
                                         access_location::host,
                                         access_mode::read);

        m_gpu_n_groups.resize(m_pdata->getN() + m_pdata->getNGhosts());

        unsigned int num_groups_max = 0;

        unsigned int ngroups_tot = m_n_groups + m_n_ghost;
            {
            ArrayHandle<unsigned int> h_n_groups(m_gpu_n_groups,
                                                 access_location::host,
                                                 access_mode::overwrite);

            unsigned int N = m_pdata->getN() + m_pdata->getNGhosts();

            // count the number of bonded groups per particle
            // start by initializing the n_groups values to 0
            memset(h_n_groups.data, 0, sizeof(unsigned int) * N);

            // loop through the particles and count the number of groups based on each particle
            // index
            for (unsigned int cur_group = 0; cur_group < ngroups_tot; cur_group++)
                {
                members_t g = m_groups[cur_group];
                for (unsigned int i = 0; i < group_size; ++i)
                    {
                    unsigned int tag = g.tag[i];
                    unsigned int idx = h_rtag.data[tag];

                    if (idx == NOT_LOCAL)
                        {
                        // incomplete group
                        std::ostringstream oss;
                        oss << name << ".*: " << name << " ";
                        for (unsigned int k = 0; k < group_size; ++k)
                            oss << g.tag[k] << ((k != group_size - 1) ? ", " : " ");
                        oss << "incomplete!" << std::endl;
                        m_exec_conf->msg->error() << oss.str();
                        throw std::runtime_error("Error building GPU group table.");
                        }

                    h_n_groups.data[idx]++;
                    }
                }

            // find the maximum number of groups
            for (unsigned int i = 0; i < N; i++)
                if (h_n_groups.data[i] > num_groups_max)
                    num_groups_max = h_n_groups.data[i];
            }

        // resize lookup table
        m_gpu_table_indexer = Index2D(m_pdata->getN() + m_pdata->getNGhosts(), num_groups_max);
        m_gpu_table.resize(m_gpu_table_indexer.getNumElements());
        m_gpu_pos_table.resize(m_gpu_table_indexer.getNumElements());

            {
            ArrayHandle<unsigned int> h_n_groups(m_gpu_n_groups,
                                                 access_location::host,
                                                 access_mode::overwrite);
            ArrayHandle<members_t> h_gpu_table(m_gpu_table,
                                               access_location::host,
                                               access_mode::overwrite);
            ArrayHandle<unsigned int> h_gpu_pos_table(m_gpu_pos_table,
                                                      access_location::host,
                                                      access_mode::overwrite);

            // now, update the actual table
            // zero the number of bonded groups counter (again)
            memset(h_n_groups.data,
                   0,
                   sizeof(unsigned int) * (m_pdata->getN() + m_pdata->getNGhosts()));

            // loop through all group and add them to each column in the list
            for (unsigned int cur_group = 0; cur_group < ngroups_tot; cur_group++)
                {
                members_t g = m_groups[cur_group];

                for (unsigned int i = 0; i < group_size; ++i)
                    {
                    unsigned int tag1 = g.tag[i];
                    unsigned int idx1 = h_rtag.data[tag1];
                    unsigned int num = h_n_groups.data[idx1]++;

                    members_t h;

                    if (has_type_mapping)
                        {
                        // last element = type
                        h.idx[group_size - 1] = ((typeval_t)m_group_typeval[cur_group]).type;
                        }
                    else
                        {
                        // last element = local group idx
                        h.idx[group_size - 1] = cur_group;
                        }

                    // list all group members j!=i in p.idx
                    unsigned int n = 0;
                    unsigned int gpos = 0;
                    for (unsigned int j = 0; j < group_size; ++j)
                        {
                        if (j == i)
                            {
                            gpos = j;
                            continue;
                            }
                        unsigned int tag2 = g.tag[j];
                        unsigned int idx2 = h_rtag.data[tag2];
                        h.idx[n++] = idx2;
                        }

                    h_gpu_table.data[m_gpu_table_indexer(idx1, num)] = h;
                    h_gpu_pos_table.data[m_gpu_table_indexer(idx1, num)] = gpos;
                    }
                }
            }

        if (m_prof)
            m_prof->pop();
        }
    }

#ifdef ENABLE_HIP
template<unsigned int group_size, typename Group, const char* name, bool has_type_mapping>
void BondedGroupData<group_size, Group, name, has_type_mapping>::rebuildGPUTableGPU()
    {
    if (m_prof)
        m_prof->push(m_exec_conf, "update " + std::string(name) + " table");

    // resize groups counter
    m_gpu_n_groups.resize(m_pdata->getN() + m_pdata->getNGhosts());

    // resize GPU table to current number of particles
    m_gpu_table_indexer
        = Index2D(m_pdata->getN() + m_pdata->getNGhosts(), m_gpu_table_indexer.getH());
    m_gpu_table.resize(m_gpu_table_indexer.getNumElements());
    m_gpu_pos_table.resize(m_gpu_table_indexer.getNumElements());

    bool done = false;
    while (!done)
        {
        unsigned int flag = 0;

            {
            ArrayHandle<members_t> d_groups(m_groups, access_location::device, access_mode::read);
            ArrayHandle<typeval_t> d_group_typeval(m_group_typeval,
                                                   access_location::device,
                                                   access_mode::read);
            ArrayHandle<unsigned int> d_rtag(m_pdata->getRTags(),
                                             access_location::device,
                                             access_mode::read);
            ArrayHandle<unsigned int> d_n_groups(m_gpu_n_groups,
                                                 access_location::device,
                                                 access_mode::overwrite);
            ArrayHandle<members_t> d_gpu_table(m_gpu_table,
                                               access_location::device,
                                               access_mode::overwrite);
            ArrayHandle<unsigned int> d_gpu_pos_table(m_gpu_pos_table,
                                                      access_location::device,
                                                      access_mode::overwrite);
            ArrayHandle<unsigned int> d_condition(m_condition,
                                                  access_location::device,
                                                  access_mode::readwrite);

            // allocate scratch buffers
            CachedAllocator& alloc = m_exec_conf->getCachedAllocator();
            size_t tmp_size = m_groups.size() * group_size;
            unsigned int nptl = m_pdata->getN() + m_pdata->getNGhosts();
            ScopedAllocation<unsigned int> d_scratch_g(alloc, tmp_size);
            ScopedAllocation<unsigned int> d_scratch_idx(alloc, tmp_size);
            ScopedAllocation<unsigned int> d_offsets(alloc, tmp_size);

            // fill group table on GPU
            gpu_update_group_table<group_size, members_t>(getN() + getNGhosts(),
                                                          nptl,
                                                          d_groups.data,
                                                          d_group_typeval.data,
                                                          d_rtag.data,
                                                          d_n_groups.data,
                                                          m_gpu_table_indexer.getH(),
                                                          d_condition.data,
                                                          m_next_flag,
                                                          flag,
                                                          d_gpu_table.data,
                                                          d_gpu_pos_table.data,
                                                          m_gpu_table_indexer.getW(),
                                                          d_scratch_g.data,
                                                          d_scratch_idx.data,
                                                          d_offsets.data,
                                                          has_type_mapping,
                                                          m_exec_conf->getCachedAllocator());
            }
        if (m_exec_conf->isCUDAErrorCheckingEnabled())
            CHECK_CUDA_ERROR();

        if (flag >= m_next_flag + 1)
            {
            // incomplete group detected
            unsigned int group_idx = flag - m_next_flag - 1;
            members_t g = m_groups[group_idx];

            std::ostringstream oss;
            oss << name << ".*: " << name << " ";
            for (unsigned int k = 0; k < group_size; ++k)
                oss << g.tag[k] << ((k != group_size - 1) ? ", " : " ");
            oss << "incomplete!" << std::endl;
            m_exec_conf->msg->error() << oss.str();
            throw std::runtime_error("Error building GPU group table.");
            }

        if (flag == m_next_flag)
            {
            // grow array by incrementing groups per particle
            m_gpu_table_indexer
                = Index2D(m_pdata->getN() + m_pdata->getNGhosts(), m_gpu_table_indexer.getH() + 1);
            m_gpu_table.resize(m_gpu_table_indexer.getNumElements());
            m_gpu_pos_table.resize(m_gpu_table_indexer.getNumElements());
            m_next_flag++;
            }
        else
            done = true;
        }

    if (m_prof)
        m_prof->pop(m_exec_conf);
    }
#endif

/*! \param snapshot Snapshot that will contain the group data
 * \returns a map to lookup snapshot index by tag
 *
 *  Data in the snapshot is in tag order, where non-existent tags are skipped
 */
template<unsigned int group_size, typename Group, const char* name, bool has_type_mapping>
std::map<unsigned int, unsigned int>
BondedGroupData<group_size, Group, name, has_type_mapping>::takeSnapshot(Snapshot& snapshot) const
    {
    // map to lookup snapshot index by tag
    std::map<unsigned int, unsigned int> index;

    std::map<unsigned int, unsigned int> rtag_map;
    for (unsigned int group_idx = 0; group_idx < getN(); group_idx++)
        {
        unsigned int tag = m_group_tag[group_idx];
        assert(m_group_rtag[tag] == group_idx);

        rtag_map.insert(std::pair<unsigned int, unsigned int>(tag, group_idx));
        }

#ifdef ENABLE_MPI
    if (m_pdata->getDomainDecomposition())
        {
        // gather local data
        std::vector<typeval_t> typevals; // Group types or constraint values
        std::vector<members_t> members;  // Group members

        for (unsigned int group_idx = 0; group_idx < getN(); ++group_idx)
            {
            typevals.push_back(m_group_typeval[group_idx]);
            members.push_back(m_groups[group_idx]);
            }

        std::vector<std::vector<typeval_t>> typevals_proc; // Group types of every processor
        std::vector<std::vector<members_t>> members_proc;  // Group members of every processor

        std::vector<std::map<unsigned int, unsigned int>>
            rtag_map_proc; // List of reverse-lookup maps

        unsigned int size = m_exec_conf->getNRanks();

        // resize arrays to accumulate group data of all ranks
        typevals_proc.resize(size);
        members_proc.resize(size);
        rtag_map_proc.resize(size);

        // gather all processors' data
        gather_v(typevals, typevals_proc, 0, m_exec_conf->getMPICommunicator());
        gather_v(members, members_proc, 0, m_exec_conf->getMPICommunicator());
        gather_v(rtag_map, rtag_map_proc, 0, m_exec_conf->getMPICommunicator());

        if (m_exec_conf->getRank() == 0)
            {
            // allocate memory in snapshot
            snapshot.resize(getNGlobal());

            assert(rtag_map_proc.size() == size);

            // create single map of all group ranks and indices
            // groups present on more than one processor will count as one group
            std::map<unsigned int, std::pair<unsigned int, unsigned int>> rank_rtag_map;
            std::map<unsigned int, unsigned int>::iterator it;
            for (unsigned int irank = 0; irank < size; ++irank)
                for (it = rtag_map_proc[irank].begin(); it != rtag_map_proc[irank].end(); ++it)
                    rank_rtag_map.insert(
                        std::make_pair(it->first, std::make_pair(irank, it->second)));

            // add groups to snapshot
            std::map<unsigned int, std::pair<unsigned int, unsigned int>>::iterator rank_rtag_it;

            // index in snapshot
            unsigned int snap_id = 0;

            // loop through active tags
            std::set<unsigned int>::iterator active_tag_it;
            for (active_tag_it = m_tag_set.begin(); active_tag_it != m_tag_set.end();
                 ++active_tag_it)
                {
                unsigned int group_tag = *active_tag_it;
                rank_rtag_it = rank_rtag_map.find(group_tag);
                if (rank_rtag_it == rank_rtag_map.end())
                    {
                    m_exec_conf->msg->error() << endl
                                              << "Could not find " << name << " " << group_tag
                                              << " on any processor. " << endl
                                              << endl;
                    throw std::runtime_error("Error gathering " + std::string(name) + "s");
                    }

                // store tag in index
                index.insert(std::make_pair(group_tag, snap_id));

                // rank contains the processor rank on which the particle was found
                std::pair<unsigned int, unsigned int> rank_idx = rank_rtag_it->second;
                unsigned int rank = rank_idx.first;
                unsigned int idx = rank_idx.second;

                if (has_type_mapping)
                    {
                    snapshot.type_id[snap_id] = typevals_proc[rank][idx].type;
                    }
                else
                    {
                    snapshot.val[snap_id] = typevals_proc[rank][idx].val;
                    }
                snapshot.groups[snap_id] = members_proc[rank][idx];
                snap_id++;
                }
            }
        }
    else
#endif
        {
        // allocate memory in snapshot
        snapshot.resize(getNGlobal());

        assert(getN() == getNGlobal());
        std::map<unsigned int, unsigned int>::iterator rtag_it;
        // index in snapshot
        unsigned int snap_id = 0;

        // loop through active tags
        std::set<unsigned int>::iterator active_tag_it;
        for (active_tag_it = m_tag_set.begin(); active_tag_it != m_tag_set.end(); ++active_tag_it)
            {
            unsigned int group_tag = *active_tag_it;
            rtag_it = rtag_map.find(group_tag);
            if (rtag_it == rtag_map.end())
                {
                m_exec_conf->msg->error() << endl
                                          << "Could not find " << name << " " << group_tag
                                          << ". Possible internal error?" << endl
                                          << endl;
                throw std::runtime_error("Error gathering " + std::string(name) + "s");
                }

            // store tag in index
            index.insert(std::make_pair(group_tag, snap_id));

            unsigned int group_idx = rtag_it->second;
            snapshot.groups[snap_id] = m_groups[group_idx];
            if (has_type_mapping)
                {
                snapshot.type_id[snap_id] = ((typeval_t)m_group_typeval[group_idx]).type;
                }
            else
                {
                snapshot.val[snap_id] = ((typeval_t)m_group_typeval[group_idx]).val;
                }
            snap_id++;
            }
        }

    snapshot.type_mapping = m_type_mapping;

    return index;
    }

#ifdef ENABLE_MPI
template<unsigned int group_size, typename Group, const char* name, bool has_type_mapping>
void BondedGroupData<group_size, Group, name, has_type_mapping>::moveParticleGroups(
    unsigned int tag,
    unsigned int old_rank,
    unsigned int new_rank)
    {
    unsigned int my_rank = m_exec_conf->getRank();

    // first remove any ghost groups
    removeAllGhostGroups();

    // move groups connected to a particle
    if (my_rank == old_rank)
        {
        std::vector<unsigned int> send_groups;

        // create a list of groups connected to the particle
        for (unsigned int group_idx = 0; group_idx < m_n_groups; ++group_idx)
            {
            members_t members = m_groups[group_idx];
            bool send = false;
            for (unsigned int i = 0; i < group_size; ++i)
                if (members.tag[i] == tag)
                    send = true;
            unsigned int group_tag = m_group_tag[group_idx];
            if (send)
                send_groups.push_back(group_tag);
            }

        MPI_Status stat;
        MPI_Request req;
        unsigned int num = (unsigned int)send_groups.size();

        MPI_Isend(&num, 1, MPI_UNSIGNED, new_rank, 0, m_exec_conf->getMPICommunicator(), &req);
        MPI_Wait(&req, &stat);

        for (std::vector<unsigned int>::iterator it = send_groups.begin(); it != send_groups.end();
             ++it)
            {
            // send group properties to other rank
            unsigned int group_tag = *it;
            unsigned int group_idx = m_group_rtag[group_tag];
            assert(group_idx != GROUP_NOT_LOCAL);

            MPI_Isend(&group_tag,
                      1,
                      MPI_UNSIGNED,
                      new_rank,
                      0,
                      m_exec_conf->getMPICommunicator(),
                      &req);
            MPI_Wait(&req, &stat);
            members_t members = m_groups[group_idx];
            MPI_Isend(&members,
                      sizeof(members_t),
                      MPI_BYTE,
                      new_rank,
                      0,
                      m_exec_conf->getMPICommunicator(),
                      &req);
            MPI_Wait(&req, &stat);
            typeval_t typeval = m_group_typeval[group_idx];
            MPI_Isend(&typeval,
                      sizeof(typeval_t),
                      MPI_BYTE,
                      new_rank,
                      0,
                      m_exec_conf->getMPICommunicator(),
                      &req);
            MPI_Wait(&req, &stat);
            }
        // remove groups that are no longer local
        for (std::vector<unsigned int>::iterator it = send_groups.begin(); it != send_groups.end();
             ++it)
            {
            unsigned int group_tag = *it;
            unsigned int group_idx = m_group_rtag[group_tag];
            members_t members = m_groups[group_idx];
            bool is_local = false;
            for (unsigned int i = 0; i < group_size; ++i)
                if (m_pdata->isParticleLocal(members.tag[i]))
                    is_local = true;

            if (!is_local)
                {
                m_group_rtag[group_tag] = GROUP_NOT_LOCAL;

                m_groups.erase(group_idx);
                m_group_typeval.erase(group_idx);
                m_group_ranks.erase(group_idx);
                m_group_tag.erase(group_idx);

                m_n_groups--;

                // reindex rtags
                ArrayHandle<unsigned int> h_group_rtag(m_group_rtag,
                                                       access_location::host,
                                                       access_mode::readwrite);
                ArrayHandle<unsigned int> h_group_tag(m_group_tag,
                                                      access_location::host,
                                                      access_mode::read);
                for (unsigned int i = 0; i < m_n_groups; ++i)
                    h_group_rtag.data[h_group_tag.data[i]] = i;
                }
            }
        }
    else if (my_rank == new_rank)
        {
        MPI_Status stat;
        MPI_Request req;

        // receive number of groups
        unsigned int num;
        MPI_Irecv(&num, 1, MPI_UNSIGNED, old_rank, 0, m_exec_conf->getMPICommunicator(), &req);
        MPI_Wait(&req, &stat);

        for (unsigned int i = 0; i < num; ++i)
            {
            unsigned int tag;
            MPI_Irecv(&tag, 1, MPI_UNSIGNED, old_rank, 0, m_exec_conf->getMPICommunicator(), &req);
            MPI_Wait(&req, &stat);

            members_t members;
            MPI_Irecv(&members,
                      sizeof(members_t),
                      MPI_BYTE,
                      old_rank,
                      0,
                      m_exec_conf->getMPICommunicator(),
                      &req);
            MPI_Wait(&req, &stat);

            typeval_t typeval;
            MPI_Irecv(&typeval,
                      sizeof(typeval_t),
                      MPI_BYTE,
                      old_rank,
                      0,
                      m_exec_conf->getMPICommunicator(),
                      &req);
            MPI_Wait(&req, &stat);

            bool is_local = m_group_rtag[tag] != NOT_LOCAL;

            // if not already local
            if (!is_local)
                {
                // append to end of group data
                unsigned int n = (unsigned int)m_groups.size();
                m_group_tag.push_back(tag);
                m_groups.push_back(members);
                m_group_typeval.push_back(typeval);
                ranks_t r;
                for (unsigned int j = 0; j < group_size; j++)
                    // initialize to zero
                    r.idx[j] = 0;

                m_n_groups++;

                m_group_ranks.push_back(r);
                m_group_rtag[tag] = n;
                }
            }
        }

    // notify observers
    m_group_num_change_signal.emit();
    notifyGroupReorder();
    }
#endif

namespace detail
    {
template<class T, typename Group>
void export_BondedGroupData(pybind11::module& m,
                            std::string name,
                            std::string snapshot_name,
                            bool export_struct)
    {
    // export group structure
    if (export_struct)
        Group::export_to_python(m);

    pybind11::class_<T, std::shared_ptr<T>>(m, name.c_str())
        .def(pybind11::init<std::shared_ptr<ParticleData>, unsigned int>())
        .def(pybind11::init<std::shared_ptr<ParticleData>, const typename T::Snapshot&>())
        .def("initializeFromSnapshot", &T::initializeFromSnapshot)
        .def("takeSnapshot", &T::takeSnapshot)
        .def("getN", &T::getN)
        .def("getNGlobal", &T::getNGlobal)
        .def("getNTypes", &T::getNTypes)
        .def("getNthTag", &T::getNthTag)
        .def("getMaximumTag", &T::getMaximumTag)
        .def("getGroupByTag", &T::getGroupByTag)
        .def("getTypeByName", &T::getTypeByName)
        .def("setTypeName", &T::setTypeName)
        .def("getNameByType", &T::getNameByType)
        .def("addBondedGroup", &T::addBondedGroup)
        .def("removeBondedGroup", &T::removeBondedGroup)
        .def("setProfiler", &T::setProfiler)
        .def("getTypes", &T::getTypesPy);

    if (T::typemap_val)
        {
        // has a type mapping
        typedef typename T::Snapshot Snapshot;
        pybind11::class_<Snapshot, std::shared_ptr<Snapshot>>(m, snapshot_name.c_str())
            .def(pybind11::init<unsigned int>())
            .def_property_readonly("typeid", &Snapshot::getTypeNP)
            .def_property_readonly("group", &Snapshot::getBondedTagsNP)
            .def_property("types", &Snapshot::getTypes, &Snapshot::setTypes)
            .def_property("N", &Snapshot::getSize, &Snapshot::resize);
        }
    else
        {
        // has Scalar values
        typedef typename T::Snapshot Snapshot;
        pybind11::class_<Snapshot, std::shared_ptr<Snapshot>>(m, snapshot_name.c_str())
            .def(pybind11::init<unsigned int>())
            .def_property_readonly("value", &Snapshot::getValueNP)
            .def_property_readonly("group", &Snapshot::getBondedTagsNP)
            .def_property("N", &Snapshot::getSize, &Snapshot::resize);
        }
    }

    } // end namespace detail

template<unsigned int group_size, typename Group, const char* name, bool has_type_mapping>
void BondedGroupData<group_size, Group, name, has_type_mapping>::Snapshot::replicate(
    unsigned int n,
    unsigned int old_n_particles)
    {
    unsigned int old_size = size;
    groups.resize(n * old_size);
    if (has_type_mapping)
        {
        type_id.resize(n * old_size);
        }
    else
        {
        val.resize(n * old_size);
        }

    for (unsigned int i = 0; i < old_size; ++i)
        {
        typename BondedGroupData<group_size, Group, name, has_type_mapping>::members_t g;
        g = groups[i];

        // replicate bonded group
        for (unsigned int j = 0; j < n; ++j)
            {
            typename BondedGroupData<group_size, Group, name, has_type_mapping>::members_t h;

            // update particle tags
            for (unsigned int k = 0; k < group_size; ++k)
                h.tag[k] = g.tag[k] + old_n_particles * j;

            groups[old_size * j + i] = h;
            if (has_type_mapping)
                {
                type_id[old_size * j + i] = type_id[i];
                }
            else
                {
                val[old_size * j + i] = val[i];
                }
            }
        }

    size = n * old_size;
    }

/*! \returns a numpy array that wraps the type_id data element.
    The raw data is referenced by the numpy array, modifications to the numpy array will modify the
   snapshot
*/
template<unsigned int group_size, typename Group, const char* name, bool has_type_mapping>
pybind11::object BondedGroupData<group_size, Group, name, has_type_mapping>::Snapshot::getTypeNP(
    pybind11::object self)
    {
    assert(has_type_mapping);
    auto self_cpp
        = self.cast<BondedGroupData<group_size, Group, name, has_type_mapping>::Snapshot*>();
    return pybind11::array(self_cpp->type_id.size(), &self_cpp->type_id[0], self);
    }

/*! \returns a numpy array that wraps the value data element.
    The raw data is referenced by the numpy array, modifications to the numpy array will modify the
   snapshot
*/
template<unsigned int group_size, typename Group, const char* name, bool has_type_mapping>
pybind11::object BondedGroupData<group_size, Group, name, has_type_mapping>::Snapshot::getValueNP(
    pybind11::object self)
    {
    assert(!has_type_mapping);
    auto self_cpp
        = self.cast<BondedGroupData<group_size, Group, name, has_type_mapping>::Snapshot*>();
    return pybind11::array(self_cpp->val.size(), &self_cpp->val[0], self);
    }

/*! \returns a numpy array that wraps the groups data element.
    The raw data is referenced by the numpy array, modifications to the numpy array will modify the
   snapshot
*/
template<unsigned int group_size, typename Group, const char* name, bool has_type_mapping>
pybind11::object
BondedGroupData<group_size, Group, name, has_type_mapping>::Snapshot::getBondedTagsNP(
    pybind11::object self)
    {
    auto self_cpp
        = self.cast<BondedGroupData<group_size, Group, name, has_type_mapping>::Snapshot*>();
    std::vector<size_t> dims(2);
    dims[0] = self_cpp->groups.size();
    dims[1] = group_size;
    return pybind11::array(dims, (unsigned int*)&self_cpp->groups[0], self);
    }

/*! \returns A python list of type names
 */
template<unsigned int group_size, typename Group, const char* name, bool has_type_mapping>
pybind11::list BondedGroupData<group_size, Group, name, has_type_mapping>::Snapshot::getTypes()
    {
    pybind11::list types;

    for (unsigned int i = 0; i < this->type_mapping.size(); i++)
        types.append(pybind11::str(this->type_mapping[i]));

    return types;
    }

/*! \param types Python list of type names to set
 */
template<unsigned int group_size, typename Group, const char* name, bool has_type_mapping>
void BondedGroupData<group_size, Group, name, has_type_mapping>::Snapshot::setTypes(
    pybind11::list types)
    {
    type_mapping.resize(len(types));

    for (unsigned int i = 0; i < len(types); i++)
        this->type_mapping[i] = pybind11::cast<string>(types[i]);
    }

template class PYBIND11_EXPORT BondedGroupData<2, Bond, name_bond_data>;
template class PYBIND11_EXPORT BondedGroupData<3, Angle, name_angle_data>;
template class PYBIND11_EXPORT BondedGroupData<4, Dihedral, name_dihedral_data>;
template class PYBIND11_EXPORT BondedGroupData<4, Dihedral, name_improper_data>;
template class PYBIND11_EXPORT BondedGroupData<2, Constraint, name_constraint_data, false>;
template class PYBIND11_EXPORT BondedGroupData<2, Bond, name_pair_data>;

namespace detail
    {
template void export_BondedGroupData<BondData, Bond>(pybind11::module& m,
                                                     std::string name,
                                                     std::string snapshot_name,
                                                     bool export_struct);

<<<<<<< HEAD
template class PYBIND11_EXPORT BondedGroupData<4, MeshBond, name_meshbond_data>;
template void export_BondedGroupData<BMeshBondData, MeshBond>(py::module& m,
                                                     std::string name,
                                                     std::string snapshot_name,
                                                     bool export_struct);


template class PYBIND11_EXPORT BondedGroupData<3, Angle, name_angle_data>;
template void export_BondedGroupData<AngleData, Angle>(py::module& m,
=======
template void export_BondedGroupData<AngleData, Angle>(pybind11::module& m,
>>>>>>> 59579857
                                                       std::string name,
                                                       std::string snapshot_name,
                                                       bool export_struct);

<<<<<<< HEAD
template class PYBIND11_EXPORT BondedGroupData<3, Angle, name_triangle_data>;
template void export_BondedGroupData<TriangleData, Angle>(py::module& m,
                                                       std::string name,
                                                       std::string snapshot_name,
                                                       bool export_struct);

template class PYBIND11_EXPORT BondedGroupData<4, Dihedral, name_dihedral_data>;
template void export_BondedGroupData<DihedralData, Dihedral>(py::module& m,
=======
template void export_BondedGroupData<DihedralData, Dihedral>(pybind11::module& m,
>>>>>>> 59579857
                                                             std::string name,
                                                             std::string snapshot_name,
                                                             bool export_struct);

<<<<<<< HEAD
template class PYBIND11_EXPORT BondedGroupData<6, MeshTriangle, name_meshtriangle_data>;
template void export_BondedGroupData<BMeshTriangleData, MeshTriangle>(py::module& m,
                                                       std::string name,
                                                       std::string snapshot_name,
                                                       bool export_struct);

template class PYBIND11_EXPORT BondedGroupData<4, Dihedral, name_improper_data>;
template void export_BondedGroupData<ImproperData, Dihedral>(py::module& m,
=======
template void export_BondedGroupData<ImproperData, Dihedral>(pybind11::module& m,
>>>>>>> 59579857
                                                             std::string name,
                                                             std::string snapshot_name,
                                                             bool export_struct);

template void export_BondedGroupData<ConstraintData, Constraint>(pybind11::module& m,
                                                                 std::string name,
                                                                 std::string snapshot_name,
                                                                 bool export_struct);

template void export_BondedGroupData<PairData, Bond>(pybind11::module& m,
                                                     std::string name,
                                                     std::string snapshot_name,
                                                     bool export_struct);

    } // end namespace detail

    } // end namespace hoomd<|MERGE_RESOLUTION|>--- conflicted
+++ resolved
@@ -1490,51 +1490,39 @@
                                                      std::string snapshot_name,
                                                      bool export_struct);
 
-<<<<<<< HEAD
 template class PYBIND11_EXPORT BondedGroupData<4, MeshBond, name_meshbond_data>;
-template void export_BondedGroupData<BMeshBondData, MeshBond>(py::module& m,
+template void export_BondedGroupData<BMeshBondData, MeshBond>(pybind11::module& m,
                                                      std::string name,
                                                      std::string snapshot_name,
                                                      bool export_struct);
 
 
 template class PYBIND11_EXPORT BondedGroupData<3, Angle, name_angle_data>;
-template void export_BondedGroupData<AngleData, Angle>(py::module& m,
-=======
 template void export_BondedGroupData<AngleData, Angle>(pybind11::module& m,
->>>>>>> 59579857
                                                        std::string name,
                                                        std::string snapshot_name,
                                                        bool export_struct);
 
-<<<<<<< HEAD
 template class PYBIND11_EXPORT BondedGroupData<3, Angle, name_triangle_data>;
-template void export_BondedGroupData<TriangleData, Angle>(py::module& m,
+template void export_BondedGroupData<TriangleData, Angle>(pybind11::module& m,
                                                        std::string name,
                                                        std::string snapshot_name,
                                                        bool export_struct);
 
 template class PYBIND11_EXPORT BondedGroupData<4, Dihedral, name_dihedral_data>;
-template void export_BondedGroupData<DihedralData, Dihedral>(py::module& m,
-=======
 template void export_BondedGroupData<DihedralData, Dihedral>(pybind11::module& m,
->>>>>>> 59579857
                                                              std::string name,
                                                              std::string snapshot_name,
                                                              bool export_struct);
 
-<<<<<<< HEAD
 template class PYBIND11_EXPORT BondedGroupData<6, MeshTriangle, name_meshtriangle_data>;
-template void export_BondedGroupData<BMeshTriangleData, MeshTriangle>(py::module& m,
+template void export_BondedGroupData<BMeshTriangleData, MeshTriangle>(pybind11::module& m,
                                                        std::string name,
                                                        std::string snapshot_name,
                                                        bool export_struct);
 
 template class PYBIND11_EXPORT BondedGroupData<4, Dihedral, name_improper_data>;
-template void export_BondedGroupData<ImproperData, Dihedral>(py::module& m,
-=======
 template void export_BondedGroupData<ImproperData, Dihedral>(pybind11::module& m,
->>>>>>> 59579857
                                                              std::string name,
                                                              std::string snapshot_name,
                                                              bool export_struct);
