--- conflicted
+++ resolved
@@ -83,13 +83,8 @@
 
     After a set call is made to adjust a parameter, changes do not take effect until the next call to compute().
 
-<<<<<<< HEAD
-    <b>Overvlow and error flag handling:</b>
-    For easy support of derived GPU classes to implement overvlow detection and error handling, all error flags are
-=======
     <b>Overflow and error flag handling:</b>
     For easy support of derived GPU classes to implement overflow detection and error handling, all error flags are
->>>>>>> 8324e6e2
     stored in the GlobalArray \a d_conditions.
      - 0: Maximum cell size (implementations are free to write to this element only in overflow conditions if they
           choose.)
