--- conflicted
+++ resolved
@@ -333,21 +333,11 @@
 /*! \param sysdef System to compute forces on
     \param nlist Neighborlist to use for computing the forces
 */
-<<<<<<< HEAD
-    template<class evaluator, typename extra_pkg>
-    PotentialPair<evaluator,extra_pkg>::PotentialPair(std::shared_ptr<SystemDefinition> sysdef,
-                                            std::shared_ptr<NeighborList> nlist,
-                                            const std::string& log_suffix)
-        : ForceCompute(sysdef), m_nlist(nlist), m_shift_mode(no_shift),
-          m_typpair_idx(m_pdata->getNTypes())
-        {
-=======
-template < class evaluator >
-PotentialPair< evaluator >::PotentialPair(std::shared_ptr<SystemDefinition> sysdef,
+template<class evaluator, typename extra_pkg>
+PotentialPair< evaluator, extra_pkg >::PotentialPair(std::shared_ptr<SystemDefinition> sysdef,
                                                 std::shared_ptr<NeighborList> nlist)
     : ForceCompute(sysdef), m_nlist(nlist), m_shift_mode(no_shift), m_typpair_idx(m_pdata->getNTypes())
     {
->>>>>>> 143cc8f4
     m_exec_conf->msg->notice(5) << "Constructing PotentialPair<" << evaluator::getName() << ">" << std::endl;
 
     assert(m_pdata);
@@ -550,40 +540,6 @@
     return retval;
     }
 
-<<<<<<< HEAD
-/*! PotentialPair provides:
-     - \c pair_"name"_energy
-    where "name" is replaced with evaluator::getName()
-*/
-    template<class evaluator, typename extra_pkg>
-    std::vector<std::string> PotentialPair<evaluator,extra_pkg>::getProvidedLogQuantities()
-        {
-    std::vector<std::string> list;
-    list.push_back(m_log_name);
-    return list;
-    }
-
-/*! \param quantity Name of the log value to get
-    \param timestep Current timestep of the simulation
-*/
-    template<class evaluator, typename extra_pkg>
-    Scalar PotentialPair<evaluator,extra_pkg>::getLogValue(const std::string& quantity, uint64_t timestep)
-        {
-    if (quantity == m_log_name)
-        {
-        compute(timestep);
-        return calcEnergySum();
-        }
-    else
-        {
-        this->m_exec_conf->msg->error() << "pair." << evaluator::getName() << ": " << quantity << " is not a valid log quantity"
-                  << std::endl;
-        throw std::runtime_error("Error getting log value");
-        }
-    }
-
-=======
->>>>>>> 143cc8f4
 /*! \post The pair forces are computed for the given timestep. The neighborlist's compute method is called to ensure
     that it is up to date before proceeding.
 
