// Copyright (c) 2009-2016 The Regents of the University of Michigan
// This file is part of the HOOMD-blue project, released under the BSD 3-Clause License.


// Maintainer: jglaser

#include <memory>
<<<<<<< HEAD
#include <boost/bind.hpp>
=======
>>>>>>> 4a2611ce
#include "hoomd/ForceCompute.h"

/*! \file PotentialExternal.h
    \brief Declares a class for computing an external force field
*/

#ifdef NVCC
#error This header cannot be compiled by nvcc
#endif

#include <hoomd/extern/pybind/include/pybind11/pybind11.h>

#ifndef __POTENTIAL_EXTERNAL_H__
#define __POTENTIAL_EXTERNAL_H__

//! Applys an external force to particles based on position
/*! \ingroup computes
*/
template<class evaluator>
class PotentialExternal: public ForceCompute
    {
    public:
        //! Constructs the compute
        PotentialExternal<evaluator>(std::shared_ptr<SystemDefinition> sysdef,
                                     const std::string& log_suffix="");
        virtual ~PotentialExternal<evaluator>();

        //! type of external potential parameters
        typedef typename evaluator::param_type param_type;
        typedef typename evaluator::field_type field_type;

        //! Sets parameters of the evaluator
        void setParams(unsigned int type, param_type params);
        void setField(field_type field);

        //! Returns a list of log quantities this compute calculates
        virtual std::vector< std::string > getProvidedLogQuantities();

        //! Calculates the requested log value and returns it
        virtual Scalar getLogValue(const std::string& quantity, unsigned int timestep);

    protected:

        GPUArray<param_type>    m_params;        //!< Array of per-type parameters
        std::string             m_log_name;               //!< Cached log name
        GPUArray<field_type>    m_field;

        //! Actually compute the forces
        virtual void computeForces(unsigned int timestep);

        //! Method to be called when number of types changes
        virtual void slotNumTypesChange()
            {
            // skip the reallocation if the number of types does not change
            // this keeps old parameters when restoring a snapshot
            // it will result in invalid coeficients if the snapshot has a different type id -> name mapping
            if (m_pdata->getNTypes() == m_params.getNumElements())
                return;

            // reallocate parameter array
            GPUArray<param_type> params(m_pdata->getNTypes(), m_exec_conf);
            m_params.swap(params);
            }
   };

/*! Constructor
    \param sysdef system definition
    \param log_suffix Name given to this instance of the force
*/
template<class evaluator>
PotentialExternal<evaluator>::PotentialExternal(std::shared_ptr<SystemDefinition> sysdef,
                         const std::string& log_suffix)
    : ForceCompute(sysdef)
    {
    m_log_name = std::string("external_") + evaluator::getName() + std::string("_energy") + log_suffix;

    GPUArray<param_type> params(m_pdata->getNTypes(), m_exec_conf);
    m_params.swap(params);

    GPUArray<field_type> field(1, m_exec_conf);
    m_field.swap(field);

    // connect to the ParticleData to receive notifications when the maximum number of particles changes
    m_pdata->getNumTypesChangeSignal().template connect<PotentialExternal<evaluator>, &PotentialExternal<evaluator>::slotNumTypesChange>(this);
    }

/*! Destructor
*/
template<class evaluator>
PotentialExternal<evaluator>::~PotentialExternal()
    {
    m_pdata->getNumTypesChangeSignal().template disconnect<PotentialExternal<evaluator>, &PotentialExternal<evaluator>::slotNumTypesChange>(this);
    }

/*! PotentialExternal provides
    - \c external_"name"_energy
*/
template<class evaluator>
std::vector< std::string > PotentialExternal<evaluator>::getProvidedLogQuantities()
    {
    std::vector<std::string> list;
    list.push_back(m_log_name);
    return list;
    }

/*! \param quantity Name of the log value to get
    \param timestep Current timestep of the simulation
*/
template<class evaluator>
Scalar PotentialExternal<evaluator>::getLogValue(const std::string& quantity, unsigned int timestep)
    {
    if (quantity == m_log_name)
        {
        compute(timestep);
        return calcEnergySum();
        }
    else
        {
        this->m_exec_conf->msg->error() << "external." << evaluator::getName() << ": " << quantity << " is not a valid log quantity" << std::endl;
        throw std::runtime_error("Error getting log value");
        }
    }

/*! Computes the specified constraint forces
    \param timestep Current timestep
*/
template<class evaluator>
void PotentialExternal<evaluator>::computeForces(unsigned int timestep)
    {

    if (m_prof) m_prof->push("PotentialExternal");

    assert(m_pdata);
    // access the particle data arrays
    ArrayHandle<Scalar4> h_pos(m_pdata->getPositions(), access_location::host, access_mode::read);

    ArrayHandle<Scalar4> h_force(m_force,access_location::host, access_mode::overwrite);
    ArrayHandle<Scalar> h_virial(m_virial,access_location::host, access_mode::overwrite);
    ArrayHandle<Scalar> h_diameter(m_pdata->getDiameters(), access_location::host, access_mode::read);
    ArrayHandle<Scalar> h_charge(m_pdata->getCharges(), access_location::host, access_mode::read);

    ArrayHandle<param_type> h_params(m_params, access_location::host, access_mode::read);
    ArrayHandle<field_type> h_field(m_field, access_location::host, access_mode::read);
    const field_type& field = *(h_field.data);

    const BoxDim& box = m_pdata->getGlobalBox();
    PDataFlags flags = this->m_pdata->getFlags();

    if (flags[pdata_flag::external_field_virial])
        {
        bool virial_terms_defined=evaluator::requestFieldVirialTerm();
        if (!virial_terms_defined)
            {
            this->m_exec_conf->msg->error() << "The required virial terms are not defined for the current setup." << std::endl;
            throw std::runtime_error("NPT is not supported for requested features");
            }
        }

    unsigned int nparticles = m_pdata->getN();

    // Zero data for force calculation.
    memset((void*)h_force.data,0,sizeof(Scalar4)*m_force.getNumElements());
    memset((void*)h_virial.data,0,sizeof(Scalar)*m_virial.getNumElements());

   // there are enough other checks on the input data: but it doesn't hurt to be safe
    assert(h_force.data);
    assert(h_virial.data);

    // for each of the particles
    for (unsigned int idx = 0; idx < nparticles; idx++)
        {
        // get the current particle properties
        Scalar3 X = make_scalar3(h_pos.data[idx].x, h_pos.data[idx].y, h_pos.data[idx].z);
        unsigned int type = __scalar_as_int(h_pos.data[idx].w);
        Scalar3 F;
        Scalar energy;
        Scalar virial[6];

        param_type params = h_params.data[type];
        evaluator eval(X, box, params, field);

        if (evaluator::needsDiameter())
            {
            Scalar di = h_diameter.data[idx];
            eval.setDiameter(di);
            }
        if (evaluator::needsCharge())
            {
            Scalar qi = h_charge.data[idx];
            eval.setCharge(qi);
            }
        eval.evalForceEnergyAndVirial(F, energy, virial);

        // apply the constraint force
        h_force.data[idx].x = F.x;
        h_force.data[idx].y = F.y;
        h_force.data[idx].z = F.z;
        h_force.data[idx].w = energy;
        for (int k = 0; k < 6; k++)
            h_virial.data[k*m_virial_pitch+idx]  = virial[k];
        }


    if (m_prof)
        m_prof->pop();
    }

//! Set the parameters for this potential
/*! \param type type for which to set parameters
    \param params value of parameters
*/
template<class evaluator>
void PotentialExternal<evaluator>::setParams(unsigned int type, param_type params)
    {
    if (type >= m_pdata->getNTypes())
        {
        this->m_exec_conf->msg->error() << "external.periodic: Trying to set external potential params for a non existant type! "
                                        << type << std::endl;
        throw std::runtime_error("Error setting parameters in PotentialExternal");
        }

    ArrayHandle<param_type> h_params(m_params, access_location::host, access_mode::readwrite);
    h_params.data[type] = params;
    }

template<class evaluator>
void PotentialExternal<evaluator>::setField(field_type field)
    {
    ArrayHandle<field_type> h_field(m_field, access_location::host, access_mode::overwrite);
    *(h_field.data) = field;
    }

//! Export this external potential to python
/*! \param name Name of the class in the exported python module
    \tparam T Class type to export. \b Must be an instantiated PotentialExternal class template.
*/
template < class T >
void export_PotentialExternal(pybind11::module& m, const std::string& name)
    {
    pybind11::class_<T, std::shared_ptr<T> >(m, name.c_str(), pybind11::base<ForceCompute>())
                  .def(pybind11::init< std::shared_ptr<SystemDefinition>, const std::string& >())
                  .def("setParams", &T::setParams)
                  .def("setField", &T::setField)
                  ;
    }

#endif<|MERGE_RESOLUTION|>--- conflicted
+++ resolved
@@ -5,10 +5,6 @@
 // Maintainer: jglaser
 
 #include <memory>
-<<<<<<< HEAD
-#include <boost/bind.hpp>
-=======
->>>>>>> 4a2611ce
 #include "hoomd/ForceCompute.h"
 
 /*! \file PotentialExternal.h
