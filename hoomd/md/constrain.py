# Copyright (c) 2009-2021 The Regents of the University of Michigan This file is
# part of the HOOMD-blue project, released under the BSD 3-Clause License.

# Maintainer: joaander / All Developers are free to add commands for new
# features

R""" Constraints.

Constraint forces constrain a given set of particle to a given surface, to have
some relative orientation, or impose some other type of constraint.

As with other force commands in hoomd, multiple constrain commands can be issued
to specify multiple constraints, which are additively applied.

Warning: Constraints will be invalidated if two separate constraint commands
apply to the same particle.

The degrees of freedom removed from the system by constraints are correctly
taken into account when computing the temperature.
"""

from hoomd import _hoomd
from hoomd.md import _md
from hoomd.md import force
from hoomd.md.force import ConstraintForce
from hoomd.data.parameterdicts import ParameterDict
import hoomd


class distance(ConstraintForce):
    R"""Constrain pairwise particle distances.

    :py:class:`distance` specifies that forces will be applied to all particles
    pairs for which constraints have been defined.

    The constraint algorithm implemented is described in:

     * [1] M. Yoneya, H. J. C. Berendsen, and K. Hirasawa, "A Non-Iterative
     Matrix Method for Constraint Molecular Dynamics Simulations," Mol. Simul.,
     vol. 13, no. 6, pp. 395--405, 1994.
     * [2] M. Yoneya, "A Generalized Non-iterative Matrix Method for Constraint
     Molecular Dynamics Simulations," J. Comput. Phys., vol. 172, no. 1, pp.
     188--197, Sep. 2001.

    In brief, the second derivative of the Lagrange multipliers with respect to
    time is set to zero, such that both the distance constraints and their time
    derivatives are conserved within the accuracy of the Velocity Verlet scheme,
    i.e. within :math:`\Delta t^2`. The corresponding linear system of equations
    is solved. Because constraints are satisfied at :math:`t + 2 \Delta t`, the
    scheme is self-correcting and drifts are avoided.

    Warning:
        In MPI simulations, all particles connected through constraints will be
        communicated between processors as ghost particles. Therefore, it is an
        error when molecules defined by constraints extend over more than half
        the local domain size.

    .. caution::
        constrain.distance() does not currently interoperate with
        integrate.brownian() or integrate.langevin()

    Example::

        constrain.distance()

    """

    def __init__(self):

        # initialize the base class
        ConstraintForce.__init__(self)

        # create the c++ mirror class
        if not hoomd.context.current.device.cpp_exec_conf.isCUDAEnabled():
            self.cpp_force = _md.ForceDistanceConstraint(
                hoomd.context.current.system_definition
            )
        else:
            self.cpp_force = _md.ForceDistanceConstraintGPU(
                hoomd.context.current.system_definition
            )

        hoomd.context.current.system.addCompute(self.cpp_force, self.force_name)

    def set_params(self, rel_tol=None):
        R"""Set parameters for constraint computation.

        Args:
            rel_tol (float): The relative tolerance with which constraint
                violations are detected (**optional**).

        Example::

            dist = constrain.distance()
            dist.set_params(rel_tol=0.0001)
        """
        if rel_tol is not None:
            self.cpp_force.setRelativeTolerance(float(rel_tol))


class Rigid(ConstraintForce):
    R"""Constrain particles in rigid bodies.

    .. rubric:: Overview

    Rigid bodies are defined by a single central particle and a number of
    constituent particles. All of these are particles in the HOOMD system
    configuration and can interact with other particles via force computes. The
    mass and moment of inertia of the central particle set the full mass and
    moment of inertia of the rigid body (constituent particle mass is ignored).

    The central particle is at the center of mass of the rigid body and the
    orientation quaternion defines the rotation from the body space into the
    simulation box. In body space, the center of mass of the body is at 0,0,0
    and the moment of inertia is diagonal. You specify the constituent particles
    to `Rigid` for each type of body in body coordinates. Then,
    :py:class:`Rigid` takes control of those particles, and sets their position
    and orientation in the simulation box relative to the position and
    orientation of the central particle. :py:class:`Rigid` also transfers forces
    and torques from constituent particles to the central particle. Then, MD
    integrators can use these forces and torques to integrate the equations of
    motion of the central particles (representing the whole rigid body) forward
    in time.

    .. rubric:: Defining bodies

    :py:class:`Rigid` accepts one local body environment per body type. The
    type of a body is the particle type of the central particle in that body.
    In this way, each particle of type *R* in the system configuration defines
    a body of type *R*.

    As a convenience, you do not need to create placeholder entries for all of
    the constituent particles in your initial configuration. You only need to
    specify the positions and orientations of all the central particles. When
    you call :py:meth:`create_bodies()`, it will create all constituent
    particles that do not exist. (those that already exist e.g. in a restart
    file are left unchanged).

    .. danger:: Automatic creation of constituent particles can change particle
    tags. If bonds have been defined between particles in the initial
    configuration, or bonds connect to constituent particles, rigid bodies
    should be created manually.

    When you create the constituent particles manually (i.e. in an input file
    or with snapshots), the central particle of a rigid body must have a lower
    tag than all of its constituent particles. Constituent particles follow in
    monotonically increasing tag order, corresponding to the order they were
    defined in the argument to `Rigid` initialization. The order of central and
    contiguous particles need **not** to be contiguous. Additionally, you must
    set the ``body`` field for each of the particles in the rigid body to the
    tag of the central particle (for both the central and constituent
    particles). Set ``body`` to -1 for particles that do not belong to a rigid
    body. After setting an initial configuration that contains properly defined
    bodies and all their constituent particles, call :py:meth:`validate_bodies`
    to verify that the bodies are defined and prepare the constraint.

    You must call either :py:meth:`create_bodies` or :py:meth:`validate_bodies`
    prior to starting a simulation :py:meth:`hoomd.Simulation.run`.

    .. rubric:: Integrating bodies

    Most integrators in HOOMD support the integration of rotational degrees of
    freedom. When there are rigid bodies present in the system, do not apply
    integrators to the constituent particles, only the central and non-rigid
    particles.

    Example::

        rigid = hoomd.group.rigid_center()
        hoomd.md.integrate.langevin(group=rigid, kT=1.0, seed=42)


    .. rubric:: Thermodynamic quantities of bodies

    HOOMD computes thermodynamic quantities (temperature, kinetic energy,
    etc...) appropriately when there are rigid bodies present in the system.
    When it does so, it ignores all constituent particles and computes the
    translational and rotational energies of the central particles, which
    represent the whole body. :py:meth:`hoomd.logging.log` can log the
    translational and rotational energy terms separately.

    .. rubric:: Restarting simulations with rigid bodies.

    To restart, use :py:class:`hoomd.write.GSD` to write restart files. GSD
    stores all of the particle data fields needed to reconstruct the state of
    the system, including the body tag, rotational momentum, and orientation of
    the body. Restarting from a gsd file is equivalent to manual constituent
    particle creation. You still need to specify the same local body space
    environment to :py:class:`Rigid` as you did in the earlier simulation.

    Set constituent particle types and coordinates for a rigid body.

    Args:
        type_name (str): The type of the central particle
        types (list): List of types of constituent particles
        positions (list): List of relative positions of constituent
            particles
        orientations (list): List of orientations of constituent particles
            (**optional**)
        charge (list): List of charges of constituent particles
            (**optional**)
        diameters (list): List of diameters of constituent particles
            (**optional**)

    .. caution::
        The constituent particle type must be exist.
        If it does not exist, it can be created on the fly using
        ``system.particles.types.add('A_const')``.

    Example::

        rigid = constrain.Rigid()
        rigid.set_param(
            'A',
            types = ['A_const', 'A_const'],
            positions = [(0,0,1),(0,0,-1)]
            )
        rigid.set_param(
            'B',
            types = ['B_const', 'B_const'],
            positions = [(0,0,.5),(0,0,-.5)]
            )

    """

    _cpp_class_name = "ForceComposite"
    def __init__(self):
        pass

    def set_params(
            self,
            type_name,
            types,
            positions,
            orientations=None,
            charges=None,
            diameters=None,
            ):
        # get a list of types from the particle data
        ntypes = (
            self._simulation.state._cpp_sys_def.getParticleData().getNTypes()
        )
        type_list = []
        for i in range(0, ntypes):
            type_list.append(
                self._simulation.state._cpp_sys_def.getParticleData()
                .getNameByType(i)
            )

        if type_name not in type_list:
            self._simulation.device._cpp_msg.error(
                "Type " "{}" " not found.\n".format(type_name)
            )
            raise RuntimeError(
                "Error setting up parameters for constrain.rigid()"
            )

        type_id = type_list.index(type_name)

        if not isinstance(types, list):
            self._simulation.device._cpp_msg.error(
                "Expecting list of particle types.\n"
            )
            raise RuntimeError(
                "Error setting up parameters for constrain.rigid()"
            )

        type_vec = _hoomd.std_vector_uint()
        for t in types:
            if t not in type_list:
                self._simulation.device._cpp_msg.error(
                    "Type " "{}" " not found.\n".format(t)
                )
                raise RuntimeError(
                    "Error setting up parameters for constrain.rigid()"
                )
            constituent_type_id = type_list.index(t)

            type_vec.append(constituent_type_id)

        pos_vec = _hoomd.std_vector_scalar3()
        positions_list = list(positions)
        for p in positions_list:
            p = tuple(p)
            if len(p) != 3:
                self._simulation.device._cpp_msg.error(
                    "Particle position is not a coordinate triple.\n"
                )
                raise RuntimeError(
                    "Error setting up parameters for constrain.rigid()"
                )
            pos_vec.append(_hoomd.make_scalar3(p[0], p[1], p[2]))

        orientation_vec = _hoomd.std_vector_scalar4()
        if orientations is not None:
            orientations_list = list(orientations)
            for o in orientations_list:
                o = tuple(o)
                if len(o) != 4:
                    self._simulation.device._cpp_msg.error(
                        "Particle orientation is not a 4-tuple.\n"
                    )
                    raise RuntimeError(
                        "Error setting up parameters for constrain.rigid()"
                    )
                orientation_vec.append(
                    _hoomd.make_scalar4(o[0], o[1], o[2], o[3])
                )
        else:
            for p in positions:
                orientation_vec.append(_hoomd.make_scalar4(1, 0, 0, 0))

        charge_vec = _hoomd.std_vector_scalar()
        if charges is not None:
            charges_list = list(charges)
            for c in charges_list:
                charge_vec.append(float(c))
        else:
            for p in positions:
                charge_vec.append(0.0)

        diameter_vec = _hoomd.std_vector_scalar()
        if diameters is not None:
            diameters_list = list(diameters)
            for d in diameters_list:
                diameter_vec.append(float(d))
        else:
            for p in positions:
                diameter_vec.append(1.0)

        # set parameters in C++ force
        self._cpp_obj.setParam(
            type_id,
            type_vec,
            pos_vec,
            orientation_vec,
            charge_vec,
            diameter_vec,
        )

    def create_bodies(self, create=True):
        R"""Create copies of rigid bodies.

        Args:
            create (bool): When True, create rigid bodies, otherwise validate
                existing ones.
        """
        self._cpp_obj.validateRigidBodies(create)

    def validate_bodies(self):
        R"""Validate that bodies are well defined and prepare for the
        simulation run.
        """
        self._cpp_obj.validateRigidBodies(False)
<<<<<<< HEAD
=======

    ## \internal
    # \brief updates force coefficients
    def update_coeffs(self):
        # validate copies of rigid bodies
        self.create_bodies(False)
>>>>>>> 38e175a3
<|MERGE_RESOLUTION|>--- conflicted
+++ resolved
@@ -352,12 +352,3 @@
         simulation run.
         """
         self._cpp_obj.validateRigidBodies(False)
-<<<<<<< HEAD
-=======
-
-    ## \internal
-    # \brief updates force coefficients
-    def update_coeffs(self):
-        # validate copies of rigid bodies
-        self.create_bodies(False)
->>>>>>> 38e175a3
