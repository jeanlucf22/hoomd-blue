--- conflicted
+++ resolved
@@ -4,8 +4,4 @@
 """Mesh potentials for molecular dynamics."""
 
 from .potential import MeshPotential
-<<<<<<< HEAD
-from . import bending, bond
-=======
-from . import bond, conservation
->>>>>>> bf42625b
+from . import bending, bond, conservation