--- conflicted
+++ resolved
@@ -94,13 +94,10 @@
 /// Pair potential force compute for Ten wolde and Frenkels globular protein
 /// model
 typedef PotentialPair<EvaluatorPairTWF> PotentialPairTWF;
-<<<<<<< HEAD
 //! Pair potential force compute for lj-gauss pair potential
 typedef PotentialPair<EvaluatorPairLJGauss> PotentialPairLJGauss;
-=======
 /// Tabulateed pair potential
 typedef PotentialPair<EvaluatorPairTable> PotentialPairTable;
->>>>>>> d46de2f6
 
 #ifdef ENABLE_HIP
 //! Pair potential force compute for lj forces on the GPU
