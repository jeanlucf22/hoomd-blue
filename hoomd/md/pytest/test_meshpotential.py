# Copyright (c) 2009-2023 The Regents of the University of Michigan.
# Part of HOOMD-blue, released under the BSD 3-Clause License.

import copy as cp
import hoomd
import pytest
import math
import numpy as np

_harmonic_args = {'k': [30.0, 25.0, 20.0], 'r0': [1.6, 1.7, 1.8]}
_harmonic_arg_list = [(hoomd.md.mesh.bond.Harmonic,
                       dict(zip(_harmonic_args, val)))
                      for val in zip(*_harmonic_args.values())]

_FENE_args = {
    'k': [30.0, 25.0, 20.0],
    'r0': [1.6, 1.7, 1.8],
    'epsilon': [0.9, 1.0, 1.1],
    'sigma': [1.1, 1.0, 0.9],
    'delta': [0, 0, 0]
}
_FENE_arg_list = [(hoomd.md.mesh.bond.FENEWCA, dict(zip(_FENE_args, val)))
                  for val in zip(*_FENE_args.values())]

_Tether_args = {
    'k_b': [5.0, 6.0, 7.0],
    'l_min': [0.7, 0.8, 0.9],
    'l_c1': [0.9, 1.05, 1.1],
    'l_c0': [1.1, 1.1, 1.3],
    'l_max': [1.3, 1.3, 1.5]
}
_Tether_arg_list = [(hoomd.md.mesh.bond.Tether, dict(zip(_Tether_args, val)))
                    for val in zip(*_Tether_args.values())]

_volume_args = {'k': [20.0, 50.0, 100.0], 'V0': [0.107227, 1, 0.01]}
_volume_arg_list = [(hoomd.md.mesh.conservation.Volume,
                     dict(zip(_volume_args, val)))
                    for val in zip(*_volume_args.values())]


def get_mesh_potential_and_args():
    return (_harmonic_arg_list + _FENE_arg_list + _Tether_arg_list
            + _volume_arg_list)


def get_mesh_potential_args_forces_and_energies():
    harmonic_forces = [[[37.86, 0., -26.771063], [-37.86, 0., -26.771063],
                        [0., 37.86, 26.771063], [0., -37.86, 26.771063]],
                       [[36.55, 0., -25.844753], [-36.55, 0., -25.844753],
                        [0., 36.55, 25.844753], [0., -36.55, 25.844753]],
                       [[33.24, 0., -23.504229], [-33.24, 0., -23.504229],
                        [0., 33.24, 23.504229], [0., -33.24, 23.504229]]]
    harmonic_energies = [35.83449, 40.077075, 41.43366]
    FENE_forces = [[[221.113071, 0.,
                     -156.350552], [-221.113071, 0., -156.350552],
                    [0., 221.113071, 156.350552], [0., -221.113071,
                                                   156.350552]],
                   [[12.959825, 0., -9.16398], [-12.959825, 0., -9.16398],
                    [0., 12.959825, 9.16398], [0., -12.959825, 9.16398]],
                   [[-44.644347, 0., 31.568321], [44.644347, 0., 31.568321],
                    [0., -44.644347, -31.568321], [0., 44.644347, -31.568321]]]
    FENE_energies = [163.374213, 97.189301, 67.058202]
    Tether_forces = [[[0, 0, 0], [0, 0, 0], [0, 0, 0], [0, 0, 0]],
                     [[0.048888, 0., -0.034569], [-0.048888, 0., -0.034569],
                      [0., 0.048888, 0.034569], [0., -0.048888, 0.034569]],
                     [[7.144518, 0., -5.051937], [-7.144518, 0., -5.051937],
                      [0., 7.144518, 5.051937], [0., -7.144518, 5.051937]]]
    Tether_energies = [0, 0.000926, 0.294561]

    volume_forces = [[[0, 0, 0], [0, 0, 0], [0, 0, 0], [0, 0, 0]],
                     [[4.93960528, 0,
                       -3.49282839], [-4.93960528, 0, -3.49282839],
                      [0, 4.93960528, 3.49282839], [0, -4.93960528,
                                                    3.49282839]],
                     [[-107.5893328, 0, 76.0771468],
                      [107.5893328, 0, 76.0771468],
                      [0, -107.5893328, -76.0771468],
                      [0, 107.5893328, -76.0771468]]]
    volume_energies = [0, 19.92608051621174, 47.2656702899458]

    harmonic_args_and_vals = []
    FENE_args_and_vals = []
    Tether_args_and_vals = []
    volume_args_and_vals = []
    for i in range(3):
        harmonic_args_and_vals.append(
            (*_harmonic_arg_list[i], harmonic_forces[i], harmonic_energies[i]))
        FENE_args_and_vals.append(
            (*_FENE_arg_list[i], FENE_forces[i], FENE_energies[i]))
        Tether_args_and_vals.append(
            (*_Tether_arg_list[i], Tether_forces[i], Tether_energies[i]))
        volume_args_and_vals.append(
            (*_volume_arg_list[i], volume_forces[i], volume_energies[i]))
    return (harmonic_args_and_vals + FENE_args_and_vals + Tether_args_and_vals
            + volume_args_and_vals)


@pytest.fixture(scope='session')
def tetrahedron_snapshot_factory(device):

    def make_snapshot(d=1.0, particle_types=['A'], L=20):
        s = hoomd.Snapshot(device.communicator)
        N = 4
        if s.communicator.rank == 0:
            box = [L, L, L, 0, 0, 0]
            s.configuration.box = box
            s.particles.N = N

            base_positions = np.array([[1.0, 0.0, -1.0 / np.sqrt(2.0)],
                                       [-1.0, 0.0, -1.0 / np.sqrt(2.0)],
                                       [0.0, 1.0, 1.0 / np.sqrt(2.0)],
                                       [0.0, -1.0, 1.0 / np.sqrt(2.0)]])
            # move particles slightly in direction of MPI decomposition which
            # varies by simulation dimension
            s.particles.position[:] = 0.5 * d * base_positions
            s.particles.types = particle_types
        return s

    return make_snapshot


@pytest.mark.parametrize("mesh_potential_cls, potential_kwargs",
                         get_mesh_potential_and_args())
def test_before_attaching(mesh_potential_cls, potential_kwargs):
    mesh = hoomd.mesh.Mesh()
    mesh_potential = mesh_potential_cls(mesh)
    mesh_potential.params["mesh"] = potential_kwargs

    assert mesh is mesh_potential.mesh
    for key in potential_kwargs:
        np.testing.assert_allclose(mesh_potential.params["mesh"][key],
                                   potential_kwargs[key],
                                   rtol=1e-6)

    mesh1 = hoomd.mesh.Mesh()
    mesh_potential.mesh = mesh1
    assert mesh1 is mesh_potential.mesh


@pytest.mark.parametrize("mesh_potential_cls, potential_kwargs",
                         get_mesh_potential_and_args())
def test_after_attaching(tetrahedron_snapshot_factory, simulation_factory,
                         mesh_potential_cls, potential_kwargs):
    snap = tetrahedron_snapshot_factory(d=0.969, L=5)
    sim = simulation_factory(snap)

    mesh = hoomd.mesh.Mesh()
    mesh.type_ids = [0, 0, 0, 0]
    mesh.triangles = [[2, 1, 0], [0, 1, 3], [2, 0, 3], [1, 2, 3]]

    mesh_potential = mesh_potential_cls(mesh)
    mesh_potential.params["mesh"] = potential_kwargs

    integrator = hoomd.md.Integrator(dt=0.005)

    integrator.forces.append(mesh_potential)

    langevin = hoomd.md.methods.Langevin(kT=1,
                                         filter=hoomd.filter.All(),
                                         alpha=0.1)
    integrator.methods.append(langevin)
    sim.operations.integrator = integrator

    sim.run(0)
    for key in potential_kwargs:
        np.testing.assert_allclose(mesh_potential.params["mesh"][key],
                                   potential_kwargs[key],
                                   rtol=1e-6)

    mesh1 = hoomd.mesh.Mesh()
    with pytest.raises(RuntimeError):
        mesh_potential.mesh = mesh1


@pytest.mark.parametrize("mesh_potential_cls, potential_kwargs",
                         get_mesh_potential_and_args())
def test_multiple_types(tetrahedron_snapshot_factory, simulation_factory,
                         mesh_potential_cls, potential_kwargs):
    
    snap = tetrahedron_snapshot_factory(d=0.969, L=5)
    sim = simulation_factory(snap)

    mesh = hoomd.mesh.Mesh()
    mesh.types = ["mesh"]
    mesh.type_ids = [0, 0, 0, 0]
    mesh.triangles = [[2, 1, 0], [0, 1, 3], [2, 0, 3], [1, 2, 3]]

<<<<<<< HEAD
    mesh_bond_potential = mesh_potential_cls(mesh)
    mesh_bond_potential.all_params = potential_kwargs
=======
    mesh_bond_potential = mesh_bond_cls(mesh)
    mesh_bond_potential.params.default = potential_kwargs
>>>>>>> d8438129

    integrator = hoomd.md.Integrator(dt=0.005)

    integrator.forces.append(mesh_bond_potential)

    langevin = hoomd.md.methods.Langevin(kT=1,
                                         filter=hoomd.filter.All(),
                                         alpha=0.1)
    integrator.methods.append(langevin)
    sim.operations.integrator = integrator

    sim.run(0)
    for key in potential_kwargs:
        np.testing.assert_allclose(mesh_bond_potential.params["mesh"][key],
                                   potential_kwargs[key],
                                   rtol=1e-6)
        #np.testing.assert_allclose(mesh_bond_potential.params["patch"][key],
        #                           potential_kwargs[key],
        #                           rtol=1e-6)

    mesh1 = hoomd.mesh.Mesh()
    with pytest.raises(RuntimeError):
        mesh_bond_potential.mesh = mesh1


@pytest.mark.parametrize("mesh_potential_cls, potential_kwargs, force, energy",
                         get_mesh_potential_args_forces_and_energies())
def test_forces_and_energies(tetrahedron_snapshot_factory, simulation_factory,
                             mesh_potential_cls, potential_kwargs, force,
                             energy):

    snap = tetrahedron_snapshot_factory(d=0.969, L=5)
    sim = simulation_factory(snap)

    mesh = hoomd.mesh.Mesh()
    mesh.types = ["mesh", "patch"]
    #mesh.types = ["mesh"]
    mesh.type_ids = [1, 1, 1, 1]
    mesh.triangles = [[2, 1, 0], [0, 1, 3], [2, 0, 3], [1, 2, 3]]

    mesh_potential = mesh_potential_cls(mesh)
    mesh_potential.params["mesh"] = potential_kwargs
    mesh_potential.params["patch"] = potential_kwargs

    integrator = hoomd.md.Integrator(dt=0.005)

    integrator.forces.append(mesh_potential)

    langevin = hoomd.md.methods.Langevin(kT=1,
                                         filter=hoomd.filter.All(),
                                         alpha=0.1)
    integrator.methods.append(langevin)
    sim.operations.integrator = integrator

    sim.run(0)

    sim_energies = sim.operations.integrator.forces[0].energies
    sim_forces = sim.operations.integrator.forces[0].forces
    if sim.device.communicator.rank == 0:
        np.testing.assert_allclose(sum(sim_energies),
                                   energy,
                                   rtol=1e-2,
                                   atol=1e-5)
        np.testing.assert_allclose(sim_forces, force, rtol=1e-2, atol=1e-5)


def test_volume(simulation_factory, tetrahedron_snapshot_factory):
    snap = tetrahedron_snapshot_factory(d=0.969, L=5)
    sim = simulation_factory(snap)

    mesh = hoomd.mesh.Mesh()
    mesh.type_ids = [0, 0, 0, 0]
    mesh.triangles = [[2, 1, 0], [0, 1, 3], [2, 0, 3], [1, 2, 3]]

    mesh_potential = hoomd.md.mesh.conservation.Volume(mesh)
    mesh_potential.params["mesh"] = dict(k=1, V0=1)

    integrator = hoomd.md.Integrator(dt=0.005)

    integrator.forces.append(mesh_potential)

    langevin = hoomd.md.methods.Langevin(kT=1,
                                         filter=hoomd.filter.All(),
                                         alpha=0.1)
    integrator.methods.append(langevin)
    sim.operations.integrator = integrator

    sim.run(0)

    assert math.isclose(mesh_potential.volume,
                        0.107227,
                        rel_tol=1e-2,
                        abs_tol=1e-5)


def test_auto_detach_simulation(simulation_factory,
                                tetrahedron_snapshot_factory):
    sim = simulation_factory(tetrahedron_snapshot_factory(d=0.969, L=5))
    mesh = hoomd.mesh.Mesh()
    mesh.type_ids = [0, 0]
    mesh.triangles = [[0, 1, 2], [0, 2, 3]]

    harmonic = hoomd.md.mesh.bond.Harmonic(mesh)
    harmonic.params["mesh"] = dict(k=1, r0=1)

    harmonic_2 = cp.deepcopy(harmonic)
    harmonic_2.mesh = mesh

    integrator = hoomd.md.Integrator(dt=0.005, forces=[harmonic, harmonic_2])

    integrator.methods.append(
        hoomd.md.methods.Langevin(kT=1, filter=hoomd.filter.All()))
    sim.operations.integrator = integrator

    sim.run(0)
    del integrator.forces[1]
    assert mesh._attached
    assert hasattr(mesh, "_cpp_obj")
    del integrator.forces[0]
    assert not mesh._attached
    assert mesh._cpp_obj is None<|MERGE_RESOLUTION|>--- conflicted
+++ resolved
@@ -175,27 +175,22 @@
 @pytest.mark.parametrize("mesh_potential_cls, potential_kwargs",
                          get_mesh_potential_and_args())
 def test_multiple_types(tetrahedron_snapshot_factory, simulation_factory,
-                         mesh_potential_cls, potential_kwargs):
-    
+                        mesh_potential_cls, potential_kwargs):
+
     snap = tetrahedron_snapshot_factory(d=0.969, L=5)
     sim = simulation_factory(snap)
 
     mesh = hoomd.mesh.Mesh()
     mesh.types = ["mesh"]
-    mesh.type_ids = [0, 0, 0, 0]
+    mesh.type_ids = [0, 0, 0, 1]
     mesh.triangles = [[2, 1, 0], [0, 1, 3], [2, 0, 3], [1, 2, 3]]
 
-<<<<<<< HEAD
-    mesh_bond_potential = mesh_potential_cls(mesh)
-    mesh_bond_potential.all_params = potential_kwargs
-=======
-    mesh_bond_potential = mesh_bond_cls(mesh)
-    mesh_bond_potential.params.default = potential_kwargs
->>>>>>> d8438129
+    mesh_potential = mesh_potential_cls(mesh)
+    mesh_potential.params.default = potential_kwargs
 
     integrator = hoomd.md.Integrator(dt=0.005)
 
-    integrator.forces.append(mesh_bond_potential)
+    integrator.forces.append(mesh_potential)
 
     langevin = hoomd.md.methods.Langevin(kT=1,
                                          filter=hoomd.filter.All(),
@@ -205,16 +200,16 @@
 
     sim.run(0)
     for key in potential_kwargs:
-        np.testing.assert_allclose(mesh_bond_potential.params["mesh"][key],
+        np.testing.assert_allclose(mesh_potential.params["mesh"][key],
                                    potential_kwargs[key],
                                    rtol=1e-6)
-        #np.testing.assert_allclose(mesh_bond_potential.params["patch"][key],
-        #                           potential_kwargs[key],
-        #                           rtol=1e-6)
+        np.testing.assert_allclose(mesh_potential.params["patch"][key],
+                                   potential_kwargs[key],
+                                   rtol=1e-6)
 
     mesh1 = hoomd.mesh.Mesh()
     with pytest.raises(RuntimeError):
-        mesh_bond_potential.mesh = mesh1
+        mesh_potential.mesh = mesh1
 
 
 @pytest.mark.parametrize("mesh_potential_cls, potential_kwargs, force, energy",
@@ -228,7 +223,6 @@
 
     mesh = hoomd.mesh.Mesh()
     mesh.types = ["mesh", "patch"]
-    #mesh.types = ["mesh"]
     mesh.type_ids = [1, 1, 1, 1]
     mesh.triangles = [[2, 1, 0], [0, 1, 3], [2, 0, 3], [1, 2, 3]]
 
