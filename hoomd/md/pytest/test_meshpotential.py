# Copyright (c) 2009-2023 The Regents of the University of Michigan.
# Part of HOOMD-blue, released under the BSD 3-Clause License.

import hoomd
import pytest
import math
import numpy as np

_harmonic_args = {'k': [30.0, 25.0, 20.0], 'r0': [1.6, 1.7, 1.8]}
_harmonic_arg_list = [(hoomd.md.mesh.bond.Harmonic,
                       dict(zip(_harmonic_args, val)))
                      for val in zip(*_harmonic_args.values())]

_FENE_args = {
    'k': [30.0, 25.0, 20.0],
    'r0': [1.6, 1.7, 1.8],
    'epsilon': [0.9, 1.0, 1.1],
    'sigma': [1.1, 1.0, 0.9],
    'delta': [0, 0, 0]
}
_FENE_arg_list = [(hoomd.md.mesh.bond.FENEWCA, dict(zip(_FENE_args, val)))
                  for val in zip(*_FENE_args.values())]

_Tether_args = {
    'k_b': [5.0, 6.0, 7.0],
    'l_min': [0.7, 0.8, 0.9],
    'l_c1': [0.9, 1.05, 1.1],
    'l_c0': [1.1, 1.1, 1.3],
    'l_max': [1.3, 1.3, 1.5]
}
_Tether_arg_list = [(hoomd.md.mesh.bond.Tether, dict(zip(_Tether_args, val)))
                    for val in zip(*_Tether_args.values())]

<<<<<<< HEAD
_BendingRigidity_args = {
    'k': [2.0, 10.0, 300.0],
}
_BendingRigidity_arg_list = [(hoomd.md.mesh.bending.BendingRigidity,
                              dict(zip(_BendingRigidity_args, val)))
                             for val in zip(*_BendingRigidity_args.values())]

_TriangleAreaConservation_args = {
    'k': [1.0, 20.0, 100.0],
    'A0': [6 * np.sqrt(3)/4, 5 * np.sqrt(3)/4, 7 * np.sqrt(3)/4]
}
_TriangleAreaConservation_arg_list = [
    (hoomd.md.mesh.conservation.TriangleArea,
     dict(zip(_TriangleAreaConservation_args, val)))
    for val in zip(*_TriangleAreaConservation_args.values())
]

_AreaConservation_args = {
    'k': [1.0, 20.0, 100.0],
    'A0': [6 * np.sqrt(3), 5 * np.sqrt(3), 7 * np.sqrt(3)]
}
_AreaConservation_arg_list = [(hoomd.md.mesh.conservation.Area,
                               dict(zip(_AreaConservation_args, val)))
                              for val in zip(*_AreaConservation_args.values())]
_Volume_args = {'k': [20.0, 50.0, 100.0], 'V0': [0.107227, 1, 0.01]}
_Volume_arg_list = [(hoomd.md.mesh.conservation.Volume,
                     dict(zip(_Volume_args, val)))
                    for val in zip(*_Volume_args.values())]
=======
_Helfrich_args = {
    'k': [1.0, 20.0, 100.0],
}
_Helfrich_arg_list = [(hoomd.md.mesh.bending.Helfrich,
                       dict(zip(_Helfrich_args, val)))
                      for val in zip(*_Helfrich_args.values())]
>>>>>>> e0a8fa5a


def get_mesh_potential_and_args():
    return (_harmonic_arg_list + _FENE_arg_list + _Tether_arg_list
<<<<<<< HEAD
            + _BendingRigidity_arg_list
            + _TriangleAreaConservation_arg_list + _AreaConservation_arg_list
            + _Volume_arg_list)
=======
            + _Helfrich_arg_list)

>>>>>>> e0a8fa5a

def get_mesh_potential_args_forces_and_energies():
    harmonic_forces = [[[37.86, 0., -26.771063], [-37.86, 0., -26.771063],
                        [0., 37.86, 26.771063], [0., -37.86, 26.771063]],
                       [[36.55, 0., -25.844753], [-36.55, 0., -25.844753],
                        [0., 36.55, 25.844753], [0., -36.55, 25.844753]],
                       [[33.24, 0., -23.504229], [-33.24, 0., -23.504229],
                        [0., 33.24, 23.504229], [0., -33.24, 23.504229]]]
    harmonic_energies = [35.83449, 40.077075, 41.43366]
    FENE_forces = [[[221.113071, 0.,
                     -156.350552], [-221.113071, 0., -156.350552],
                    [0., 221.113071, 156.350552], [0., -221.113071,
                                                   156.350552]],
                   [[12.959825, 0., -9.16398], [-12.959825, 0., -9.16398],
                    [0., 12.959825, 9.16398], [0., -12.959825, 9.16398]],
                   [[-44.644347, 0., 31.568321], [44.644347, 0., 31.568321],
                    [0., -44.644347, -31.568321], [0., 44.644347, -31.568321]]]
    FENE_energies = [163.374213, 97.189301, 67.058202]
    Tether_forces = [[[0, 0, 0], [0, 0, 0], [0, 0, 0], [0, 0, 0]],
                     [[0.048888, 0., -0.034569], [-0.048888, 0., -0.034569],
                      [0., 0.048888, 0.034569], [0., -0.048888, 0.034569]],
                     [[7.144518, 0., -5.051937], [-7.144518, 0., -5.051937],
                      [0., 7.144518, 5.051937], [0., -7.144518, 5.051937]]]
    Tether_energies = [0, 0.000926, 0.294561]
<<<<<<< HEAD
    BendingRigidity_forces = [[[0., 0., 0.], [0., 0., 0.], [0., 0., 0.],
                               [0., 0., 0.]],
                              [[0., 0., 0.], [0., 0., 0.], [0., 0., 0.],
                               [0., 0., 0.]],
                              [[0., 0., 0.], [0., 0., 0.], [0., 0., 0.],
                               [0., 0., 0.]]]
    BendingRigidity_energies = [1.3333333333, 6.66666666, 200]
    AreaConservation_forces = [[[0.94380349, 0., -0.66736985],
                                [-0.94380349, 0., -0.66736985],
                                [0., 0.94380349, 0.66736985],
                                [0, -0.94380349, 0.66736985]],
                               [[18.17566447, 0., -12.8521356],
                                [-18.17566447, 0., -12.8521356],
                                [0., 18.17566447, 12.8521356],
                                [0., -18.17566447, 12.8521356]],
                               [[96.88179659, 0., -68.50577534],
                                [-96.88179659, 0., -68.50577534],
                                [0., 96.88179659, 68.50577534],
                                [0., -96.88179659, 68.50577534]]]
    AreaConservation_energies = [3.69707, 57.13009, 454.492529]
    Volume_forces = [[[0, 0, 0], [0, 0, 0], [0, 0, 0], [0, 0, 0]],
                     [[4.93960528, 0,
                       -3.49282839], [-4.93960528, 0, -3.49282839],
                      [0, 4.93960528, 3.49282839], [0, -4.93960528,
                                                    3.49282839]],
                     [[-107.5893328, 0, 76.0771468],
                      [107.5893328, 0, 76.0771468],
                      [0, -107.5893328, -76.0771468],
                      [0, 107.5893328, -76.0771468]]]
    Volume_energies = [0, 19.92608051621174, 47.2656702899458]
=======

    Helfrich_forces = [[[-12.710842, 0., 8.987922], [12.710842, 0., 8.987922],
                        [0., -12.710842, -8.987922], [0., 12.710842,
                                                      -8.987922]],
                       [[-254.216837, 0., 179.758449],
                        [254.216837, 0., 179.758449],
                        [0., -254.216837, -179.758449],
                        [0., 254.216837, -179.758449]],
                       [[-1271.084184, 0., 898.792246],
                        [1271.084184, 0., 898.792246],
                        [0., -1271.084184, -898.792246],
                        [0., 1271.084184, -898.792246]]]
    Helfrich_energies = [9.237604, 184.752086, 923.760431]
>>>>>>> e0a8fa5a

    harmonic_args_and_vals = []
    FENE_args_and_vals = []
    Tether_args_and_vals = []
<<<<<<< HEAD
    BendingRigidity_args_and_vals = []
    TriangleAreaConservation_args_and_vals = []
    AreaConservation_args_and_vals = []
    Volume_args_and_vals = []

=======
    Helfrich_args_and_vals = []
>>>>>>> e0a8fa5a
    for i in range(3):
        harmonic_args_and_vals.append(
            (*_harmonic_arg_list[i], harmonic_forces[i], harmonic_energies[i]))
        FENE_args_and_vals.append(
            (*_FENE_arg_list[i], FENE_forces[i], FENE_energies[i]))
        Tether_args_and_vals.append(
            (*_Tether_arg_list[i], Tether_forces[i], Tether_energies[i]))
<<<<<<< HEAD
        BendingRigidity_args_and_vals.append(
            (*_BendingRigidity_arg_list[i], BendingRigidity_forces[i],
             BendingRigidity_energies[i]))
        TriangleAreaConservation_args_and_vals.append(
            (*_TriangleAreaConservation_arg_list[i], AreaConservation_forces[i],
             AreaConservation_energies[i]))
        AreaConservation_args_and_vals.append(
            (*_AreaConservation_arg_list[i], AreaConservation_forces[i],
             AreaConservation_energies[i]))
        Volume_args_and_vals.append(
            (*_Volume_arg_list[i], Volume_forces[i], Volume_energies[i]))
    return (harmonic_args_and_vals + FENE_args_and_vals + Tether_args_and_vals
            + BendingRigidity_args_and_vals
            + AreaConservation_args_and_vals
            + TriangleAreaConservation_args_and_vals
            + AreaConservation_args_and_vals
            + Volume_args_and_vals)
=======
        Helfrich_args_and_vals.append(
            (*_Helfrich_arg_list[i], Helfrich_forces[i], Helfrich_energies[i]))
    return (harmonic_args_and_vals + FENE_args_and_vals + Tether_args_and_vals
            + Helfrich_args_and_vals)

>>>>>>> e0a8fa5a

@pytest.fixture(scope='session')
def tetrahedron_snapshot_factory(device):

    def make_snapshot(d=1.0, particle_types=['A'], L=20):
        s = hoomd.Snapshot(device.communicator)
        N = 4
        if s.communicator.rank == 0:
            box = [L, L, L, 0, 0, 0]
            s.configuration.box = box
            s.particles.N = N

            base_positions = np.array([[1.0, 0.0, -1.0 / np.sqrt(2.0)],
                                       [-1.0, 0.0, -1.0 / np.sqrt(2.0)],
                                       [0.0, 1.0, 1.0 / np.sqrt(2.0)],
                                       [0.0, -1.0, 1.0 / np.sqrt(2.0)]])
            # move particles slightly in direction of MPI decomposition which
            # varies by simulation dimension
            s.particles.position[:] = 0.5 * d * base_positions
            s.particles.types = particle_types
        return s

    return make_snapshot


@pytest.mark.parametrize("mesh_potential_cls, potential_kwargs",
                         get_mesh_potential_and_args())
def test_before_attaching(mesh_potential_cls, potential_kwargs):
    mesh = hoomd.mesh.Mesh()
    mesh_potential = mesh_potential_cls(mesh)
    mesh_potential.params["mesh"] = potential_kwargs

    assert mesh is mesh_potential.mesh
    for key in potential_kwargs:
        np.testing.assert_allclose(mesh_potential.params["mesh"][key],
                                   potential_kwargs[key],
                                   rtol=1e-6)

    mesh1 = hoomd.mesh.Mesh()
    mesh_potential.mesh = mesh1
    assert mesh1 is mesh_potential.mesh


@pytest.mark.parametrize("mesh_potential_cls, potential_kwargs",
                         get_mesh_potential_and_args())
def test_after_attaching(tetrahedron_snapshot_factory, simulation_factory,
                         mesh_potential_cls, potential_kwargs):
    snap = tetrahedron_snapshot_factory(d=0.969, L=5)
    sim = simulation_factory(snap)

    mesh = hoomd.mesh.Mesh()
    type_ids = [0, 0, 0, 0]
<<<<<<< HEAD
    triangles = [[2, 1, 0], [0, 1, 3], [2, 0, 3], [1, 2, 3]]
=======
    triangles = [[0, 1, 2], [0, 1, 3], [0, 2, 3], [1, 2, 3]]
>>>>>>> e0a8fa5a
    mesh.triangulation = dict(type_ids=type_ids, triangles=triangles)

    mesh_potential = mesh_potential_cls(mesh)
    mesh_potential.params["mesh"] = potential_kwargs

    integrator = hoomd.md.Integrator(dt=0.005)

    integrator.forces.append(mesh_potential)

    langevin = hoomd.md.methods.Langevin(kT=1,
                                         filter=hoomd.filter.All(),
                                         default_gamma=0.1)
    integrator.methods.append(langevin)
    sim.operations.integrator = integrator

    sim.run(0)
    for key in potential_kwargs:
        np.testing.assert_allclose(mesh_potential.params["mesh"][key],
                                   potential_kwargs[key],
                                   rtol=1e-6)

    mesh1 = hoomd.mesh.Mesh()
    with pytest.raises(RuntimeError):
        mesh_potential.mesh = mesh1


@pytest.mark.parametrize("mesh_potential_cls, potential_kwargs",
                         get_mesh_potential_and_args())
def test_multiple_types(tetrahedron_snapshot_factory, simulation_factory,
                        mesh_potential_cls, potential_kwargs):

<<<<<<< HEAD
    snap = tetrahedron_snapshot_factory(d=0.969, L=5)
    sim = simulation_factory(snap)
=======
    sim = simulation_factory(tetrahedron_snapshot_factory(d=0.969, L=5))
>>>>>>> e0a8fa5a

    mesh = hoomd.mesh.Mesh()
    mesh.types = ["mesh", "patch"]
    type_ids = [0, 0, 0, 1]
<<<<<<< HEAD
    triangles = [[2, 1, 0], [0, 1, 3], [2, 0, 3], [1, 2, 3]]
=======
    triangles = [[0, 1, 2], [0, 1, 3], [0, 2, 3], [1, 2, 3]]
>>>>>>> e0a8fa5a
    mesh.triangulation = dict(type_ids=type_ids, triangles=triangles)

    mesh_potential = mesh_potential_cls(mesh)
    mesh_potential.params.default = potential_kwargs

    integrator = hoomd.md.Integrator(dt=0.005)

    integrator.forces.append(mesh_potential)

    langevin = hoomd.md.methods.Langevin(kT=1,
                                         filter=hoomd.filter.All(),
                                         default_gamma=0.1)
    integrator.methods.append(langevin)
    sim.operations.integrator = integrator

    sim.run(0)
    for key in potential_kwargs:
        np.testing.assert_allclose(mesh_potential.params["mesh"][key],
                                   potential_kwargs[key],
                                   rtol=1e-6)
        np.testing.assert_allclose(mesh_potential.params["patch"][key],
                                   potential_kwargs[key],
                                   rtol=1e-6)

<<<<<<< HEAD
def test_area(simulation_factory, tetrahedron_snapshot_factory):
    snap = tetrahedron_snapshot_factory(d=0.969, L=5)
    sim = simulation_factory(snap)

    mesh = hoomd.mesh.Mesh()
    mesh.types = ["mesh", "patch"]
    type_ids = [0, 0, 0, 1]
    triangles = [[2, 1, 0], [0, 1, 3], [2, 0, 3], [1, 2, 3]]
    mesh.triangulation = dict(type_ids=type_ids, triangles=triangles)

    mesh_potential = hoomd.md.mesh.conservation.Area(mesh)
    mesh_potential.params.default = dict(k=1, A0=1)
=======
    mesh1 = hoomd.mesh.Mesh()
    with pytest.raises(RuntimeError):
        mesh_potential.mesh = mesh1
>>>>>>> e0a8fa5a

    integrator = hoomd.md.Integrator(dt=0.005)

    integrator.forces.append(mesh_potential)

    langevin = hoomd.md.methods.Langevin(kT=1,
                                         filter=hoomd.filter.All(),
                                         default_gamma=0.1)
    integrator.methods.append(langevin)
    sim.operations.integrator = integrator

    sim.run(0)

<<<<<<< HEAD
    np.testing.assert_allclose(mesh_potential.area,
                        [1.2197475,0.4065825],
                        rtol=1e-2,
                        atol=1e-5)


def test_triangle_area(simulation_factory, tetrahedron_snapshot_factory):
    snap = tetrahedron_snapshot_factory(d=0.969, L=5)
    sim = simulation_factory(snap)

    mesh = hoomd.mesh.Mesh()
    mesh.types = ["mesh", "patch"]
    type_ids = [0, 0, 0, 1]
    triangles = [[2, 1, 0], [0, 1, 3], [2, 0, 3], [1, 2, 3]]
    mesh.triangulation = dict(type_ids=type_ids, triangles=triangles)

    mesh_potential = hoomd.md.mesh.conservation.TriangleArea(mesh)
    mesh_potential.params.default = dict(k=1, A0=1)

    integrator = hoomd.md.Integrator(dt=0.005)

    integrator.forces.append(mesh_potential)

    langevin = hoomd.md.methods.Langevin(kT=1,
                                         filter=hoomd.filter.All(),
                                         default_gamma=0.1)
    integrator.methods.append(langevin)
    sim.operations.integrator = integrator

    sim.run(0)

    np.testing.assert_allclose(mesh_potential.area,
                        [1.2197475,0.4065825],
                        rtol=1e-2,
                        atol=1e-5)

def test_volume(simulation_factory, tetrahedron_snapshot_factory):
=======
@pytest.mark.parametrize("mesh_potential_cls, potential_kwargs, force, energy",
                         get_mesh_potential_args_forces_and_energies())
def test_forces_and_energies(tetrahedron_snapshot_factory, simulation_factory,
                             mesh_potential_cls, potential_kwargs, force,
                             energy):
>>>>>>> e0a8fa5a
    snap = tetrahedron_snapshot_factory(d=0.969, L=5)
    sim = simulation_factory(snap)

    mesh = hoomd.mesh.Mesh()
    mesh.types = ["mesh", "patch"]
    type_ids = [0, 0, 0, 1]
<<<<<<< HEAD
    triangles = [[2, 1, 0], [0, 1, 3], [2, 0, 3], [1, 2, 3]]
    mesh.triangulation = dict(type_ids=type_ids, triangles=triangles)

    mesh_potential = hoomd.md.mesh.conservation.Volume(mesh)
    mesh_potential.params.default = dict(k=1, V0=1)
=======
    triangles = [[0, 1, 2], [0, 1, 3], [0, 2, 3], [1, 2, 3]]
    mesh.triangulation = dict(type_ids=type_ids, triangles=triangles)

    mesh_potential = mesh_potential_cls(mesh)
    mesh_potential.params["mesh"] = potential_kwargs
    mesh_potential.params["patch"] = potential_kwargs
>>>>>>> e0a8fa5a

    integrator = hoomd.md.Integrator(dt=0.005)

    integrator.forces.append(mesh_potential)

    langevin = hoomd.md.methods.Langevin(kT=1,
                                         filter=hoomd.filter.All(),
                                         default_gamma=0.1)
    integrator.methods.append(langevin)
    sim.operations.integrator = integrator

    sim.run(0)


    print(mesh_potential.volume)

    np.testing.assert_allclose(mesh_potential.volume,
                        [0.08042025,0.02680675],
                        rtol=1e-2,
                        atol=1e-5)



@pytest.mark.parametrize("mesh_potential_cls, potential_kwargs, force, energy",
                         get_mesh_potential_args_forces_and_energies())
def test_forces_and_energies(tetrahedron_snapshot_factory, simulation_factory,
                             mesh_potential_cls, potential_kwargs, force,
                             energy):
    snap = tetrahedron_snapshot_factory(d=0.969, L=5)
    sim = simulation_factory(snap)

    mesh = hoomd.mesh.Mesh()
    type_ids = [0, 0, 0, 0]
    triangles = [[2, 1, 0], [0, 1, 3], [2, 0, 3], [1, 2, 3]]
    mesh.triangulation = dict(type_ids=type_ids, triangles=triangles)

    mesh_potential = mesh_potential_cls(mesh)
    mesh_potential.params["mesh"] = potential_kwargs

    integrator = hoomd.md.Integrator(dt=0.005)

    integrator.forces.append(mesh_potential)

    langevin = hoomd.md.methods.Langevin(kT=1,
                                         filter=hoomd.filter.All(),
                                         default_gamma=0.1)
    integrator.methods.append(langevin)
    sim.operations.integrator = integrator
    sim.run(0)
    sim_energies = sim.operations.integrator.forces[0].energies
    sim_forces = sim.operations.integrator.forces[0].forces
    if sim.device.communicator.rank == 0:
        np.testing.assert_allclose(sum(sim_energies),
                                   energy,
                                   rtol=1e-2,
                                   atol=1e-5)
        np.testing.assert_allclose(sim_forces, force, rtol=1e-2, atol=1e-5)


<<<<<<< HEAD

=======
>>>>>>> e0a8fa5a
def test_auto_detach_simulation(simulation_factory,
                                tetrahedron_snapshot_factory):
    sim = simulation_factory(tetrahedron_snapshot_factory(d=0.969, L=5))
    mesh = hoomd.mesh.Mesh()
    mesh.triangulation = dict(type_ids=[0, 0], triangles=[[0, 1, 2], [0, 2, 3]])

    harmonic = hoomd.md.mesh.bond.Harmonic(mesh)
    harmonic.params["mesh"] = dict(k=1, r0=1)

    harmonic_2 = hoomd.md.mesh.bond.Harmonic(mesh)
    harmonic_2.params["mesh"] = dict(k=5, r0=1.1)

    integrator = hoomd.md.Integrator(dt=0.005, forces=[harmonic, harmonic_2])

    integrator.methods.append(
        hoomd.md.methods.Langevin(kT=1, filter=hoomd.filter.All()))
    sim.operations.integrator = integrator

    sim.run(0)
    del integrator.forces[1]
    assert mesh._attached
    assert hasattr(mesh, "_cpp_obj")
    del integrator.forces[0]
    assert not mesh._attached
    assert mesh._cpp_obj is None<|MERGE_RESOLUTION|>--- conflicted
+++ resolved
@@ -31,7 +31,6 @@
 _Tether_arg_list = [(hoomd.md.mesh.bond.Tether, dict(zip(_Tether_args, val)))
                     for val in zip(*_Tether_args.values())]
 
-<<<<<<< HEAD
 _BendingRigidity_args = {
     'k': [2.0, 10.0, 300.0],
 }
@@ -60,26 +59,20 @@
 _Volume_arg_list = [(hoomd.md.mesh.conservation.Volume,
                      dict(zip(_Volume_args, val)))
                     for val in zip(*_Volume_args.values())]
-=======
+
 _Helfrich_args = {
     'k': [1.0, 20.0, 100.0],
 }
 _Helfrich_arg_list = [(hoomd.md.mesh.bending.Helfrich,
                        dict(zip(_Helfrich_args, val)))
                       for val in zip(*_Helfrich_args.values())]
->>>>>>> e0a8fa5a
 
 
 def get_mesh_potential_and_args():
     return (_harmonic_arg_list + _FENE_arg_list + _Tether_arg_list
-<<<<<<< HEAD
             + _BendingRigidity_arg_list
             + _TriangleAreaConservation_arg_list + _AreaConservation_arg_list
-            + _Volume_arg_list)
-=======
-            + _Helfrich_arg_list)
-
->>>>>>> e0a8fa5a
+            + _Volume_arg_list + _Helfrich_arg_list)
 
 def get_mesh_potential_args_forces_and_energies():
     harmonic_forces = [[[37.86, 0., -26.771063], [-37.86, 0., -26.771063],
@@ -104,7 +97,6 @@
                      [[7.144518, 0., -5.051937], [-7.144518, 0., -5.051937],
                       [0., 7.144518, 5.051937], [0., -7.144518, 5.051937]]]
     Tether_energies = [0, 0.000926, 0.294561]
-<<<<<<< HEAD
     BendingRigidity_forces = [[[0., 0., 0.], [0., 0., 0.], [0., 0., 0.],
                                [0., 0., 0.]],
                               [[0., 0., 0.], [0., 0., 0.], [0., 0., 0.],
@@ -135,8 +127,6 @@
                       [0, -107.5893328, -76.0771468],
                       [0, 107.5893328, -76.0771468]]]
     Volume_energies = [0, 19.92608051621174, 47.2656702899458]
-=======
-
     Helfrich_forces = [[[-12.710842, 0., 8.987922], [12.710842, 0., 8.987922],
                         [0., -12.710842, -8.987922], [0., 12.710842,
                                                       -8.987922]],
@@ -149,20 +139,16 @@
                         [0., -1271.084184, -898.792246],
                         [0., 1271.084184, -898.792246]]]
     Helfrich_energies = [9.237604, 184.752086, 923.760431]
->>>>>>> e0a8fa5a
 
     harmonic_args_and_vals = []
     FENE_args_and_vals = []
     Tether_args_and_vals = []
-<<<<<<< HEAD
     BendingRigidity_args_and_vals = []
     TriangleAreaConservation_args_and_vals = []
     AreaConservation_args_and_vals = []
     Volume_args_and_vals = []
-
-=======
     Helfrich_args_and_vals = []
->>>>>>> e0a8fa5a
+
     for i in range(3):
         harmonic_args_and_vals.append(
             (*_harmonic_arg_list[i], harmonic_forces[i], harmonic_energies[i]))
@@ -170,7 +156,6 @@
             (*_FENE_arg_list[i], FENE_forces[i], FENE_energies[i]))
         Tether_args_and_vals.append(
             (*_Tether_arg_list[i], Tether_forces[i], Tether_energies[i]))
-<<<<<<< HEAD
         BendingRigidity_args_and_vals.append(
             (*_BendingRigidity_arg_list[i], BendingRigidity_forces[i],
              BendingRigidity_energies[i]))
@@ -182,19 +167,15 @@
              AreaConservation_energies[i]))
         Volume_args_and_vals.append(
             (*_Volume_arg_list[i], Volume_forces[i], Volume_energies[i]))
+        Helfrich_args_and_vals.append(
+            (*_Helfrich_arg_list[i], Helfrich_forces[i], Helfrich_energies[i]))
     return (harmonic_args_and_vals + FENE_args_and_vals + Tether_args_and_vals
             + BendingRigidity_args_and_vals
             + AreaConservation_args_and_vals
             + TriangleAreaConservation_args_and_vals
             + AreaConservation_args_and_vals
-            + Volume_args_and_vals)
-=======
-        Helfrich_args_and_vals.append(
-            (*_Helfrich_arg_list[i], Helfrich_forces[i], Helfrich_energies[i]))
-    return (harmonic_args_and_vals + FENE_args_and_vals + Tether_args_and_vals
+            + Volume_args_and_vals
             + Helfrich_args_and_vals)
-
->>>>>>> e0a8fa5a
 
 @pytest.fixture(scope='session')
 def tetrahedron_snapshot_factory(device):
@@ -247,11 +228,7 @@
 
     mesh = hoomd.mesh.Mesh()
     type_ids = [0, 0, 0, 0]
-<<<<<<< HEAD
-    triangles = [[2, 1, 0], [0, 1, 3], [2, 0, 3], [1, 2, 3]]
-=======
-    triangles = [[0, 1, 2], [0, 1, 3], [0, 2, 3], [1, 2, 3]]
->>>>>>> e0a8fa5a
+    triangles = [[2, 1, 0], [0, 1, 3], [2, 0, 3], [1, 2, 3]]
     mesh.triangulation = dict(type_ids=type_ids, triangles=triangles)
 
     mesh_potential = mesh_potential_cls(mesh)
@@ -283,21 +260,13 @@
 def test_multiple_types(tetrahedron_snapshot_factory, simulation_factory,
                         mesh_potential_cls, potential_kwargs):
 
-<<<<<<< HEAD
-    snap = tetrahedron_snapshot_factory(d=0.969, L=5)
-    sim = simulation_factory(snap)
-=======
-    sim = simulation_factory(tetrahedron_snapshot_factory(d=0.969, L=5))
->>>>>>> e0a8fa5a
+    snap = tetrahedron_snapshot_factory(d=0.969, L=5)
+    sim = simulation_factory(snap)
 
     mesh = hoomd.mesh.Mesh()
     mesh.types = ["mesh", "patch"]
     type_ids = [0, 0, 0, 1]
-<<<<<<< HEAD
-    triangles = [[2, 1, 0], [0, 1, 3], [2, 0, 3], [1, 2, 3]]
-=======
-    triangles = [[0, 1, 2], [0, 1, 3], [0, 2, 3], [1, 2, 3]]
->>>>>>> e0a8fa5a
+    triangles = [[2, 1, 0], [0, 1, 3], [2, 0, 3], [1, 2, 3]]
     mesh.triangulation = dict(type_ids=type_ids, triangles=triangles)
 
     mesh_potential = mesh_potential_cls(mesh)
@@ -322,7 +291,6 @@
                                    potential_kwargs[key],
                                    rtol=1e-6)
 
-<<<<<<< HEAD
 def test_area(simulation_factory, tetrahedron_snapshot_factory):
     snap = tetrahedron_snapshot_factory(d=0.969, L=5)
     sim = simulation_factory(snap)
@@ -335,25 +303,19 @@
 
     mesh_potential = hoomd.md.mesh.conservation.Area(mesh)
     mesh_potential.params.default = dict(k=1, A0=1)
-=======
-    mesh1 = hoomd.mesh.Mesh()
-    with pytest.raises(RuntimeError):
-        mesh_potential.mesh = mesh1
->>>>>>> e0a8fa5a
-
-    integrator = hoomd.md.Integrator(dt=0.005)
-
-    integrator.forces.append(mesh_potential)
-
-    langevin = hoomd.md.methods.Langevin(kT=1,
-                                         filter=hoomd.filter.All(),
-                                         default_gamma=0.1)
-    integrator.methods.append(langevin)
-    sim.operations.integrator = integrator
-
-    sim.run(0)
-
-<<<<<<< HEAD
+
+    integrator = hoomd.md.Integrator(dt=0.005)
+
+    integrator.forces.append(mesh_potential)
+
+    langevin = hoomd.md.methods.Langevin(kT=1,
+                                         filter=hoomd.filter.All(),
+                                         default_gamma=0.1)
+    integrator.methods.append(langevin)
+    sim.operations.integrator = integrator
+
+    sim.run(0)
+
     np.testing.assert_allclose(mesh_potential.area,
                         [1.2197475,0.4065825],
                         rtol=1e-2,
@@ -391,33 +353,17 @@
                         atol=1e-5)
 
 def test_volume(simulation_factory, tetrahedron_snapshot_factory):
-=======
-@pytest.mark.parametrize("mesh_potential_cls, potential_kwargs, force, energy",
-                         get_mesh_potential_args_forces_and_energies())
-def test_forces_and_energies(tetrahedron_snapshot_factory, simulation_factory,
-                             mesh_potential_cls, potential_kwargs, force,
-                             energy):
->>>>>>> e0a8fa5a
     snap = tetrahedron_snapshot_factory(d=0.969, L=5)
     sim = simulation_factory(snap)
 
     mesh = hoomd.mesh.Mesh()
     mesh.types = ["mesh", "patch"]
     type_ids = [0, 0, 0, 1]
-<<<<<<< HEAD
     triangles = [[2, 1, 0], [0, 1, 3], [2, 0, 3], [1, 2, 3]]
     mesh.triangulation = dict(type_ids=type_ids, triangles=triangles)
 
     mesh_potential = hoomd.md.mesh.conservation.Volume(mesh)
     mesh_potential.params.default = dict(k=1, V0=1)
-=======
-    triangles = [[0, 1, 2], [0, 1, 3], [0, 2, 3], [1, 2, 3]]
-    mesh.triangulation = dict(type_ids=type_ids, triangles=triangles)
-
-    mesh_potential = mesh_potential_cls(mesh)
-    mesh_potential.params["mesh"] = potential_kwargs
-    mesh_potential.params["patch"] = potential_kwargs
->>>>>>> e0a8fa5a
 
     integrator = hoomd.md.Integrator(dt=0.005)
 
@@ -477,10 +423,6 @@
         np.testing.assert_allclose(sim_forces, force, rtol=1e-2, atol=1e-5)
 
 
-<<<<<<< HEAD
-
-=======
->>>>>>> e0a8fa5a
 def test_auto_detach_simulation(simulation_factory,
                                 tetrahedron_snapshot_factory):
     sim = simulation_factory(tetrahedron_snapshot_factory(d=0.969, L=5))
