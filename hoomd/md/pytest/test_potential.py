--- conflicted
+++ resolved
@@ -294,12 +294,10 @@
     invalid_params_list.extend(
         _make_invalid_params(twf_invalid_dicts, hoomd.md.pair.TWF, {}))
 
-<<<<<<< HEAD
     ljgauss_valid_dict = {'r0': 1.8, 'epsilon': 2.0, 'sigma2': 0.02}
     ljgauss_invalid_dicts = _make_invalid_param_dict(ljgauss_valid_dict)
     invalid_params_list.extend(
         _make_invalid_params(ljgauss_invalid_dicts, hoomd.md.pair.LJGauss, {}))
-=======
     table_valid_dict = {
         'V': np.arange(0, 20, 1) / 10,
         'F': np.asarray(20 * [-1.9 / 2.5]),
@@ -308,7 +306,6 @@
     table_invalid_dicts = _make_invalid_param_dict(table_valid_dict)
     invalid_params_list.extend(
         _make_invalid_params(table_invalid_dicts, hoomd.md.pair.Table, {}))
->>>>>>> d46de2f6
 
     tersoff_valid_dict = {
         'cutoff_thickness': 1.0,
@@ -609,14 +606,12 @@
         paramtuple(hoomd.md.pair.TWF, dict(zip(combos, twf_valid_param_dicts)),
                    {}))
 
-<<<<<<< HEAD
     ljgauss_arg_dict = {'r0': [1.8], 'epsilon': [2.0], 'sigma2': [0.02]}
     ljgauss_valid_param_dicts = _make_valid_param_dicts(ljgauss_arg_dict)
     valid_params_list.append(
         paramtuple(hoomd.md.pair.LJGauss,
                    dict(zip(combos, ljgauss_valid_param_dicts)), {}))
 
-=======
     rs = [
         np.arange(0, 2.6, 0.1),
         np.linspace(0.5, 2.5, 25),
@@ -633,7 +628,6 @@
     valid_params_list.append(
         paramtuple(hoomd.md.pair.Table,
                    dict(zip(combos, table_valid_param_dicts)), {}))
->>>>>>> d46de2f6
     return valid_params_list
 
 
