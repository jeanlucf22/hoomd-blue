--- conflicted
+++ resolved
@@ -35,10 +35,6 @@
         //! Constructs the compute
         ActiveForceCompute(std::shared_ptr<SystemDefinition> sysdef,
                              std::shared_ptr<ParticleGroup> group,
-<<<<<<< HEAD
-=======
-                             int seed,
->>>>>>> f83c4b79
                              Scalar rotation_diff,
                              Scalar3 P,
                              Scalar rx,
