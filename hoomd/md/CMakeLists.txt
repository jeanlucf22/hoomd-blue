--- conflicted
+++ resolved
@@ -57,7 +57,7 @@
                 ActiveForceConstraintComputeGPU.h
                 ActiveForceConstraintComputeGPU.cuh
                 ActiveRotationalDiffusionUpdater.h
-<<<<<<< HEAD
+                AlchemyData.h
                 AnisoPotentialPairALJ2GPUKernel.cuh
                 AnisoPotentialPairALJ3GPUKernel.cuh
                 AnisoPotentialPairDipoleGPUKernel.cuh
@@ -66,12 +66,6 @@
                 AnisoPotentialPairDipole.h
                 AnisoPotentialPairGB.h
                 AnisoPotentialPairGBGPUKernel.cuh
-=======
-                AlchemyData.h
-                AllAnisoPairPotentials.h
-                AllBondPotentials.h
-                AllExternalPotentials.h
->>>>>>> 3a7a300a
                 AllPairPotentials.h
                 AnisoPotentialPairGPU.cuh
                 AnisoPotentialPairGPU.h
