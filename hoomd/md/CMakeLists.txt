--- conflicted
+++ resolved
@@ -208,13 +208,10 @@
                 TwoStepNVE.h
                 TwoStepNVTMTKGPU.h
                 TwoStepNVTMTK.h
-<<<<<<< HEAD
 		VolumeConservationMeshForceCompute.h
 		VolumeConservationMeshForceComputeGPU.h
-=======
                 AlchemostatTwoStep.h
                 TwoStepNVTAlchemy.h
->>>>>>> 1224d41d
                 WallData.h
                 ZeroMomentumUpdater.h
                 )
