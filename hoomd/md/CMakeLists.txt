--- conflicted
+++ resolved
@@ -47,14 +47,11 @@
 
 set(_md_headers ActiveForceComputeGPU.h
                 ActiveForceCompute.h
-<<<<<<< HEAD
-                AlchemyData.h
-=======
                 ActiveForceConstraintCompute.h
                 ActiveForceConstraintComputeGPU.h
 		ActiveForceConstraintComputeGPU.cuh
                 ActiveRotationalDiffusionUpdater.h
->>>>>>> 40fc7d62
+                AlchemyData.h
                 AllAnisoPairPotentials.h
                 AllBondPotentials.h
                 AllExternalPotentials.h
