--- conflicted
+++ resolved
@@ -737,13 +737,6 @@
     if (exclusion == "bond")
         {
         addExclusionsFromBonds();
-<<<<<<< HEAD
-        if (m_meshbond_data)
-            {
-            addExclusionsFromMeshBonds();
-            }
-=======
->>>>>>> 4642aa7d
         m_exclusions.insert("bond");
         }
     else if (exclusion == "meshbond" && m_meshbond_data)
