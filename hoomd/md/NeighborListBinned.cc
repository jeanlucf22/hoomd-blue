--- conflicted
+++ resolved
@@ -200,12 +200,7 @@
 void export_NeighborListBinned(py::module& m)
     {
     py::class_<NeighborListBinned, NeighborList, std::shared_ptr<NeighborListBinned> >(m, "NeighborListBinned")
-<<<<<<< HEAD
-    .def(py::init< std::shared_ptr<SystemDefinition>, Scalar, Scalar, std::shared_ptr<CellList> >())
-                     ;
-=======
         .def(py::init< std::shared_ptr<SystemDefinition>, Scalar, Scalar, std::shared_ptr<CellList> >())
         .def_property("deterministic", &NeighborListBinned::getDeterministic, &NeighborListBinned::setDeterministic)
         ;
->>>>>>> d5d513db
     }