# Copyright (c) 2009-2021 The Regents of the University of Michigan
# This file is part of the HOOMD-blue project, released under the BSD 3-Clause
# License.

"""Pair potentials."""

import hoomd
from hoomd.md import _md
from hoomd.md import force
from hoomd.md.nlist import NList
from hoomd.data.parameterdicts import ParameterDict, TypeParameterDict
from hoomd.data.typeparam import TypeParameter
from hoomd.data.typeconverter import (OnlyFrom, OnlyTypes, positive_real,
                                      nonnegative_real)

validate_nlist = OnlyTypes(NList)


class Pair(force.Force):
    r"""Common pair potential documentation.

    Users should not invoke `Pair` directly. It is a base command
    that provides common features to all standard pair forces. Common
    documentation for all pair potentials is documented here.

    All pair force commands specify that a given potential energy and force be
    computed on all non-excluded particle pairs in the system within a short
    range cutoff distance :math:`r_{\mathrm{cut}}`.

    The force :math:`\vec{F}` applied between each pair of particles is:

    .. math::
        :nowrap:

        \begin{eqnarray*}
        \vec{F}  = & -\nabla V(r) & r < r_{\mathrm{cut}} \\
                  = & 0           & r \ge r_{\mathrm{cut}} \\
        \end{eqnarray*}

    where :math:`\vec{r}` is the vector pointing from one particle to the other
    in the pair, and :math:`V(r)` is chosen by a mode switch:

    .. math::
        :nowrap:

        \begin{eqnarray*}
        V(r)  = & V_{\mathrm{pair}}(r) & \mathrm{mode\ is\ no\_shift} \\
              = & V_{\mathrm{pair}}(r) - V_{\mathrm{pair}}(r_{\mathrm{cut}})
              & \mathrm{mode\ is\ shift} \\
              = & S(r) \cdot V_{\mathrm{pair}}(r) & \mathrm{mode\ is\
              xplor\ and\ } r_{\mathrm{on}} < r_{\mathrm{cut}} \\
              = & V_{\mathrm{pair}}(r) - V_{\mathrm{pair}}(r_{\mathrm{cut}})
              & \mathrm{mode\ is\ xplor\ and\ } r_{\mathrm{on}} \ge
              r_{\mathrm{cut}}
        \end{eqnarray*}

    :math:`S(r)` is the XPLOR smoothing function:

    .. math::
        :nowrap:

        \begin{eqnarray*}
        S(r) = & 1 & r < r_{\mathrm{on}} \\
             = & \frac{(r_{\mathrm{cut}}^2 - r^2)^2 \cdot
             (r_{\mathrm{cut}}^2 + 2r^2 -
             3r_{\mathrm{on}}^2)}{(r_{\mathrm{cut}}^2 -
             r_{\mathrm{on}}^2)^3}
               & r_{\mathrm{on}} \le r \le r_{\mathrm{cut}} \\
             = & 0 & r > r_{\mathrm{cut}} \\
         \end{eqnarray*}

    and :math:`V_{\mathrm{pair}}(r)` is the specific pair potential chosen by
    the respective command.

    Enabling the XPLOR smoothing function :math:`S(r)` results in both the
    potential energy and the force going smoothly to 0 at :math:`r =
    r_{\mathrm{cut}}`, reducing the rate of energy drift in long simulations.
    :math:`r_{\mathrm{on}}` controls the point at which the smoothing starts,
    so it can be set to only slightly modify the tail of the potential. It is
    suggested that you plot your potentials with various values of
    :math:`r_{\mathrm{on}}` in order to find a good balance between a smooth
    potential function and minimal modification of the original
    :math:`V_{\mathrm{pair}}(r)`. A good value for the LJ potential is
    :math:`r_{\mathrm{on}} = 2 \cdot \sigma`.

    The split smoothing / shifting of the potential when the mode is ``xplor``
    is designed for use in mixed WCA / LJ systems. The WCA potential and it's
    first derivative already go smoothly to 0 at the cutoff, so there is no need
    to apply the smoothing function. In such mixed systems, set
    :math:`r_{\mathrm{on}}` to a value greater than :math:`r_{\mathrm{cut}}`
    for those pairs that interact via WCA in order to enable shifting of the WCA
    potential to 0 at the cutoff.

    The following coefficients must be set per unique pair of particle types.
    See `hoomd.md.pair` for information on how to set coefficients.


    .. py:attribute:: r_cut

        *r_cut* :math:`[\mathrm{length}]`, *optional*: defaults to the
            value ``default_r_cut`` specified on construction.

        Type: `TypeParameter` [`tuple` [``particle_type``, ``particle_type``],
        `float`])

    .. py:attribute:: r_on

        *r_on* :math:`[\mathrm{length}]`,  *optional*: defaults to the
         value ``default_r_on`` specified on construction.

        Type: `TypeParameter` [`tuple` [``particle_type``, ``particle_type``],
        `float`])

    .. py:attribute:: mode

        *mode*, *optional*: defaults to ``"none"``.
        Possible values: ``"none"``, ``"shift"``, ``"xplor"``

        Type: `str`
    """

    # The accepted modes for the potential. Should be reset by subclasses with
    # restricted modes.
    _accepted_modes = ("none", "shift", "xplor")

    def __init__(self, nlist, default_r_cut=None, default_r_on=0., mode='none'):
        self._nlist = validate_nlist(nlist)
        tp_r_cut = TypeParameter('r_cut', 'particle_types',
                                 TypeParameterDict(positive_real, len_keys=2))
        if default_r_cut is not None:
            tp_r_cut.default = default_r_cut
        tp_r_on = TypeParameter('r_on', 'particle_types',
                                TypeParameterDict(nonnegative_real, len_keys=2))
        if default_r_on is not None:
            tp_r_on.default = default_r_on
        self._extend_typeparam([tp_r_cut, tp_r_on])
        self._param_dict.update(
            ParameterDict(mode=OnlyFrom(self._accepted_modes)))
        self.mode = mode

    def compute_energy(self, tags1, tags2):
        r"""Compute the energy between two sets of particles.

        Args:
            tags1 (``ndarray<int32>``): a numpy array of particle tags in the
                first group.
            tags2 (``ndarray<int32>``): a numpy array of particle tags in the
                second group.

        .. math::

            U = \sum_{i \in \mathrm{tags1}, j \in \mathrm{tags2}} V_{ij}(r)

        where :math:`V_{ij}(r)` is the pairwise energy between two particles
        :math:`i` and :math:`j`.

        Assumed properties of the sets *tags1* and *tags2* are:

        - *tags1* and *tags2* are disjoint
        - all elements in *tags1* and *tags2* are unique
        - *tags1* and *tags2* are contiguous numpy arrays of dtype int32

        None of these properties are validated.

        Examples::

            tags=numpy.linspace(0,N-1,1, dtype=numpy.int32)
            # computes the energy between even and odd particles
            U = mypair.compute_energy(tags1=numpy.array(tags[0:N:2]),
                                      tags2=numpy.array(tags[1:N:2]))

        """
        # TODO future versions could use np functions to test the assumptions
        # above and raise an error if they occur.
        return self._cpp_obj.computeEnergyBetweenSets(tags1, tags2)

    def _attach(self):
        # create the c++ mirror class
        if not self._nlist._added:
            self._nlist._add(self._simulation)
        else:
            if self._simulation != self._nlist._simulation:
                raise RuntimeError("{} object's neighbor list is used in a "
                                   "different simulation.".format(type(self)))
        if not self.nlist._attached:
            self.nlist._attach()
        if isinstance(self._simulation.device, hoomd.device.CPU):
            cls = getattr(_md, self._cpp_class_name)
            self.nlist._cpp_obj.setStorageMode(
                _md.NeighborList.storageMode.half)
        else:
            cls = getattr(_md, self._cpp_class_name + "GPU")
            self.nlist._cpp_obj.setStorageMode(
                _md.NeighborList.storageMode.full)
        self._cpp_obj = cls(self._simulation.state._cpp_sys_def,
                            self.nlist._cpp_obj)

        super()._attach()

    @property
    def nlist(self):
        """Neighbor list used to compute the pair potential."""
        return self._nlist

    @nlist.setter
    def nlist(self, value):
        if self._attached:
            raise RuntimeError("nlist cannot be set after scheduling.")
        else:
            self._nlist = validate_nlist(value)

    @property
    def _children(self):
        return [self.nlist]


class LJ(Pair):
    r"""Lennard-Jones pair potential.

    Args:
        nlist (`hoomd.md.nlist.NList`): Neighbor list.
        default_r_cut (float): Default cutoff radius :math:`[\mathrm{length}]`.
        default_r_on (float): Default turn-on radius :math:`[\mathrm{length}]`.
        mode (str): Energy shifting/smoothing mode.

    `LJ` specifies that a Lennard-Jones pair potential should be
    applied between every non-excluded particle pair in the simulation.

    .. math::
        :nowrap:

        \begin{eqnarray*}
        V_{\mathrm{LJ}}(r)  = & 4 \varepsilon \left[ \left(
        \frac{\sigma}{r} \right)^{12} - \left( \frac{\sigma}{r}
        \right)^{6} \right] & r < r_{\mathrm{cut}} \\
        = & 0 & r \ge r_{\mathrm{cut}} \\
        \end{eqnarray*}

    See `Pair` for details on how forces are calculated and the available
    energy shifting and smoothing modes.

    .. py:attribute:: params

        The LJ potential parameters. The dictionary has the following keys:

        * ``epsilon`` (`float`, **required**) -
          energy parameter :math:`\varepsilon` :math:`[\mathrm{energy}]`
        * ``sigma`` (`float`, **required**) -
          particle size :math:`\sigma` :math:`[\mathrm{length}]`

        Type: `TypeParameter` [`tuple` [``particle_type``, ``particle_type``],
        `dict`]

    Example::

        nl = nlist.Cell()
        lj = pair.LJ(nl, default_r_cut=3.0)
        lj.params[('A', 'A')] = {'sigma': 1.0, 'epsilon': 1.0}
        lj.r_cut[('A', 'B')] = 3.0
    """
    _cpp_class_name = "PotentialPairLJ"

    def __init__(self, nlist, default_r_cut=None, default_r_on=0., mode='none'):
        super().__init__(nlist, default_r_cut, default_r_on, mode)
        params = TypeParameter(
            'params', 'particle_types',
            TypeParameterDict(epsilon=float, sigma=float, len_keys=2))
        self._add_typeparam(params)


class Gauss(Pair):
    r"""Gaussian pair potential.

    Args:
        nlist (`hoomd.md.nlist.NList`): Neighbor list.
        default_r_cut (float): Default cutoff radius :math:`[\mathrm{length}]`.
        default_r_on (float): Default turn-on radius :math:`[\mathrm{length}]`.
        mode (str): Energy shifting/smoothing mode.

    `Gauss` specifies that a Gaussian pair potential should be applied
    between every non-excluded particle pair in the simulation.

    .. math::
        :nowrap:

        \begin{eqnarray*}
        V_{\mathrm{gauss}}(r)  = & \varepsilon \exp \left[ -\frac{1}{2}
                                  \left( \frac{r}{\sigma} \right)^2 \right]
                                  & r < r_{\mathrm{cut}} \\
                                 = & 0 & r \ge r_{\mathrm{cut}} \\
        \end{eqnarray*}

    See `Pair` for details on how forces are calculated and the available
    energy shifting and smoothing modes.

    .. py:attribute:: params

        The Gauss potential parameters. The dictionary has the following
        keys:

        * ``epsilon`` (`float`, **required**) - energy parameter
          :math:`\varepsilon` :math:`[\mathrm{energy}]`
        * ``sigma`` (`float`, **required**) - particle size :math:`\sigma`
          :math:`[\mathrm{length}]`

        Type: `TypeParameter` [`tuple` [``particle_type``, ``particle_type``],
        `dict`]

    Example::

        nl = nlist.Cell()
        gauss = pair.Gauss(default_r_cut=3.0, nlist=nl)
        gauss.params[('A', 'A')] = dict(epsilon=1.0, sigma=1.0)
        gauss.r_cut[('A', 'B')] = 3.0
    """
    _cpp_class_name = "PotentialPairGauss"

    def __init__(self, nlist, default_r_cut=None, default_r_on=0., mode='none'):
        super().__init__(nlist, default_r_cut, default_r_on, mode)
        params = TypeParameter(
            'params', 'particle_types',
            TypeParameterDict(epsilon=float, sigma=float, len_keys=2))
        self._add_typeparam(params)


class SLJ(Pair):
    r"""Shifted Lennard-Jones pair potential.

    Args:
        nlist (`hoomd.md.nlist.NList`): Neighbor list.
        default_r_cut (float): Default cutoff radius :math:`[\mathrm{length}]`.
        default_r_on (float): Default turn-on radius :math:`[\mathrm{length}]`.
        mode (str): Energy shifting mode.

    `SLJ` specifies that a shifted Lennard-Jones type pair potential
    should be applied between every non-excluded particle pair in the
    simulation.

    .. math::
        :nowrap:

        \begin{eqnarray*}
        V_{\mathrm{SLJ}}(r)  = & 4 \varepsilon \left[ \left(
                                \frac{\sigma}{r - \Delta} \right)^{12} -
                                \left( \frac{\sigma}{r - \Delta}
                                \right)^{6} \right] & r < (r_{\mathrm{cut}}
                                + \Delta) \\
                             = & 0 & r \ge (r_{\mathrm{cut}} + \Delta) \\
        \end{eqnarray*}

    where :math:`\Delta = (d_i + d_j)/2 - 1` and :math:`d_i` is the diameter of
    particle :math:`i`.

    See `Pair` for details on how forces are calculated and the
    available energy shifting and smoothing modes.

    Attention:
        Due to the way that `SLJ` modifies the cutoff criteria, a smoothing mode
        of *xplor* is not supported.

    Set the ``max_diameter`` property of the neighbor list object to the largest
    particle diameter in the system (where **diameter** is a per-particle
    property of the same name in `hoomd.State`).

    Warning:
        Failure to set ``max_diameter`` will result in missing pair
        interactions.

    .. py:attribute:: params

        The potential parameters. The dictionary has the following keys:

        * ``epsilon`` (`float`, **required**) - energy parameter
          :math:`\varepsilon` :math:`[\mathrm{energy}]`
        * ``sigma`` (`float`, **required**) - particle size :math:`\sigma`
          :math:`[\mathrm{length}]`

        Type: `TypeParameter` [`tuple` [``particle_type``, ``particle_type``],
        `dict`]

    Example::

        nl = nlist.Cell()
        nl.max_diameter = 2.0
        slj = pair.SLJ(default_r_cut=3.0, nlist=nl)
        slj.params[('A', 'B')] = dict(epsilon=2.0, r_cut=3.0)
        slj.r_cut[('B', 'B')] = 2**(1.0/6.0)
    """
    _cpp_class_name = 'PotentialPairSLJ'

    def __init__(self, nlist, default_r_cut=None, default_r_on=0., mode='none'):
        if mode == 'xplor':
            raise ValueError("xplor is not a valid mode for SLJ potential")

        super().__init__(nlist, default_r_cut, default_r_on, mode)
        params = TypeParameter(
            'params', 'particle_types',
            TypeParameterDict(epsilon=float, sigma=float, len_keys=2))
        self._add_typeparam(params)

        # mode not allowed to be xplor, so re-do param dict entry without that
        # option
        param_dict = ParameterDict(mode=OnlyFrom(['none', 'shift']))
        self._param_dict.update(param_dict)
        self.mode = mode

        # this potential needs diameter shifting on
        self._nlist.diameter_shift = True

        # NOTE do we need something to automatically set the max_diameter
        # correctly?


class Yukawa(Pair):
    r"""Yukawa pair potential.

    Args:
        nlist (`hoomd.md.nlist.NList`): Neighbor list.
        default_r_cut (float): Default cutoff radius :math:`[\mathrm{length}]`.
        default_r_on (float): Default turn-on radius :math:`[\mathrm{length}]`.
        mode (str): Energy shifting/smoothing mode.

    `Yukawa` specifies that a Yukawa pair potential should be applied between
    every non-excluded particle pair in the simulation.

    .. math::
        :nowrap:

        \begin{eqnarray*}
          V_{\mathrm{yukawa}}(r) = & \varepsilon \frac{ \exp \left(
          -\kappa r \right) }{r} & r < r_{\mathrm{cut}} \\
                                  = & 0 & r \ge r_{\mathrm{cut}} \\
        \end{eqnarray*}

    See `Pair` for details on how forces are calculated and the available
    energy shifting and smoothing modes.

    .. py:attribute:: params

        The Yukawa potential parameters. The dictionary has the following
        keys:

        * ``epsilon`` (`float`, **required**) - energy parameter
          :math:`\varepsilon` :math:`[\mathrm{energy}]`
        * ``kappa`` (`float`, **required**) - scaling parameter
          :math:`\kappa` :math:`[\mathrm{length}^{-1}]`

        Type: `TypeParameter` [`tuple` [``particle_type``, ``particle_type``],
        `dict`]

    Example::

        nl = nlist.Cell()
        yukawa = pair.Yukawa(default_r_cut=3.0, nlist=nl)
        yukawa.params[('A', 'A')] = dict(epsilon=1.0, kappa=1.0)
        yukawa.r_cut[('A', 'B')] = 3.0
    """
    _cpp_class_name = "PotentialPairYukawa"

    def __init__(self, nlist, default_r_cut=None, default_r_on=0., mode='none'):
        super().__init__(nlist, default_r_cut, default_r_on, mode)
        params = TypeParameter(
            'params', 'particle_types',
            TypeParameterDict(kappa=float, epsilon=float, len_keys=2))
        self._add_typeparam(params)


class Ewald(Pair):
    r"""Ewald pair potential.

    Args:
        nlist (`hoomd.md.nlist.NList`): Neighbor list.
        default_r_cut (float): Default cutoff radius :math:`[\mathrm{length}]`.
        default_r_on (float): Default turn-on radius :math:`[\mathrm{length}]`.

    `Ewald` specifies that a Ewald pair potential should be applied between
    every non-excluded particle pair in the simulation.

    .. math::
        :nowrap:

        \begin{eqnarray*}
         V_{\mathrm{ewald}}(r)  = & q_i q_j \left[\mathrm{erfc}\left(\kappa
                                    r + \frac{\alpha}{2\kappa}\right)
                                    \exp(\alpha r) \\
                                    + \mathrm{erfc}\left(\kappa r -
                                    \frac{\alpha}{2 \kappa}\right)
                                    \exp(-\alpha r)\right]
                                    & r < r_{\mathrm{cut}} \\
                            = & 0 & r \ge r_{\mathrm{cut}} \\
        \end{eqnarray*}

    The Ewald potential is designed to be used in conjunction with PPPM.

    See `Pair` for details on how forces are calculated. Note Ewald does not
    support energy shifting or smoothing.

    .. py:attribute:: params

        The Ewald potential parameters. The dictionary has the following keys:

        * ``kappa`` (`float`, **required**) - Splitting parameter
          :math:`\kappa` :math:`[\mathrm{length}^{-1}]`
        * ``alpha`` (`float`, **required**) - Debye screening length
          :math:`\alpha` :math:`[\mathrm{length}^{-1}]`

        Type: `TypeParameter` [`tuple` [``particle_type``, ``particle_type``],
        `dict`]

    Example::

        nl = nlist.Cell()
        ewald = pair.Ewald(default_r_cut=3.0, nlist=nl)
        ewald.params[('A', 'A')] = dict(kappa=1.0, alpha=1.5)
        ewald.r_cut[('A', 'B')] = 3.0
    """
    _cpp_class_name = "PotentialPairEwald"
    _accepted_modes = ("none",)

    def __init__(self, nlist, default_r_cut=None, default_r_on=0.):
        super().__init__(nlist, default_r_cut, default_r_on, 'none')
        params = TypeParameter(
            'params', 'particle_types',
            TypeParameterDict(kappa=float, alpha=0.0, len_keys=2))

        self._add_typeparam(params)


class Morse(Pair):
    r"""Morse pair potential.

    Args:
        nlist (`hoomd.md.nlist.NList`): Neighbor list.
        default_r_cut (float): Default cutoff radius :math:`[\mathrm{length}]`.
        default_r_on (float): Default turn-on radius :math:`[\mathrm{length}]`.
        mode (str): Energy shifting/smoothing mode.

    `Morse` specifies that a Morse pair potential should be applied between
    every non-excluded particle pair in the simulation.

    .. math::
        :nowrap:

        \begin{eqnarray*}
        V_{\mathrm{morse}}(r) = & D_0 \left[ \exp \left(-2\alpha\left(
            r-r_0\right)\right) -2\exp \left(-\alpha\left(r-r_0\right)
            \right) \right] & r < r_{\mathrm{cut}} \\
            = & 0 & r \ge r_{\mathrm{cut}} \\
        \end{eqnarray*}

    See `Pair` for details on how forces are calculated and the available
    energy shifting and smoothing modes.

    .. py:attribute:: params

        The potential parameters. The dictionary has the following keys:

        * ``D0`` (`float`, **required**) - depth of the potential at its
          minimum :math:`D_0` :math:`[\mathrm{energy}]`
        * ``alpha`` (`float`, **required**) - the width of the potential well
          :math:`\alpha` :math:`[\mathrm{length}^{-1}]`
        * ``r0`` (`float`, **required**) - position of the minimum
          :math:`r_0` :math:`[\mathrm{length}]`

        Type: `TypeParameter` [`tuple` [``particle_type``, ``particle_type``],
        `dict`]

    Example::

        nl = nlist.Cell()
        morse = pair.Morse(default_r_cut=3.0, nlist=nl)
        morse.params[('A', 'A')] = dict(D0=1.0, alpha=3.0, r0=1.0)
        morse.r_cut[('A', 'B')] = 3.0
    """

    _cpp_class_name = "PotentialPairMorse"

    def __init__(self, nlist, default_r_cut=None, default_r_on=0., mode='none'):
        super().__init__(nlist, default_r_cut, default_r_on, mode)
        params = TypeParameter(
            'params', 'particle_types',
            TypeParameterDict(D0=float, alpha=float, r0=float, len_keys=2))
        self._add_typeparam(params)


class DPD(Pair):
    r"""Dissipative Particle Dynamics.

    Args:
        nlist (`hoomd.md.nlist.NList`): Neighbor list
        kT (`hoomd.variant` or `float`): Temperature of
            thermostat :math:`[\mathrm{energy}]`.
        default_r_cut (float): Default cutoff radius :math:`[\mathrm{length}]`.
        default_r_on (float): Default turn-on radius :math:`[\mathrm{length}]`.

    `DPD` specifies that a DPD pair force should be applied between every
    non-excluded particle pair in the simulation, including an interaction
    potential, pairwise drag force, and pairwise random force. See `Groot and
    Warren 1997 <http://dx.doi.org/10.1063/1.474784>`_.

    .. math::
        :nowrap:

        \begin{eqnarray*}
        F = F_{\mathrm{C}}(r) + F_{\mathrm{R,ij}}(r_{ij}) +
        F_{\mathrm{D,ij}}(v_{ij}) \\
        \end{eqnarray*}

    .. math::
        :nowrap:

        \begin{eqnarray*}
        F_{\mathrm{C}}(r) = & A \cdot  w(r_{ij}) \\
        F_{\mathrm{R, ij}}(r_{ij}) = & - \theta_{ij}\sqrt{3}
        \sqrt{\frac{2k_b\gamma T}{\Delta t}}\cdot w(r_{ij})  \\
        F_{\mathrm{D, ij}}(r_{ij}) = & - \gamma w^2(r_{ij})\left(
        \hat r_{ij} \circ v_{ij} \right)  \\
        \end{eqnarray*}

    .. math::
        :nowrap:

        \begin{eqnarray*}
        w(r_{ij}) = &\left( 1 - r/r_{\mathrm{cut}} \right)
        & r < r_{\mathrm{cut}} \\
                  = & 0 & r \ge r_{\mathrm{cut}} \\
        \end{eqnarray*}

    where :math:`\hat r_{ij}` is a normalized vector from particle i to
    particle j, :math:`v_{ij} = v_i - v_j`, and :math:`\theta_{ij}` is a
    uniformly distributed random number in the range [-1, 1].

    `C. L. Phillips et. al. 2011 <http://dx.doi.org/10.1016/j.jcp.2011.05.021>`_
    describes the DPD implementation details in HOOMD-blue. Cite it if you
    utilize the DPD functionality in your work.

    `DPD` does not implement any energy shift / smoothing modes due to the
    function of the force.

    To use the DPD thermostat, an `hoomd.md.methods.NVE` integrator
    must be applied to the system and the user must specify a temperature.  Use
    of the dpd thermostat pair force with other integrators will result in
    unphysical behavior. To use pair.dpd with a different conservative potential
    than :math:`F_C`, set A to zero and define the conservative pair potential
    separately.  Note that DPD thermostats are often defined in terms of
    :math:`\sigma` where :math:`\sigma = \sqrt{2k_b\gamma T}`.

    .. py:attribute:: params

        The force parameters. The dictionary has the following keys:

        * ``A`` (`float`, **required**) - :math:`A` :math:`[\mathrm{force}]`
        * ``gamma`` (`float`, **required**) - :math:`\gamma`
          :math:`[\mathrm{mass} \cdot \mathrm{time}^{-1}]`

        Type: `TypeParameter` [`tuple` [``particle_type``, ``particle_type``],
        `dict`]

    Example::

        nl = nlist.Cell()
        dpd = pair.DPD(nlist=nl, kT=1.0, default_r_cut=1.0)
        dpd.params[('A', 'A')] = dict(A=25.0, gamma=4.5)
        dpd.params[('A', 'B')] = dict(A=40.0, gamma=4.5)
        dpd.params[('B', 'B')] = dict(A=25.0, gamma=4.5)
        dpd.params[(['A', 'B'], ['C', 'D'])] = dict(A=40.0, gamma=4.5)
    """
    _cpp_class_name = "PotentialPairDPDThermoDPD"
    _accepted_modes = ("none",)

    def __init__(self, nlist, kT, default_r_cut=None, default_r_on=0.):
        super().__init__(nlist, default_r_cut, default_r_on, 'none')
        params = TypeParameter(
            'params', 'particle_types',
            TypeParameterDict(A=float, gamma=float, len_keys=2))
        self._add_typeparam(params)
        param_dict = ParameterDict(kT=hoomd.variant.Variant)
        param_dict["kT"] = kT
        self._param_dict.update(param_dict)

    def _add(self, simulation):
        """Add the operation to a simulation.

        DPD uses RNGs. Warn the user if they did not set the seed.
        """
        if simulation is not None:
            simulation._warn_if_seed_unset()

        super()._add(simulation)


class DPDConservative(Pair):
    r"""DPD Conservative pair force.

    Args:
        nlist (`hoomd.md.nlist.NList`): Neighbor list.
        default_r_cut (float): Default cutoff radius :math:`[\mathrm{length}]`.
        default_r_on (float): Default turn-on radius :math:`[\mathrm{length}]`.

    `DPDConservative` specifies the conservative part of the DPD pair potential
    should be applied between every non-excluded particle pair in the
    simulation. No thermostat (e.g. Drag Force and Random Force) is applied, as
    is in `DPD`.

    .. math::
        :nowrap:

        \begin{eqnarray*}
        V_{\mathrm{DPD-C}}(r) = & A \cdot \left( r_{\mathrm{cut}} - r
          \right) - \frac{1}{2} \cdot \frac{A}{r_{\mathrm{cut}}} \cdot
          \left(r_{\mathrm{cut}}^2 - r^2 \right)
          & r < r_{\mathrm{cut}} \\
                              = & 0 & r \ge r_{\mathrm{cut}} \\
        \end{eqnarray*}


    `DPDConservative` does not implement any energy shift / smoothing modes due
    to the function of the force.

    .. py:attribute:: params

        The potential parameters. The dictionary has the following keys:

        * ``A`` (`float`, **required**) - :math:`A` :math:`[\mathrm{force}]`

        Type: `TypeParameter` [`tuple` [``particle_type``, ``particle_type``],
        `dict`]

    Example::

        nl = nlist.Cell()
        dpdc = pair.DPDConservative(nlist=nl, default_r_cut=3.0)
        dpdc.params[('A', 'A')] = dict(A=1.0)
        dpdc.params[('A', 'B')] = dict(A=2.0, r_cut = 1.0)
        dpdc.params[(['A', 'B'], ['C', 'D'])] = dict(A=3.0)
    """
    _cpp_class_name = "PotentialPairDPD"
    _accepted_modes = ("none",)

    def __init__(self, nlist, default_r_cut=None, default_r_on=0.):
        # initialize the base class
        super().__init__(nlist, default_r_cut, default_r_on, 'none')
        params = TypeParameter('params', 'particle_types',
                               TypeParameterDict(A=float, len_keys=2))
        self._add_typeparam(params)


class DPDLJ(Pair):
    r"""Dissipative Particle Dynamics with a LJ conservative force.

    Args:
        nlist (`hoomd.md.nlist.NList`): Neighbor list.
        kT (`hoomd.variant` or `float`): Temperature of
            thermostat :math:`[\mathrm{energy}]`.
        default_r_cut (float): Default cutoff radius :math:`[\mathrm{length}]`.
        default_r_on (float): Default turn-on radius :math:`[\mathrm{length}]`.
        mode (str): Energy shifting mode.

    `DPDLJ` specifies that a DPD thermostat and a Lennard-Jones pair potential
    should be applied between every non-excluded particle pair in the
    simulation.

    `C. L. Phillips et. al. 2011 <http://dx.doi.org/10.1016/j.jcp.2011.05.021>`_
    describes the DPD implementation details in HOOMD-blue. Cite it if you
    utilize the DPD functionality in your work.

    .. math::
        :nowrap:

        \begin{eqnarray*}
        F = F_{\mathrm{C}}(r) + F_{\mathrm{R,ij}}(r_{ij}) +
            F_{\mathrm{D,ij}}(v_{ij}) \\
        \end{eqnarray*}

    .. math::
        :nowrap:

        \begin{eqnarray*}
        F_{\mathrm{C}}(r) = & \partial V_{\mathrm{LJ}} / \partial r \\
        F_{\mathrm{R, ij}}(r_{ij}) = & - \theta_{ij}\sqrt{3}
            \sqrt{\frac{2k_b\gamma T}{\Delta t}}\cdot w(r_{ij})  \\
        F_{\mathrm{D, ij}}(r_{ij}) = & - \gamma w^2(r_{ij})
            \left( \hat r_{ij} \circ v_{ij} \right)  \\
        \end{eqnarray*}

    .. math::
        :nowrap:

        \begin{eqnarray*}
        V_{\mathrm{LJ}}(r) = & 4 \varepsilon \left[ \left(
            \frac{\sigma}{r} \right)^{12} -
             \left( \frac{\sigma}{r} \right)^{6} \right]
            & r < r_{\mathrm{cut}} \\
                            = & 0 & r \ge r_{\mathrm{cut}} \\
        \end{eqnarray*}

    .. math::
        :nowrap:

        \begin{eqnarray*}
        w(r_{ij}) = &\left( 1 - r/r_{\mathrm{cut}} \right)
            & r < r_{\mathrm{cut}} \\
                  = & 0 & r \ge r_{\mathrm{cut}} \\
        \end{eqnarray*}

    where :math:`\hat r_{ij}` is a normalized vector from particle i to
    particle j, :math:`v_{ij} = v_i - v_j`, and :math:`\theta_{ij}` is a
    uniformly distributed random number in the range [-1, 1].

    To use the DPD thermostat, an `hoomd.md.methods.NVE` integrator
    must be applied to the system and the user must specify a temperature. Use
    of the dpd thermostat pair force with other integrators will result in
    unphysical behavior.

    See `Pair` for details on how forces are calculated and the
    available energy shifting and smoothing modes.

    .. py:attribute:: params

        The DPDLJ potential parameters. The dictionary has the following keys:

        * ``epsilon`` (`float`, **required**) - :math:`\varepsilon`
          :math:`[\mathrm{energy}]`
        * ``sigma`` (`float`, **required**) - :math:`\sigma`
          :math:`[\mathrm{length}]`
        * ``gamma`` (`float`, **required**) - :math:`\gamma`
          :math:`[\mathrm{mass} \cdot \mathrm{time}^{-1}]`

        Type: `TypeParameter` [`tuple` [``particle_type``, ``particle_type``],
        `dict`]

    Example::

        nl = nlist.Cell()
        dpdlj = pair.DPDLJ(nlist=nl, kT=1.0, default_r_cut=2.5)
        dpdlj.params[('A', 'A')] = dict(epsilon=1.0, sigma=1.0, gamma=4.5)
        dpdlj.params[(['A', 'B'], ['C', 'D'])] = dict(
            epsilon=3.0, sigma=1.0, gamma=1.2)
        dpdlj.r_cut[('B', 'B')] = 2.0**(1.0/6.0)
    """
    _cpp_class_name = "PotentialPairDPDLJThermoDPD"
    _accepted_modes = ("none", "shifted")

    def __init__(self,
                 nlist,
                 kT,
                 default_r_cut=None,
                 default_r_on=0.,
                 mode='none'):

        super().__init__(nlist, default_r_cut, default_r_on, mode)
        params = TypeParameter(
            'params', 'particle_types',
            TypeParameterDict(epsilon=float,
                              sigma=float,
                              gamma=float,
                              len_keys=2))
        self._add_typeparam(params)

        d = ParameterDict(kT=hoomd.variant.Variant)
        self._param_dict.update(d)

        self.kT = kT

    def _add(self, simulation):
        """Add the operation to a simulation.

        DPDLJ uses RNGs. Warn the user if they did not set the seed.
        """
        if simulation is not None:
            simulation._warn_if_seed_unset()

        super()._add(simulation)


class ForceShiftedLJ(Pair):
    r"""Force-shifted Lennard-Jones pair potential.

    Args:
        nlist (`hoomd.md.nlist.NList`): Neighbor list.
        default_r_cut (float): Default cutoff radius :math:`[\mathrm{length}]`.
        default_r_on (float): Default turn-on radius :math:`[\mathrm{length}]`.
        mode (str): Energy shifting/smoothing mode.

    `ForceShiftedLJ` specifies that a modified Lennard-Jones pair force should
    be applied between non-excluded particle pair in the simulation. The force
    differs from the one calculated by  `LJ` by the subtraction of the
    value of the force at :math:`r_{\mathrm{cut}}`, such that the force
    smoothly goes to zero at the cut-off. The potential is modified by a linear
    function. This potential can be used as a substitute for `LJ`,
    when the exact analytical form of the latter is not required but a smaller
    cut-off radius is desired for computational efficiency. See `Toxvaerd et.
    al. 2011 <http://dx.doi.org/10.1063/1.3558787>`_ for a discussion of this
    potential.

    .. math::
        :nowrap:

        \begin{eqnarray*}
        V(r) = & 4 \varepsilon \left[ \left( \frac{\sigma}{r}
          \right)^{12} - \left( \frac{\sigma}{r} \right)^{6}
          \right] + \Delta V(r) & r < r_{\mathrm{cut}}\\
             = & 0 & r \ge r_{\mathrm{cut}} \\
        \end{eqnarray*}

    .. math::

        \Delta V(r) = -(r - r_{\mathrm{cut}}) \frac{\partial
          V_{\mathrm{LJ}}}{\partial r}(r_{\mathrm{cut}})

    See `Pair` for details on how forces are calculated.

    .. py:attribute:: params

        The potential parameters. The dictionary has the following keys:

        * ``epsilon`` (`float`, **required**) - :math:`\varepsilon`
          :math:`[\mathrm{energy}]`
        * ``sigma`` (`float`, **required**) - :math:`\sigma`
          :math:`[\mathrm{length}]`

        Type: `TypeParameter` [`tuple` [``particle_type``, ``particle_type``],
        `dict`]

    Example::

        nl = nlist.Cell()
        fslj = pair.ForceShiftedLJ(nlist=nl, default_r_cut=1.5)
        fslj.params[('A', 'A')] = dict(epsilon=1.0, sigma=1.0)
    """
    _cpp_class_name = "PotentialPairForceShiftedLJ"
    _accepted_modes = ("none",)

    def __init__(self, nlist, default_r_cut=None, default_r_on=0.):
        super().__init__(nlist, default_r_cut, default_r_on, 'none')

        params = TypeParameter(
            'params', 'particle_types',
            TypeParameterDict(epsilon=float, sigma=float, len_keys=2))
        self._add_typeparam(params)


class Moliere(Pair):
    r"""Moliere pair potential.

    Args:
        nlist (`hoomd.md.nlist.NList`): Neighbor list.
        default_r_cut (float): Default cutoff radius :math:`[\mathrm{length}]`.
        default_r_on (float): Default turn-on radius :math:`[\mathrm{length}]`.
        mode (str): Energy shifting/smoothing mode.

    `Moliere` specifies that a Moliere type pair potential should be applied
    between every non-excluded particle pair in the simulation.

    .. math::
        :nowrap:

        \begin{eqnarray*}
        V_{\mathrm{Moliere}}(r)
          = & \frac{Z_i Z_j e^2}{4 \pi \epsilon_0 r_{ij}} \left[ 0.35 \exp
          \left( -0.3 \frac{r_{ij}}{a_F} \right) + \\
          0.55 \exp \left( -1.2 \frac{r_{ij}}{a_F} \right) + 0.10 \exp
          \left( -6.0 \frac{r_{ij}}{a_F} \right) \right]
          & r < r_{\mathrm{cut}} \\
          = & 0 & r > r_{\mathrm{cut}} \\
        \end{eqnarray*}

    Where each parameter is defined as:

    - :math:`Z_i` - *Z_i* - Atomic number of species i
      :math:`[\mathrm{dimensionless}]`
    - :math:`Z_j` - *Z_j* - Atomic number of species j
      :math:`[\mathrm{dimensionless}]`
    - :math:`e` - *elementary_charge* - The elementary charge
      :math:`[\mathrm{charge}]`
    - :math:`a_F = \frac{0.8853 a_0}{\left( \sqrt{Z_i} + \sqrt{Z_j}
      \right)^{2/3}}`, where :math:`a_0` is the Bohr radius
      :math:`[\mathrm{length}]`

    See `Pair` for details on how forces are calculated and the available
    energy shifting and smoothing modes.

    .. py:attribute:: params

        The potential parameters. The dictionary has the following keys:

        * ``qi`` (`float`, **required**) -
          :math:`q_i = Z_i \frac{e}{\sqrt{4 \pi \epsilon_0}}`
          :math:`[\mathrm{charge}]`
        * ``qj`` (`float`, **required**) -
          :math:`q_j = Z_j \frac{e}{\sqrt{4 \pi \epsilon_0}}`
          :math:`[\mathrm{charge}]`

        * ``aF`` (`float`, **required**) -
          :math:`a_F = \frac{0.8853 a_0}{\left( \sqrt{Z_i} + \sqrt{Z_j}
          \right)^{2/3}}` :math:`[\mathrm{length}]`

        Type: `TypeParameter` [`tuple` [``particle_type``, ``particle_type``],
        `dict`]

    Example::

        nl = nlist.Cell()
        moliere = pair.Moliere(default_r_cut = 3.0, nlist=nl)

        Zi = 54
        Zj = 7
        e = 1
        a0 = 1
        aF = 0.8853 * a0 / (np.sqrt(Zi) + np.sqrt(Zj))**(2/3)

        moliere.params[('A', 'B')] = dict(qi=Zi*e, qj=Zj*e, aF=aF)
    """
    _cpp_class_name = "PotentialPairMoliere"

    def __init__(self, nlist, default_r_cut=None, default_r_on=0., mode='none'):
        super().__init__(nlist, default_r_cut, default_r_on, mode)
        params = TypeParameter(
            'params', 'particle_types',
            TypeParameterDict(qi=float, qj=float, aF=float, len_keys=2))
        self._add_typeparam(params)


class ZBL(Pair):
    r"""ZBL pair potential.

    Args:
        nlist (`hoomd.md.nlist.NList`): Neighbor list.
        default_r_cut (float): Default cutoff radius :math:`[\mathrm{length}]`.
        default_r_on (float): Default turn-on radius :math:`[\mathrm{length}]`.

    `ZBL` specifies that a Ziegler-Biersack-Littmark pair potential
    should be applied between every non-excluded particle pair in the
    simulation.

    .. math::
        :nowrap:

        \begin{eqnarray*}
        V_{\mathrm{ZBL}}(r) =
          & \frac{Z_i Z_j e^2}{4 \pi \epsilon_0 r_{ij}} \left[ 0.1818
          \exp \left( -3.2 \frac{r_{ij}}{a_F} \right) \\
          + 0.5099 \exp \left( -0.9423 \frac{r_{ij}}{a_F} \right) \\
          + 0.2802 \exp \left( -0.4029 \frac{r_{ij}}{a_F} \right) \\
          + 0.02817 \exp \left( -0.2016 \frac{r_{ij}}{a_F} \right) \right],
          & r < r_{\mathrm{cut}} \\
          = & 0, & r > r_{\mathrm{cut}} \\
        \end{eqnarray*}

    Where each parameter is defined as:

    - :math:`Z_i` - *Z_i* - Atomic number of species i
      :math:`[\mathrm{dimensionless}]`
    - :math:`Z_j` - *Z_j* - Atomic number of species j
      :math:`[\mathrm{dimensionless}]`
    - :math:`e` - *elementary_charge* - The elementary charge
      :math:`[\mathrm{charge}]`
    - :math:`a_F = \frac{0.8853 a_0}{ Z_i^{0.23} + Z_j^{0.23} }`, where
      :math:`a_0` is the Bohr radius :math:`[\mathrm{length}]`

    See `Pair` for details on how forces are calculated. Note ZBL does not
    support energy shifting or smoothing.

    .. py:attribute:: params

        The ZBL potential parameters. The dictionary has the following keys:

        * ``q_i`` (`float`, **required**) - :math:`q_i=Z_i \frac{e}{\sqrt{4
          \pi \epsilon_0}}` :math:`[\mathrm{charge}]`
        * ``q_j`` (`float`, **required**) - :math:`q_j=Z_j \frac{e}{\sqrt{4
          \pi \epsilon_0}}` :math:`[\mathrm{charge}]`
        * ``a_F`` (`float`, **required**) -
          :math:`a_F = \frac{0.8853 a_0}{ Z_i^{0.23} + Z_j^{0.23} }`
          :math:`[\mathrm{length}]`

        Type: `TypeParameter` [`tuple` [``particle_type``, ``particle_type``],
        `dict`]

    Example::

        nl = nlist.Cell()
        zbl = pair.ZBL(default_r_cut=3.0, nlist=nl)

        Zi = 54
        Zj = 7
        e = 1
        a0 = 1
        aF = 0.8853 * a0 / (Zi**(0.23) + Zj**(0.23))

        zbl.params[('A', 'B')] = dict(qi=Zi*e, qj=Zj*e, aF=aF)
    """
    _cpp_class_name = "PotentialPairZBL"
    _accepted_modes = ("none",)

    def __init__(self, nlist, default_r_cut=None, default_r_on=0.):

        super().__init__(nlist, default_r_cut, default_r_on, 'none')
        params = TypeParameter(
            'params', 'particle_types',
            TypeParameterDict(qi=float, qj=float, aF=float, len_keys=2))
        self._add_typeparam(params)


class Mie(Pair):
    r"""Mie pair potential.

    Args:
        nlist (`hoomd.md.nlist.NList`): Neighbor list
        default_r_cut (float): Default cutoff radius :math:`[\mathrm{length}]`.
        default_r_on (float): Default turn-on radius :math:`[\mathrm{length}]`.
        mode (str): Energy shifting/smoothing mode.

    `Mie` specifies that a Mie pair potential should be applied between every
    non-excluded particle pair in the simulation.

    .. math::
        :nowrap:

        \begin{eqnarray*}
        V_{\mathrm{mie}}(r)
          = & \left( \frac{n}{n-m} \right) {\left( \frac{n}{m}
          \right)}^{\frac{m}{n-m}} \varepsilon \left[ \left(
          \frac{\sigma}{r} \right)^{n} - \left( \frac{\sigma}{r}
          \right)^{m} \right] & r < r_{\mathrm{cut}} \\
          = & 0 & r \ge r_{\mathrm{cut}} \\
        \end{eqnarray*}

    See `Pair` for details on how forces are calculated and the available
    energy shifting and smoothing modes.

    .. py:attribute:: params

        The potential parameters. The dictionary has the following keys:

        * ``epsilon`` (`float`, **required**) - :math:`\varepsilon`
          :math:`[\mathrm{energy}]`
        * ``sigma`` (`float`, **required**) - :math:`\sigma`
          :math:`[\mathrm{length}]`
        * ``n`` (`float`, **required**) - :math:`n`
          :math:`[\mathrm{dimensionless}]`
        * ``m`` (`float`, **required**) - :math:`m`
          :math:`[\mathrm{dimensionless}]`

        Type: `TypeParameter` [`tuple` [``particle_type``, ``particle_type``],
        `dict`]

    Example::

        nl = nlist.Cell()
        mie = pair.Mie(nlist=nl, default_r_cut=3.0)
        mie.params[('A', 'A')] = dict(epsilon=1.0, sigma=1.0, n=12, m=6)
        mie.r_cut[('A', 'A')] = 2**(1.0/6.0)
        mie.r_on[('A', 'A')] = 2.0
        mie.params[(['A', 'B'], ['C', 'D'])] = dict(epsilon=1.5, sigma=2.0)
    """
    _cpp_class_name = "PotentialPairMie"

    def __init__(self, nlist, default_r_cut=None, default_r_on=0., mode='none'):

        super().__init__(nlist, default_r_cut, default_r_on, mode)
        params = TypeParameter(
            'params', 'particle_types',
            TypeParameterDict(epsilon=float,
                              sigma=float,
                              n=float,
                              m=float,
                              len_keys=2))

        self._add_typeparam(params)


class ReactionField(Pair):
    r"""Onsager reaction field pair potential.

    Args:
        nlist (`hoomd.md.nlist.NList`): Neighbor list.
        default_r_cut (float): Default cutoff radius :math:`[\mathrm{length}]`.
        default_r_on (float): Default turn-on radius :math:`[\mathrm{length}]`.
        mode (str): Energy shifting/smoothing mode.

    `ReactionField` specifies that an Onsager reaction field pair potential
    should be applied between every non-excluded particle pair in the
    simulation.

    Reaction field electrostatics is an approximation to the screened
    electrostatic interaction, which assumes that the medium can be treated as
    an electrostatic continuum of dielectric constant :math:`\epsilon_{RF}`
    outside the cutoff sphere of radius :math:`r_{\mathrm{cut}}`. See: `Barker
    et. al. 1973 <http://dx.doi.org/10.1080/00268977300102101>`_.

    .. math::

       V_{\mathrm{RF}}(r) = \varepsilon \left[ \frac{1}{r} +
           \frac{(\epsilon_{RF}-1) r^2}{(2 \epsilon_{RF} + 1) r_c^3} \right]

    By default, the reaction field potential does not require charge or diameter
    to be set. Two parameters, :math:`\varepsilon` and :math:`\epsilon_{RF}`
    are needed. If :math:`\epsilon_{RF}` is specified as zero, it will
    represent infinity.

    If *use_charge* is set to True, the following formula is evaluated instead:

    .. math::

        V_{\mathrm{RF}}(r) = q_i q_j \varepsilon \left[ \frac{1}{r} +
          \frac{(\epsilon_{RF}-1) r^2}{(2 \epsilon_{RF} + 1) r_c^3} \right]

    where :math:`q_i` and :math:`q_j` are the charges of the particle pair.

    See `Pair` for details on how forces are calculated and the available
    energy shifting and smoothing modes.

    .. py:attribute:: params

        The potential parameters. The dictionary has the following keys:

        * ``epsilon`` (`float`, **required**) - :math:`\varepsilon`
          :math:`[\mathrm{energy} \cdot \mathrm{length}]`
        * ``eps_rf`` (`float`, **required**) - :math:`\epsilon_{RF}`
          :math:`[\mathrm{dimensionless}]`
        * ``use_charge`` (`boolean`, **optional**) - evaluate pair potential
          using particle charges (*default*: False)

        Type: `TypeParameter` [`tuple` [``particle_type``, ``particle_type``],
        `dict`]

    Example::

        nl = nlist.Cell()
        reaction_field = pair.reaction_field(nl, default_r_cut=3.0)
        reaction_field.params[('A', 'B')] = dict(epsilon=1.0, eps_rf=1.0)
        reaction_field.params[('B', 'B')] = dict(
            epsilon=1.0, eps_rf=0.0, use_charge=True)
    """
    _cpp_class_name = "PotentialPairReactionField"

    def __init__(self, nlist, default_r_cut=None, default_r_on=0., mode='none'):
        super().__init__(nlist, default_r_cut, default_r_on, mode)
        params = TypeParameter(
            'params', 'particle_types',
            TypeParameterDict(epsilon=float,
                              eps_rf=float,
                              use_charge=False,
                              len_keys=2))

        self._add_typeparam(params)


class DLVO(Pair):
    r"""DLVO colloidal interaction.

    Args:
        nlist (`hoomd.md.nlist.NList`): Neighbor list.
        default_r_cut (float): Default cutoff radius :math:`[\mathrm{length}]`.
        default_r_on (float): Default turn-on radius :math:`[\mathrm{length}]`.
        name (str): Name of the force instance.
        mode (str): Energy shifting mode.

    `DLVO` specifies that a DLVO dispersion and electrostatic interaction
    should be applied between every non-excluded particle pair in the
    simulation.

    .. math::
        :nowrap:

        \begin{eqnarray*}
        V_{\mathrm{DLVO}}(r)  = & - \frac{A}{6} \left[
            \frac{2a_1a_2}{r^2 - (a_1+a_2)^2} +
            \frac{2a_1a_2}{r^2 - (a_1-a_2)^2} \\
            + \log \left(
            \frac{r^2 - (a_1+a_2)^2}{r^2 - (a_1-a_2)^2} \right) \right]
            & \\
            & + \frac{a_1 a_2}{a_1+a_2} Z e^{-\kappa(r - (a_1+a_2))}
            & r < (r_{\mathrm{cut}} + \Delta) \\
            = & 0 & r \ge (r_{\mathrm{cut}} + \Delta)
        \end{eqnarray*}

    where :math:`a_i` is the radius of particle :math:`i`, :math:`\Delta = (d_i
    + d_j)/2` and :math:`d_i` is the diameter of particle :math:`i`.

    The first term corresponds to the attractive van der Waals interaction with
    :math:`A` being the Hamaker constant, the second term to the repulsive
    double-layer interaction between two spherical surfaces with Z proportional
    to the surface electric potential. See Israelachvili 2011, pp. 317.

    The DLVO potential does not need charge, but does need diameter. See
    `SLJ` for an explanation on how diameters are handled in the
    neighbor lists.

    Due to the way that DLVO modifies the cutoff condition, it will not
    function properly with the xplor shifting mode. See `Pair` for details on
    how forces are calculated and the available energy shifting and smoothing
    modes.

    .. py:attribute:: params

        The potential parameters. The dictionary has the following keys:

        * ``epsilon`` (`float`, **required**) - :math:`\varepsilon`
          :math:`[\mathrm{energy}]`
        * ``kappa`` (`float`, **required**) - scaling parameter
          :math:`\kappa` :math:`[\mathrm{length}^{-1}]`
        * ``Z`` (`float`, **required**) - :math:`Z`
          :math:`[\mathrm{length}^{-1}]`
        * ``A`` (`float`, **required**) - :math:`A`
          :math:`[\mathrm{energy}]`

        Type: `TypeParameter` [`tuple` [``particle_type``, ``particle_type``],
        `dict`]

    Example::

        nl = nlist.cell()
        dlvo = hoomd.md.pair.DLVO(nlist=nl)
        dlvo.params[('A', 'A')] = {"epsilon": 1.0, "kappa": 1.0}
        dlvo.params[('A', 'B')] = {"epsilon": 2.0, "kappa": 0.5,}
        dlvo.params[(['A', 'B'], ['C', 'D'])] = {"epsilon": 0.5, "kappa": 3.0}
    """
    _cpp_class_name = "PotentialPairDLVO"
    _accepted_modes = ("none", "shift")

    def __init__(self, nlist, default_r_cut=None, default_r_on=0., mode='none'):
        if mode == 'xplor':
            raise ValueError("xplor is not a valid mode for the DLVO potential")

        super().__init__(nlist, default_r_cut, default_r_on, mode)
        params = TypeParameter(
            'params', 'particle_types',
            TypeParameterDict(kappa=float, Z=float, A=float, len_keys=2))
        self._add_typeparam(params)

        # this potential needs diameter shifting on
        self._nlist.diameter_shift = True


class Buckingham(Pair):
    r"""Buckingham pair potential.

    Args:
        nlist (`hoomd.md.nlist.NList`): Neighbor list.
        default_r_cut (float): Default cutoff radius :math:`[\mathrm{length}]`.
        default_r_on (float): Default turn-on radius :math:`[\mathrm{length}]`.
        mode (str): Energy shifting/smoothing mode.

    `Buckingham` specifies that a Buckingham pair potential should be applied
    between every non-excluded particle pair in the simulation.

    .. math::
        :nowrap:

        \begin{eqnarray*}
        V_{\mathrm{Buckingham}}(r) = & A \exp\left(-\frac{r}{\rho}\right)
          - \frac{C}{r^6} & r < r_{\mathrm{cut}} \\
          = & 0 & r \ge r_{\mathrm{cut}} \\
        \end{eqnarray*}

    See `Pair` for details on how forces are calculated and the available
    energy shifting and smoothing modes.

    .. py:attribute:: params

        The potential parameters. The dictionary has the following keys:

        * ``A`` (`float`, **required**) - :math:`A` :math:`[\mathrm{energy}]`
        * ``rho`` (`float`, **required**) - :math:`\rho`
          :math:`[\mathrm{length}]`
        * ``C`` (`float`, **required**) - :math:`C` :math:`[\mathrm{energy}]`

        Type: `TypeParameter` [`tuple` [``particle_type``, ``particle_type``],
        `dict`]

    Example::

        nl = nlist.Cell()
        buck = pair.Buckingham(nl, default_r_cut=3.0)
        buck.params[('A', 'A')] = {'A': 2.0, 'rho'=0.5, 'C': 1.0}
        buck.params[('A', 'B')] = dict(A=1.0, rho=1.0, C=1.0)
        buck.params[('B', 'B')] = dict(A=2.0, rho=2.0, C=2.0)
    """

    _cpp_class_name = "PotentialPairBuckingham"

    def __init__(self, nlist, default_r_cut=None, default_r_on=0., mode='none'):
        super().__init__(nlist, default_r_cut, default_r_on, mode)
        params = TypeParameter(
            'params', 'particle_types',
            TypeParameterDict(A=float, rho=float, C=float, len_keys=2))
        self._add_typeparam(params)


class LJ1208(Pair):
    r"""Lennard-Jones 12-8 pair potential.

    Args:
        nlist (`hoomd.md.nlist.NList`): Neighbor list.
        default_r_cut (float): Default cutoff radius :math:`[\mathrm{length}]`.
        default_r_on (float): Default turn-on radius :math:`[\mathrm{length}]`.
        mode (str): Energy shifting/smoothing mode.

    `LJ1208` specifies that a Lennard-Jones 12-8 pair potential should be
    applied between every non-excluded particle pair in the simulation.

    .. math::
        :nowrap:

        \begin{eqnarray*}
        V_{\mathrm{LJ}}(r)
          = & 4 \varepsilon \left[ \left( \frac{\sigma}{r} \right)^{12} -
          \left( \frac{\sigma}{r} \right)^{8} \right]
          & r < r_{\mathrm{cut}} \\
          = & 0 & r \ge r_{\mathrm{cut}} \\
        \end{eqnarray*}

    See `Pair` for details on how forces are calculated and the available
    energy shifting and smoothing modes.

    .. py:attribute:: params

        The potential parameters. The dictionary has the following keys:

        * ``epsilon`` (`float`, **required**) - energy parameter
          :math:`\varepsilon` :math:`[\mathrm{energy}]`
        * ``sigma`` (`float`, **required**) - particle size :math:`\sigma`
          :math:`[\mathrm{length}]`

        Type: `TypeParameter` [`tuple` [``particle_type``, ``particle_type``],
        `dict`]

    Example::

        nl = nlist.Cell()
        lj1208 = pair.LJ1208(nl, default_r_cut=3.0)
        lj1208.params[('A', 'A')] = {'sigma': 1.0, 'epsilon': 1.0}
        lj1208.params[('A', 'B')] = dict(epsilon=2.0, sigma=1.0)
    """
    _cpp_class_name = "PotentialPairLJ1208"

    def __init__(self, nlist, default_r_cut=None, default_r_on=0., mode='none'):
        super().__init__(nlist, default_r_cut, default_r_on, mode)
        params = TypeParameter(
            'params', 'particle_types',
            TypeParameterDict(epsilon=float, sigma=float, len_keys=2))
        self._add_typeparam(params)


class LJ0804(Pair):
    r"""Lennard-Jones 8-4 pair potential.

    Args:
        nlist (`hoomd.md.nlist.NList`): Neighbor list.
        default_r_cut (float): Default cutoff radius :math:`[\mathrm{length}]`.
        default_r_on (float): Default turn-on radius :math:`[\mathrm{length}]`.
        mode (str): Energy shifting/smoothing mode.

    `LJ0804` specifies that a Lennard-Jones 8-4 pair potential should be
    applied between every non-excluded particle pair in the simulation.

    .. math::
        :nowrap:

        \begin{eqnarray*}
        V_{\mathrm{LJ}}(r)
          = & 4 \varepsilon \left[ \left( \frac{\sigma}{r} \right)^{8} -
          \left( \frac{\sigma}{r} \right)^{4} \right]
          & r < r_{\mathrm{cut}} \\
          = & 0 & r \ge r_{\mathrm{cut}} \\
        \end{eqnarray*}

    See `Pair` for details on how forces are calculated and the available
    energy shifting and smoothing modes.

    .. py:attribute:: params

        The LJ potential parameters. The dictionary has the following keys:

        * ``epsilon`` (`float`, **required**) -
          energy parameter :math:`\varepsilon` :math:`[\mathrm{energy}]`
        * ``sigma`` (`float`, **required**) -
          particle size :math:`\sigma` :math:`[\mathrm{length}]`

        Type: `TypeParameter` [`tuple` [``particle_type``, ``particle_type``],
        `dict`]

    Example::

        nl = nlist.Cell()
        lj0804 = pair.LJ0804(nl, default_r_cut=3.0)
        lj0804.params[('A', 'A')] = {'sigma': 1.0, 'epsilon': 1.0}
        lj0804.params[('A', 'B')] = dict(epsilon=2.0, sigma=1.0)
        lj0804.r_cut[('A', 'B')] = 3.0
    """
    _cpp_class_name = "PotentialPairLJ0804"

    def __init__(self, nlist, default_r_cut=None, default_r_on=0., mode='none'):
        super().__init__(nlist, default_r_cut, default_r_on, mode)
        params = TypeParameter(
            'params', 'particle_types',
            TypeParameterDict(epsilon=float, sigma=float, len_keys=2))
        self._add_typeparam(params)


class Fourier(Pair):
    r"""Fourier pair potential.

    Args:
        nlist (`hoomd.md.nlist.NList`): Neighbor list.
        default_r_cut (float): Default cutoff radius :math:`[\mathrm{length}]`.
        default_r_on (float): Default turn-on radius :math:`[\mathrm{length}]`.
        mode (str): Energy shifting/smoothing mode.

    `Fourier` specifies that a Fourier pair potential should be applied between
    every non-excluded particle pair in the simulation.

    .. math::
        :nowrap:

        \begin{eqnarray*}
        V_{\mathrm{Fourier}}(r)
          = & \frac{1}{r^{12}} + \frac{1}{r^2}\sum_{n=1}^4
          [a_n cos(\frac{n \pi r}{r_{cut}}) +
          b_n sin(\frac{n \pi r}{r_{cut}})]
          & r < r_{\mathrm{cut}}  \\
          = & 0 & r \ge r_{\mathrm{cut}} \\
        \end{eqnarray*}

        where:
        \begin{eqnarray*}
        a_1 = \sum_{n=2}^4 (-1)^n a_n
        \end{eqnarray*}

        \begin{eqnarray*}
        b_1 = \sum_{n=2}^4 n (-1)^n b_n
        \end{eqnarray*}

        is calculated to enforce close to zero value at r_cut.

    See `Pair` for details on how forces are calculated and the available
    energy shifting and smoothing modes.

    .. py:attribute:: params

        The Fourier potential parameters. The dictionary has the following
        keys:

        * ``a`` (`float`, **required**) - array of 3 values corresponding to
          a2, a3 and a4 in the Fourier series :math:`[\mathrm{dimensionless}]`
        * ``b`` (`float`, **required**) - array of 3 values corresponding to
          b2, b3 and b4 in the Fourier series :math:`[\mathrm{dimensionless}]`

        Type: `TypeParameter` [`tuple` [``particle_type``, ``particle_type``],
        `dict`]

    Example::

        nl = nlist.Cell()
        fourier = pair.Fourier(default_r_cut=3.0, nlist=nl)
        fourier.params[('A', 'A')] = dict(a=[a2,a3,a4], b=[b2,b3,b4])
    """
    _cpp_class_name = "PotentialPairFourier"

    def __init__(self, nlist, default_r_cut=None, default_r_on=0., mode='none'):
        super().__init__(nlist, default_r_cut, default_r_on, mode)
        params = TypeParameter(
            'params', 'particle_types',
            TypeParameterDict(a=(float, float, float),
                              b=(float, float, float),
                              len_keys=2))
        self._add_typeparam(params)


class OPP(Pair):
    r"""Oscillating pair potential.

    Args:
        nlist (:py:mod:`hoomd.md.nlist.NList`): Neighbor list.
        default_r_cut (float): Default cutoff radius :math:`[\mathrm{length}]`.
        default_r_on (float): Default turn-on radius :math:`[\mathrm{length}]`.
        mode (str): Energy shifting/smoothing mode.

    `OPP` specifies that an oscillating pair potential should be applied between
    every non-excluded particle pair in the simulation. The OPP potential can
    be used to model metallic interactions.

    .. math::
        :nowrap:

        \begin{equation*}
        V_{\mathrm{OPP}}(r) = C_1 r^{-\eta_1}
            + C_2 r^{-\eta_2} \cos{\left(k r - \phi\right)}
        \end{equation*}

    See `Pair` for details on how forces are calculate. Note OPP does not
    support energy shifting or smoothing.

    The potential comes from `Marek Mihalkovič and C. L. Henley 2012`_.

    .. _Marek Mihalkovič and C. L. Henley 2012:
       https://dx.doi.org/10.1103/PhysRevB.85.092102

    .. py:attribute:: params

        The OPP potential parameters. The dictionary has the following keys:

        * ``C1`` (`float`, **required**) -
          Energy scale of the first term :math:`C_1`
          :math:`[\mathrm{energy}]`
        * ``C2`` (`float`, **required**) -
          Energy scale of the second term :math:`C_2`
          :math:`[\mathrm{energy}]`
        * ``eta1`` (`float`, **required**) -
          The inverse power to take :math:`r` to in the first term,
          :math:`\eta_1` :math:`[\mathrm{dimensionless}]`.
        * ``eta2`` (`float`, **required**) -
          The inverse power to take :math:`r` to in the second term
          :math:`\eta_2` :math:`[\mathrm{dimensionless}]`.
        * ``k`` (`float`, **required**) -
          oscillation frequency :math:`k` :math:`[\mathrm{length}^{-1}]`
        * ``phi`` (`float`, **required**) -
          potential phase shift :math:`\phi` :math:`[\mathrm{dimensionless}]`

        Type: `TypeParameter` [`tuple` [``particle_type``, ``particle_type``],
        `dict`]

    Example::

        nl = nlist.Cell()
        opp = pair.OPP(nl, default_r_cut=3.0)
        opp.params[('A', 'A')] = {
            'C1': 1., 'C2': 1., 'eta1': 15,
            'eta2': 3, 'k': 1.0, 'phi': 3.14}
        opp.r_cut[('A', 'B')] = 3.0
    """
    _cpp_class_name = "PotentialPairOPP"

    def __init__(self, nlist, default_r_cut=None, default_r_on=0., mode='none'):
        super().__init__(nlist, default_r_cut, default_r_on, mode)
        params = TypeParameter(
            'params', 'particle_types',
            TypeParameterDict(C1=float,
                              C2=float,
                              eta1=float,
                              eta2=float,
                              k=float,
                              phi=float,
                              len_keys=2))
        self._add_typeparam(params)


class TWF(Pair):
    r"""Pair potential model for globular proteins.

    Args:
        nlist (:py:mod:`hoomd.md.nlist.NList`): Neighbor list.
        default_r_cut (float): Default cutoff radius (in distance units).
        default_r_on (float): Default turn-on radius (in distance units).
        mode (str): Energy shifting/smoothing mode.

    This potential was introduced by Ten-wolde and Daan Frenkel in 1997 for
    studying globular protein crystallization. The potential has the following
    form:

    .. math::
        :nowrap:

        \begin{equation}
        V_{\mathrm{TWF}}(r) = \frac{4 \epsilon}{\alpha^2} {\left[
        {\left(\frac{\sigma^2}{r^2} - 1 \right)}^6 -
        \alpha {\left(\frac{\sigma^2}{r^2} - 1 \right)}^3\right]}
        \end{equation}

    See `Pair` for details on how forces are calculated and the available
    energy shifting and smoothing modes.

    The potential comes from `Pieter Rein ten Wolde and Daan Frenkel 1997`_.

    .. _Pieter Rein ten Wolde and Daan Frenkel 1997:
       https://dx.doi.org/10.1126/science.277.5334.1975

    .. py:attribute:: params

        The LJ potential parameters. The dictionary has the following keys:

        * ``epsilon`` (`float`, **required**) -
          energy parameter :math:`\varepsilon` :math:`[energy]`
        * ``sigma`` (`float`, **required**) -
          particle size :math:`\sigma` :math:`[length]`
        * ``alpha`` (`float`, **required**) -
          controls well-width :math:`\alpha` :math:`[dimensionless]`

        Type: `TypeParameter` [`tuple` [``particle_type``, ``particle_type``],
        `dict`]

    Example::

        nl = nlist.Cell()
        twf = hoomd.md.pair.TWF(nl, default_r_cut=3.0)
        twf.params[('A', 'A')] = {'sigma': 1.0, 'epsilon': 1.0, 'alpha': 50.0}
        twf.r_cut[('A', 'B')] = 3.0
    """
    _cpp_class_name = "PotentialPairTWF"

<<<<<<< HEAD
    def __init__(self, nlist, r_cut=None, r_on=0.0, mode='none'):
        super().__init__(nlist, r_cut, r_on, mode)
        params = TypeParameter('params', 'particle_types',
                               TypeParameterDict(epsilon=float, sigma=float,
                                                 alpha=float, len_keys=2)
                               )
        self._add_typeparam(params)

class LJGauss(Pair):
    R""" Lennard-Jones-Gauss pair potential.

    Args:
        nlist (`hoomd.md.nlist.NList`): Neighbor list
        r_cut (float): Default cutoff radius (in distance units).
        r_on (float): Default turn-on radius (in distance units).
        mode (str): energy shifting/smoothing mod

    :py:class:`LJGauss` specifies that a Lennard-Jones-Gauss pair potential should be added to every
    non-excluded particle pair in the simulation.


    .. math::
        :nowrap:

        \\begin{eqnarray*}
        V_{\\mathrm{LJGauss}}(r) = \\frac{1}{r^{12}} - \\frac{2}{r^{6}} - \\epsilon e^{- \\frac{\\left(r - r_{0}\\right)^{2}}{2 \\sigma^{2}}} \\\\
                           = & 0 & r \\ge r_{\\mathrm{cut}} \\\\
        \\end{eqnarray*}


    See `Pair` for details on how forces are calculated and the
    available energy shifting and smoothing modes.  Use the `params` dictionary
    to set potential coefficients. The coefficients must be set per
    unique pair of particle types.

    Attributes:
        params (`TypeParameter` [\
            `tuple` [``particle_type``, ``particle_type``],\
            `dict`]):
            The LJGauss potential parameters. The dictionary has the following
            keys:
            
            * ``epsilon`` (`float`, **required**) - energy parameter :math:`\\varepsilon` (in energy units)

            * ``sigma2`` (`float`, **required**) -
              Gaussian variance/well spread  :math:`\\sigma^2` (in squared distance units)


            * ``r0`` (`float`, **required**) -
              Gaussian well center :math:`\\r_0` (in distance units)


    Example::

        nl = nlist.cell()
        ljg = pair.LJGauss(nl, r_cut=3.0)
        ljg.params[('A', 'A')] = dict(epsilon=1.0, sigma2=0.02, r0=1.6)
        ljg.params[('A', 'B')] = {'epsilon' : 2.0, 'sigma2' : 0.02, 'r0' : 1.6}
        ljg.params[('A', 'B')] = {'epsilon' : 2.0, 'sigma2' : 0.02, 'r0' : 1.6}
    """
    _cpp_class_name = "PotentialPairLJGauss"
    def __init__(self, nlist, r_cut=None, r_on=0., mode='none'):
        super().__init__(nlist, r_cut, r_on, mode);
        params = TypeParameter('params', 'particle_types',
                               TypeParameterDict(epsilon=float, sigma2=float, r0=float,
                                                 len_keys=2))
=======
    def __init__(self,
                 nlist,
                 default_r_cut=None,
                 default_r_on=0.0,
                 mode='none'):
        super().__init__(nlist, default_r_cut, default_r_on, mode)
        params = TypeParameter(
            'params', 'particle_types',
            TypeParameterDict(epsilon=float,
                              sigma=float,
                              alpha=float,
                              len_keys=2))
>>>>>>> 53fbf05f
        self._add_typeparam(params)<|MERGE_RESOLUTION|>--- conflicted
+++ resolved
@@ -1699,13 +1699,18 @@
     """
     _cpp_class_name = "PotentialPairTWF"
 
-<<<<<<< HEAD
-    def __init__(self, nlist, r_cut=None, r_on=0.0, mode='none'):
-        super().__init__(nlist, r_cut, r_on, mode)
-        params = TypeParameter('params', 'particle_types',
-                               TypeParameterDict(epsilon=float, sigma=float,
-                                                 alpha=float, len_keys=2)
-                               )
+    def __init__(self,
+                 nlist,
+                 default_r_cut=None,
+                 default_r_on=0.0,
+                 mode='none'):
+        super().__init__(nlist, default_r_cut, default_r_on, mode)
+        params = TypeParameter(
+            'params', 'particle_types',
+            TypeParameterDict(epsilon=float,
+                              sigma=float,
+                              alpha=float,
+                              len_keys=2))
         self._add_typeparam(params)
 
 class LJGauss(Pair):
@@ -1766,18 +1771,4 @@
         params = TypeParameter('params', 'particle_types',
                                TypeParameterDict(epsilon=float, sigma2=float, r0=float,
                                                  len_keys=2))
-=======
-    def __init__(self,
-                 nlist,
-                 default_r_cut=None,
-                 default_r_on=0.0,
-                 mode='none'):
-        super().__init__(nlist, default_r_cut, default_r_on, mode)
-        params = TypeParameter(
-            'params', 'particle_types',
-            TypeParameterDict(epsilon=float,
-                              sigma=float,
-                              alpha=float,
-                              len_keys=2))
->>>>>>> 53fbf05f
         self._add_typeparam(params)