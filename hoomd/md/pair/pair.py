# Copyright (c) 2009-2022 The Regents of the University of Michigan.
# Part of HOOMD-blue, released under the BSD 3-Clause License.

"""Pair potentials."""

import copy
import warnings

import hoomd
from hoomd.md import _md
from hoomd.md import force
from hoomd.data.parameterdicts import ParameterDict, TypeParameterDict
from hoomd.data.typeparam import TypeParameter
import numpy as np
from hoomd.data.typeconverter import OnlyFrom, nonnegative_real


class Pair(force.Force):
    r"""Common pair potential documentation.

    Users should not invoke `Pair` directly. It is a base command
    that provides common features to all standard pair forces. Common
    documentation for all pair potentials is documented here.

    All pair force commands specify that a given potential energy and force be
    computed on all non-excluded particle pairs in the system within a short
    range cutoff distance :math:`r_{\mathrm{cut}}`.

    The force :math:`\vec{F}` applied between each pair of particles is:

    .. math::
        :nowrap:

        \begin{eqnarray*}
        \vec{F}  = & -\nabla V(r); & r < r_{\mathrm{cut}} \\
                  = & 0;           & r \ge r_{\mathrm{cut}} \\
        \end{eqnarray*}

    where :math:`\vec{r}` is the vector pointing from one particle to the other
    in the pair, and :math:`V(r)` is chosen by a mode switch:

    .. math::
        :nowrap:

        \begin{eqnarray*}
        V(r)  = & V_{\mathrm{pair}}(r); & \mathrm{mode\ is\ no\_shift} \\
              = & V_{\mathrm{pair}}(r) - V_{\mathrm{pair}}(r_{\mathrm{cut}});
              & \mathrm{mode\ is\ shift} \\
              = & S(r) \cdot V_{\mathrm{pair}}(r); & \mathrm{mode\ is\
              xplor\ and\ } r_{\mathrm{on}} < r_{\mathrm{cut}} \\
              = & V_{\mathrm{pair}}(r) - V_{\mathrm{pair}}(r_{\mathrm{cut}});
              & \mathrm{mode\ is\ xplor\ and\ } r_{\mathrm{on}} \ge
              r_{\mathrm{cut}}
        \end{eqnarray*}

    :math:`S(r)` is the XPLOR smoothing function:

    .. math::
        :nowrap:

        \begin{eqnarray*}
        S(r) = & 1; & r < r_{\mathrm{on}} \\
             = & \frac{(r_{\mathrm{cut}}^2 - r^2)^2 \cdot
             (r_{\mathrm{cut}}^2 + 2r^2 -
             3r_{\mathrm{on}}^2)}{(r_{\mathrm{cut}}^2 -
             r_{\mathrm{on}}^2)^3};
               & r_{\mathrm{on}} \le r \le r_{\mathrm{cut}} \\
             = & 0; & r > r_{\mathrm{cut}} \\
         \end{eqnarray*}

    and :math:`V_{\mathrm{pair}}(r)` is the specific pair potential chosen by
    the respective command.

    Enabling the XPLOR smoothing function :math:`S(r)` results in both the
    potential energy and the force going smoothly to 0 at :math:`r =
    r_{\mathrm{cut}}`, reducing the rate of energy drift in long simulations.
    :math:`r_{\mathrm{on}}` controls the point at which the smoothing starts,
    so it can be set to only slightly modify the tail of the potential. It is
    suggested that you plot your potentials with various values of
    :math:`r_{\mathrm{on}}` in order to find a good balance between a smooth
    potential function and minimal modification of the original
    :math:`V_{\mathrm{pair}}(r)`. A good value for the LJ potential is
    :math:`r_{\mathrm{on}} = 2 \cdot \sigma`.

    The split smoothing / shifting of the potential when the mode is ``xplor``
    is designed for use in mixed WCA / LJ systems. The WCA potential and it's
    first derivative already go smoothly to 0 at the cutoff, so there is no need
    to apply the smoothing function. In such mixed systems, set
    :math:`r_{\mathrm{on}}` to a value greater than :math:`r_{\mathrm{cut}}`
    for those pairs that interact via WCA in order to enable shifting of the WCA
    potential to 0 at the cutoff.

    Some pair potentials optionally apply isotropic integrated long range tail
    corrections when the ``tail_correction`` parameter is ``True``. These
    corrections are only valid when the shifting/smoothing mode is set to
    ``"none"``. Following `Sun 1998 <https://doi.org/10.1021/jp980939v>`_, the
    pressure and energy corrections :math:`\Delta P` and :math:`\Delta E` are
    given by:

    .. math::

        \Delta P = \frac{-2\pi}{3} \sum_{i=1}^{n} \rho_i \sum_{j=1}^{n} \rho_j
        \int_{r_\mathrm{cut}}^{\infty} \left( r
        \frac{\mathrm{d}V_{ij}(r)}{\mathrm{d}r} \right) r^2 \,\,\mathrm{d}r

    and

    .. math::

        \Delta E = 2\pi \sum_{i=1}^{n} N_i \sum_{j=1}^{n} \rho_j
        \int_{r_\mathrm{cut}}^{\infty} V_{ij}(r) r^2\,\,\mathrm{d}r,

    where :math:`n` is the number of unique particle types in the system,
    :math:`\rho_i` is the number density of particles of type :math:`i` in the
    system, :math:`V_{ij}(r)` is the pair potential between particles of type
    :math:`i` and :math:`j`, and :math:`N_i` is the number of particles of type
    :math:`i` in the system. These expressions assume that the radial pair
    distribution functions :math:`g_{ij}(r)` are unity at the cutoff and beyond.

    Warning:
        The value of the tail corrections depends on the number of each type of
        particle in the system, and these are precomputed when the pair
        potential object is initialized. If the number of any of the types of
        particles changes, the tail corrections will yield invalid results.


    The following coefficients must be set per unique pair of particle types.
    See `hoomd.md.pair` for information on how to set coefficients.


    .. py:attribute:: r_cut

        Cuttoff radius beyond which the energy and force are 0
        :math:`[\mathrm{length}]`. *Optional*: defaults to the value
        ``default_r_cut`` specified on construction.

        Type: `TypeParameter` [`tuple` [``particle_type``, ``particle_type``],
        `float`])

    .. py:attribute:: r_on

        Radius at which the smoothing modification to the potential starts
        :math:`[\mathrm{length}]`.  *Optional*: defaults to the value
        ``default_r_on`` specified on construction.

        Type: `TypeParameter` [`tuple` [``particle_type``, ``particle_type``],
        `float`])

    .. py:attribute:: mode

        *mode*, *optional*: defaults to ``"none"``.
        Possible values: ``"none"``, ``"shift"``, ``"xplor"``

        Type: `str`

    .. py:attribute:: nlist

        Neighbor list used to compute the pair potential.

        Type: `hoomd.md.nlist.Nlist`
    """

    # The accepted modes for the potential. Should be reset by subclasses with
    # restricted modes.
    _accepted_modes = ("none", "shift", "xplor")

    def __init__(self, nlist, default_r_cut=None, default_r_on=0., mode='none'):
        super().__init__()
        tp_r_cut = TypeParameter(
            'r_cut', 'particle_types',
            TypeParameterDict(nonnegative_real, len_keys=2))
        if default_r_cut is not None:
            tp_r_cut.default = default_r_cut
        tp_r_on = TypeParameter('r_on', 'particle_types',
                                TypeParameterDict(nonnegative_real, len_keys=2))
        if default_r_on is not None:
            tp_r_on.default = default_r_on

        type_params = [tp_r_cut]
        if 'xplor' in self._accepted_modes:
            type_params.append(tp_r_on)

        self._extend_typeparam(type_params)
        self._param_dict.update(
            ParameterDict(mode=OnlyFrom(self._accepted_modes),
                          nlist=hoomd.md.nlist.NList))
        self.mode = mode
        self.nlist = nlist

    def compute_energy(self, tags1, tags2):
        r"""Compute the energy between two sets of particles.

        Args:
            tags1 (``ndarray<int32>``): a numpy array of particle tags in the
                first group.
            tags2 (``ndarray<int32>``): a numpy array of particle tags in the
                second group.

        .. math::

            U = \sum_{i \in \mathrm{tags1}, j \in \mathrm{tags2}} V_{ij}(r)

        where :math:`V_{ij}(r)` is the pairwise energy between two particles
        :math:`i` and :math:`j`.

        Assumed properties of the sets *tags1* and *tags2* are:

        - *tags1* and *tags2* are disjoint
        - all elements in *tags1* and *tags2* are unique
        - *tags1* and *tags2* are contiguous numpy arrays of dtype int32

        None of these properties are validated.

        Examples::

            tags=numpy.linspace(0,N-1,1, dtype=numpy.int32)
            # computes the energy between even and odd particles
            U = mypair.compute_energy(tags1=numpy.array(tags[0:N:2]),
                                      tags2=numpy.array(tags[1:N:2]))

        """
        # TODO future versions could use np functions to test the assumptions
        # above and raise an error if they occur.
        return self._cpp_obj.computeEnergyBetweenSets(tags1, tags2)

    def _add(self, simulation):
        super()._add(simulation)
        self._add_nlist()

    def _add_nlist(self):
        nlist = self.nlist
        deepcopy = False
        if not isinstance(self._simulation, hoomd.Simulation):
            if nlist._added:
                deepcopy = True
            else:
                return
        # We need to check if the force is added since if it is not then this is
        # being called by a SyncedList object and a disagreement between the
        # simulation and nlist._simulation is an error. If the force is added
        # then the nlist is compatible. We cannot just check the nlist's _added
        # property because _add is also called when the SyncedList is synced.
        if deepcopy or nlist._added and nlist._simulation != self._simulation:
            warnings.warn(
                f"{self} object is creating a new equivalent neighbor list."
                f" This is happending since the force is moving to a new "
                f"simulation. To supress the warning explicitly set new nlist.",
                RuntimeWarning)
            self.nlist = copy.deepcopy(nlist)
        self.nlist._add(self._simulation)
        # This is ideopotent, but we need to ensure that if we change
        # neighbor list when not attached we handle correctly.
        self._add_dependency(self.nlist)

    def _attach(self):
        # This should never happen, but leaving it in case the logic for adding
        # missed some edge case.
        if self._simulation != self.nlist._simulation:
            raise RuntimeError("{} object's neighbor list is used in a "
                               "different simulation.".format(type(self)))
        self.nlist._attach()
        if isinstance(self._simulation.device, hoomd.device.CPU):
            cls = getattr(_md, self._cpp_class_name)
            self.nlist._cpp_obj.setStorageMode(
                _md.NeighborList.storageMode.half)
        else:
            cls = getattr(_md, self._cpp_class_name + "GPU")
            self.nlist._cpp_obj.setStorageMode(
                _md.NeighborList.storageMode.full)
        self._cpp_obj = cls(self._simulation.state._cpp_sys_def,
                            self.nlist._cpp_obj)

        super()._attach()

    def _setattr_param(self, attr, value):
        if attr == "nlist":
            self._nlist_setter(value)
            return
        super()._setattr_param(attr, value)

    def _nlist_setter(self, new_nlist):
        if self._attached:
            raise RuntimeError("nlist cannot be set after scheduling.")
        old_nlist = self.nlist
        self._param_dict._dict["nlist"] = new_nlist
        if self._added:
            self._add_nlist()
            old_nlist._remove_dependent(self)


class LJ(Pair):
    r"""Lennard-Jones pair potential.

    Args:
        nlist (`hoomd.md.nlist.NList`): Neighbor list.
        default_r_cut (float): Default cutoff radius :math:`[\mathrm{length}]`.
        default_r_on (float): Default turn-on radius :math:`[\mathrm{length}]`.
        mode (str): Energy shifting/smoothing mode.
        tail_correction (bool): Whether to apply the isotropic integrated long
            range tail correction.

    `LJ` specifies that a Lennard-Jones pair potential should be
    applied between every non-excluded particle pair in the simulation.

    .. math::
        :nowrap:

        \begin{eqnarray*}
        V_{\mathrm{LJ}}(r) &=& 4 \varepsilon \left[ \left(
        \frac{\sigma}{r} \right)^{12} - \left( \frac{\sigma}{r}
        \right)^{6} \right]; & r < r_{\mathrm{cut}} \\
        &=& 0; & r \ge r_{\mathrm{cut}} \\
        \end{eqnarray*}

    See `Pair` for details on how forces are calculated, the available
    energy shifting and smoothing modes, and the deails of the long range tail
    correction.

    .. py:attribute:: params

        The LJ potential parameters. The dictionary has the following keys:

        * ``epsilon`` (`float`, **required**) -
          energy parameter :math:`\varepsilon` :math:`[\mathrm{energy}]`
        * ``sigma`` (`float`, **required**) -
          particle size :math:`\sigma` :math:`[\mathrm{length}]`

        Type: `TypeParameter` [`tuple` [``particle_type``, ``particle_type``],
        `dict`]

    .. py:attribute:: mode

        Energy shifting/smoothing mode: ``"none"``, ``"shift"``, or ``"xplor"``.

        Type: `str`

    Example::

        nl = nlist.Cell()
        lj = pair.LJ(nl, default_r_cut=3.0)
        lj.params[('A', 'A')] = {'sigma': 1.0, 'epsilon': 1.0}
        lj.r_cut[('A', 'B')] = 3.0
    """
    _cpp_class_name = "PotentialPairLJ"

    def __init__(self,
                 nlist,
                 default_r_cut=None,
                 default_r_on=0.,
                 mode='none',
                 tail_correction=False):
        super().__init__(nlist, default_r_cut, default_r_on, mode)
        params = TypeParameter(
            'params', 'particle_types',
            TypeParameterDict(epsilon=float, sigma=float, len_keys=2))
        self._add_typeparam(params)
        self._param_dict.update(
            ParameterDict(tail_correction=bool(tail_correction)))


class Gauss(Pair):
    r"""Gaussian pair potential.

    Args:
        nlist (`hoomd.md.nlist.NList`): Neighbor list.
        default_r_cut (float): Default cutoff radius :math:`[\mathrm{length}]`.
        default_r_on (float): Default turn-on radius :math:`[\mathrm{length}]`.
        mode (str): Energy shifting/smoothing mode.

    `Gauss` specifies that a Gaussian pair potential should be applied
    between every non-excluded particle pair in the simulation.

    .. math::
        :nowrap:

        \begin{eqnarray*}
        V_{\mathrm{gauss}}(r)  = & \varepsilon \exp \left[ -\frac{1}{2}
                                  \left( \frac{r}{\sigma} \right)^2 \right];
                                  & r < r_{\mathrm{cut}} \\
                                 = & 0; & r \ge r_{\mathrm{cut}} \\
        \end{eqnarray*}

    See `Pair` for details on how forces are calculated and the available
    energy shifting and smoothing modes.

    .. py:attribute:: params

        The Gauss potential parameters. The dictionary has the following
        keys:

        * ``epsilon`` (`float`, **required**) - energy parameter
          :math:`\varepsilon` :math:`[\mathrm{energy}]`
        * ``sigma`` (`float`, **required**) - particle size :math:`\sigma`
          :math:`[\mathrm{length}]`

        Type: `TypeParameter` [`tuple` [``particle_type``, ``particle_type``],
        `dict`]

    .. py:attribute:: mode

        Energy shifting/smoothing mode: ``"none"``, ``"shift"``, or ``"xplor"``.

        Type: `str`

    Example::

        nl = nlist.Cell()
        gauss = pair.Gauss(default_r_cut=3.0, nlist=nl)
        gauss.params[('A', 'A')] = dict(epsilon=1.0, sigma=1.0)
        gauss.r_cut[('A', 'B')] = 3.0
    """
    _cpp_class_name = "PotentialPairGauss"

    def __init__(self, nlist, default_r_cut=None, default_r_on=0., mode='none'):
        super().__init__(nlist, default_r_cut, default_r_on, mode)
        params = TypeParameter(
            'params', 'particle_types',
            TypeParameterDict(epsilon=float, sigma=float, len_keys=2))
        self._add_typeparam(params)


<<<<<<< HEAD
class SLJ(Pair):
    r"""Shifted Lennard-Jones pair potential.

    Args:
        nlist (`hoomd.md.nlist.NList`): Neighbor list.
        default_r_cut (float): Default cutoff radius :math:`[\mathrm{length}]`.
        default_r_on (float): Default turn-on radius :math:`[\mathrm{length}]`.
        mode (str): Energy shifting mode.

    `SLJ` specifies that a shifted Lennard-Jones type pair potential
    should be applied between every non-excluded particle pair in the
    simulation.

    .. math::
        :nowrap:

        \begin{eqnarray*}
        V_{\mathrm{SLJ}}(r)  = & 4 \varepsilon \left[ \left(
                                \frac{\sigma}{r - \Delta} \right)^{12} -
                                \left( \frac{\sigma}{r - \Delta}
                                \right)^{6} \right]; & r < (r_{\mathrm{cut}}
                                + \Delta) \\
                             = & 0; & r \ge (r_{\mathrm{cut}} + \Delta) \\
        \end{eqnarray*}

    where :math:`\Delta = (d_i + d_j)/2 - 1` and :math:`d_i` is the diameter of
    particle :math:`i`.

    See `Pair` for details on how forces are calculated and the
    available energy shifting and smoothing modes.

    Attention:
        Due to the way that `SLJ` modifies the cutoff criteria, a smoothing mode
        of *xplor* is not supported.

    Set the ``max_diameter`` property of the neighbor list object to the largest
    particle diameter in the system (where **diameter** is a per-particle
    property of the same name in `hoomd.State`).

    Warning:
        Failure to set ``max_diameter`` will result in missing pair
        interactions.

    .. py:attribute:: params

        The potential parameters. The dictionary has the following keys:

        * ``epsilon`` (`float`, **required**) - energy parameter
          :math:`\varepsilon` :math:`[\mathrm{energy}]`
        * ``sigma`` (`float`, **required**) - particle size :math:`\sigma`
          :math:`[\mathrm{length}]`

        Type: `TypeParameter` [`tuple` [``particle_type``, ``particle_type``],
        `dict`]

    Example::

        nl = nlist.Cell()
        nl.max_diameter = 2.0
        slj = pair.SLJ(default_r_cut=3.0, nlist=nl)
        slj.params[('A', 'B')] = dict(epsilon=2.0, r_cut=3.0)
        slj.r_cut[('B', 'B')] = 2**(1.0/6.0)
    """
    _cpp_class_name = 'PotentialPairSLJ'

    def __init__(self, nlist, default_r_cut=None, default_r_on=0., mode='none'):
        if mode == 'xplor':
            raise ValueError("xplor is not a valid mode for SLJ potential")

        super().__init__(nlist, default_r_cut, default_r_on, mode)
        params = TypeParameter(
            'params', 'particle_types',
            TypeParameterDict(epsilon=float, sigma=float, len_keys=2))
        self._add_typeparam(params)

        # mode not allowed to be xplor, so re-do param dict entry without that
        # option
        param_dict = ParameterDict(mode=OnlyFrom(['none', 'shift']))
        self._param_dict.update(param_dict)
        self.mode = mode

        # this potential needs diameter shifting on
        self.nlist.diameter_shift = True


=======
>>>>>>> d4f8b45e
class ExpandedLJ(Pair):
    r"""Expanded Lennard-Jones pair potential.

    Args:
        nlist (`hoomd.md.nlist.NList`): Neighbor list.
        default_r_cut (float): Default cutoff radius :math:`[\mathrm{length}]`.
        default_r_on (float): Default turn-on radius :math:`[\mathrm{length}]`.
        mode (str): Energy shifting mode.

    `ExpandedLJ` specifies that a radially-shifted Lennard-Jones
    type pair potential should be applied between every non-excluded
    particle pair in the simulation.

    .. math::
        :nowrap:

        \begin{eqnarray*}
        V_{\mathrm{ExpandedLJ}}(r)  = & 4 \varepsilon \left[ \left(
                                \frac{\sigma}{r - \Delta} \right)^{12} -
                                \left( \frac{\sigma}{r - \Delta}
                                \right)^{6} \right]; & r < (r_{\mathrm{cut}}) \\
                             = & 0; & r \ge (r_{\mathrm{cut}}) \\
        \end{eqnarray*}

    See `Pair` for details on how forces are calculated and the
    available energy shifting and smoothing modes.

    Note:
        To replicate the behavior of the SLJ potential in HOOMD v2, set
        `hoomd.md.pair.Pair.r_cut` to ``r_cut_unshifted + delta``.

    .. py:attribute:: params

        The potential parameters. The dictionary has the following keys:

        * ``epsilon`` (`float`, **required**) - energy parameter
          :math:`\varepsilon` :math:`[\mathrm{energy}]`
        * ``sigma`` (`float`, **required**) - particle size :math:`\sigma`
          :math:`[\mathrm{length}]`
        * ``delta`` (`float`, **required**) - radial shift
          :math:`\Delta` :math:`[\mathrm{length}]`

        Type: `TypeParameter` [`tuple` [``particle_type``, ``particle_type``],
        `dict`]

    .. py:attribute:: mode

        Energy shifting/smoothing mode: ``"none"``, ``"shift"``, or ``"xplor"``.

        Type: `str`

    Example::

        nl = nlist.Cell()
        expanded_lj = pair.ExpandedLJ(default_r_cut=3.0, nlist=nl)
        expanded_lj.params[('A', 'A')] = dict(epsilon=1.0, sigma=1.0, delta=1.0)
        expanded_lj.params[('A', 'B')] = dict(
                                             epsilon=2.0,
                                             sigma=1.0,
                                             delta=0.75)
        expanded_lj.params[('B', 'B')] = dict(epsilon=1.0, sigma=1.0, delta=0.5)

    """
    _cpp_class_name = 'PotentialPairExpandedLJ'

    def __init__(self, nlist, default_r_cut=None, default_r_on=0., mode='none'):
        super().__init__(nlist, default_r_cut, default_r_on, mode)
        params = TypeParameter(
            'params', 'particle_types',
            TypeParameterDict(epsilon=float,
                              sigma=float,
                              delta=float,
                              len_keys=2))
        self._add_typeparam(params)
        self.mode = mode


class Yukawa(Pair):
    r"""Yukawa pair potential.

    Args:
        nlist (`hoomd.md.nlist.NList`): Neighbor list.
        default_r_cut (float): Default cutoff radius :math:`[\mathrm{length}]`.
        default_r_on (float): Default turn-on radius :math:`[\mathrm{length}]`.
        mode (str): Energy shifting/smoothing mode.

    `Yukawa` specifies that a Yukawa pair potential should be applied between
    every non-excluded particle pair in the simulation.

    .. math::
        :nowrap:

        \begin{eqnarray*}
          V_{\mathrm{yukawa}}(r) = & \varepsilon \frac{ \exp \left(
          -\kappa r \right) }{r}; & r < r_{\mathrm{cut}} \\
                                  = & 0; & r \ge r_{\mathrm{cut}} \\
        \end{eqnarray*}

    See `Pair` for details on how forces are calculated and the available
    energy shifting and smoothing modes.

    .. py:attribute:: params

        The Yukawa potential parameters. The dictionary has the following
        keys:

        * ``epsilon`` (`float`, **required**) - energy parameter
          :math:`\varepsilon` :math:`[\mathrm{energy}]`
        * ``kappa`` (`float`, **required**) - scaling parameter
          :math:`\kappa` :math:`[\mathrm{length}^{-1}]`

        Type: `TypeParameter` [`tuple` [``particle_type``, ``particle_type``],
        `dict`]

    .. py:attribute:: mode

        Energy shifting/smoothing mode: ``"none"``, ``"shift"``, or ``"xplor"``.

        Type: `str`

    Example::

        nl = nlist.Cell()
        yukawa = pair.Yukawa(default_r_cut=3.0, nlist=nl)
        yukawa.params[('A', 'A')] = dict(epsilon=1.0, kappa=1.0)
        yukawa.r_cut[('A', 'B')] = 3.0
    """
    _cpp_class_name = "PotentialPairYukawa"

    def __init__(self, nlist, default_r_cut=None, default_r_on=0., mode='none'):
        super().__init__(nlist, default_r_cut, default_r_on, mode)
        params = TypeParameter(
            'params', 'particle_types',
            TypeParameterDict(kappa=float, epsilon=float, len_keys=2))
        self._add_typeparam(params)


class Ewald(Pair):
    r"""Ewald pair potential.

    Args:
        nlist (`hoomd.md.nlist.NList`): Neighbor list.
        default_r_cut (float): Default cutoff radius :math:`[\mathrm{length}]`.

    `Ewald` specifies that a Ewald pair potential should be applied between
    every non-excluded particle pair in the simulation.

    .. math::
        :nowrap:

        \begin{eqnarray*}
         V_{\mathrm{ewald}}(r)  = & q_i q_j \left[\mathrm{erfc}\left(\kappa
                                    r + \frac{\alpha}{2\kappa}\right)
                                    \exp(\alpha r) \\
                                    + \mathrm{erfc}\left(\kappa r -
                                    \frac{\alpha}{2 \kappa}\right)
                                    \exp(-\alpha r)\right];
                                    & r < r_{\mathrm{cut}} \\
                            = & 0; & r \ge r_{\mathrm{cut}} \\
        \end{eqnarray*}

    Call `md.long_range.pppm.make_pppm_coulomb_forces` to create an instance
    of `Ewald` and `md.long_range.pppm.Coulomb` that together implement the PPPM
    method for electrostatics.

    See `Pair` for details on how forces are calculated. Note Ewald does not
    support energy shifting or smoothing.

    .. py:attribute:: params

        The Ewald potential parameters. The dictionary has the following keys:

        * ``kappa`` (`float`, **required**) - Splitting parameter
          :math:`\kappa` :math:`[\mathrm{length}^{-1}]`
        * ``alpha`` (`float`, **required**) - Debye screening length
          :math:`\alpha` :math:`[\mathrm{length}^{-1}]`

        Type: `TypeParameter` [`tuple` [``particle_type``, ``particle_type``],
        `dict`]

    .. py:attribute:: mode

        Energy shifting/smoothing mode: ``"none"``.

        Type: `str`

    Example::

        nl = nlist.Cell()
        ewald = pair.Ewald(default_r_cut=3.0, nlist=nl)
        ewald.params[('A', 'A')] = dict(kappa=1.0, alpha=1.5)
        ewald.r_cut[('A', 'B')] = 3.0
    """
    _cpp_class_name = "PotentialPairEwald"
    _accepted_modes = ("none",)

    def __init__(self, nlist, default_r_cut=None):
        super().__init__(nlist=nlist,
                         default_r_cut=default_r_cut,
                         default_r_on=0,
                         mode='none')
        params = TypeParameter(
            'params', 'particle_types',
            TypeParameterDict(kappa=float, alpha=0.0, len_keys=2))

        self._add_typeparam(params)


class Table(Pair):
    """Tabulated pair potential.

    Args:
        nlist (`hoomd.md.nlist.NList`): Neighbor list
        default_r_cut (float): Default cutoff radius :math:`[\\mathrm{length}]`.

    `Table` specifies that a tabulated pair potential should be applied between
    every non-excluded particle pair in the simulation in the range
    :math:`[r_{\\mathrm{min}}, r_{\\mathrm{cut}})`

    Note:
        For potentials that diverge near r=0, to set *r_min* to a non-zero
        value.

    The force :math:`\\vec{F}` is:

    .. math::
        :nowrap:

        \\begin{eqnarray*}
        \\vec{F}(\\vec{r}) = & 0; & r < r_{\\mathrm{min}} \\\\
                           = & F(r)\\hat{r};
                             & r_{\\mathrm{min}} \\le r < r_{\\mathrm{cut}} \\\\
                           = & 0; & r \\ge r_{\\mathrm{cut}} \\\\
        \\end{eqnarray*}

    and the potential :math:`V(r)` is:

    .. math::
        :nowrap:

        \\begin{eqnarray*}
        V(r) = & 0; & r < r_{\\mathrm{min}} \\\\
             = & V(r);
               & r_{\\mathrm{min}} \\le r < r_{\\mathrm{cut}} \\\\
             = & 0; & r \\ge r_{\\mathrm{cut}} \\\\
        \\end{eqnarray*}

    where :math:`\\vec{r}` is the vector pointing from one particle to the other
    in the pair, ``r_min`` is defined in `params`, and ``r_cut`` is defined in
    `Pair.r_cut`.

    Provide :math:`F(r)` and :math:`V(r)` on an evenly space set of grid points
    points between :math:`r_{\\mathrm{min}}` and :math:`r_{\\mathrm{cut}}`.
    `Table` linearly interpolates values when :math:`r` lies between grid points
    and between the last grid point and :math:`r=r_{\\mathrm{cut}}`.  The force
    must be specificed commensurate with the potential: :math:`F =
    -\\frac{\\partial V}{\\partial r}`.

    `Table` does not support energy shifting or smoothing modes.

    Attributes:
        params (`TypeParameter` [\
          `tuple` [``particle_type``, ``particle_type``],\
          `dict`]):
          The potential parameters. The dictionary has the following keys:

          * ``r_min`` (`float`, **required**) - the minimum distance to apply
            the tabulated potential, corresponding to the first element of the
            energy and force arrays :math:`[\\mathrm{length}]`.

          * ``V`` ((*N*,) `numpy.ndarray` of `float`, **required**) -
            the tabulated energy values :math:`[\\mathrm{energy}]`.

          * ``F`` ((*N*,) `numpy.ndarray` of `float`, **required**) -
            the tabulated force values :math:`[\\mathrm{force}]`. Must have the
            same length as ``V``.

        mode (str): Energy shifting/smoothing mode: ``"none"``.

    Note:
        The implicitly defined :math:`r` values are those that would be returned
        by ``numpy.linspace(r_min, r_cut, len(V), endpoint=False)``.

    Tip:
        Define non-interacting potentials with::

            table.params[(type1, type2)] = dict(r_min=0, V=[0], F=[0])
            table.r_cut[(type1, type2)] = 0

        There must be at least one element in V and F, but the ``r_cut`` value
        of 0 disables the interaction entirely.
    """
    _cpp_class_name = "PotentialPairTable"
    _accepted_modes = ("none",)

    def __init__(self, nlist, default_r_cut=None):
        super().__init__(nlist,
                         default_r_cut=default_r_cut,
                         default_r_on=0,
                         mode='none')
        params = TypeParameter(
            'params', 'particle_types',
            TypeParameterDict(
                r_min=float,
                V=hoomd.data.typeconverter.NDArrayValidator(np.float64),
                F=hoomd.data.typeconverter.NDArrayValidator(np.float64),
                len_keys=2))
        self._add_typeparam(params)


class Morse(Pair):
    r"""Morse pair potential.

    Args:
        nlist (`hoomd.md.nlist.NList`): Neighbor list.
        default_r_cut (float): Default cutoff radius :math:`[\mathrm{length}]`.
        default_r_on (float): Default turn-on radius :math:`[\mathrm{length}]`.
        mode (str): Energy shifting/smoothing mode.

    `Morse` specifies that a Morse pair potential should be applied between
    every non-excluded particle pair in the simulation.

    .. math::
        :nowrap:

        \begin{eqnarray*}
        V_{\mathrm{morse}}(r) = & D_0 \left[ \exp \left(-2\alpha\left(
            r-r_0\right)\right) -2\exp \left(-\alpha\left(r-r_0\right)
            \right) \right]; & r < r_{\mathrm{cut}} \\
            = & 0; & r \ge r_{\mathrm{cut}} \\
        \end{eqnarray*}

    See `Pair` for details on how forces are calculated and the available
    energy shifting and smoothing modes.

    .. py:attribute:: params

        The potential parameters. The dictionary has the following keys:

        * ``D0`` (`float`, **required**) - depth of the potential at its
          minimum :math:`D_0` :math:`[\mathrm{energy}]`
        * ``alpha`` (`float`, **required**) - the width of the potential well
          :math:`\alpha` :math:`[\mathrm{length}^{-1}]`
        * ``r0`` (`float`, **required**) - position of the minimum
          :math:`r_0` :math:`[\mathrm{length}]`

        Type: `TypeParameter` [`tuple` [``particle_type``, ``particle_type``],
        `dict`]

    .. py:attribute:: mode

        Energy shifting/smoothing mode: ``"none"``, ``"shift"``, or ``"xplor"``.

        Type: `str`

    Example::

        nl = nlist.Cell()
        morse = pair.Morse(default_r_cut=3.0, nlist=nl)
        morse.params[('A', 'A')] = dict(D0=1.0, alpha=3.0, r0=1.0)
        morse.r_cut[('A', 'B')] = 3.0
    """

    _cpp_class_name = "PotentialPairMorse"

    def __init__(self, nlist, default_r_cut=None, default_r_on=0., mode='none'):
        super().__init__(nlist, default_r_cut, default_r_on, mode)
        params = TypeParameter(
            'params', 'particle_types',
            TypeParameterDict(D0=float, alpha=float, r0=float, len_keys=2))
        self._add_typeparam(params)


class DPD(Pair):
    r"""Dissipative Particle Dynamics.

    Args:
        nlist (`hoomd.md.nlist.NList`): Neighbor list
        kT (`hoomd.variant` or `float`): Temperature of
            thermostat :math:`[\mathrm{energy}]`.
        default_r_cut (float): Default cutoff radius :math:`[\mathrm{length}]`.

    `DPD` specifies that a DPD pair force should be applied between every
    non-excluded particle pair in the simulation, including an interaction
    potential, pairwise drag force, and pairwise random force. See `Groot and
    Warren 1997 <http://dx.doi.org/10.1063/1.474784>`_.

    .. math::
        :nowrap:

        \begin{eqnarray*}
        F = F_{\mathrm{C}}(r) + F_{\mathrm{R,ij}}(r_{ij}) +
        F_{\mathrm{D,ij}}(v_{ij}) \\
        \end{eqnarray*}

    .. math::
        :nowrap:

        \begin{eqnarray*}
        F_{\mathrm{C}}(r) = & A \cdot  w(r_{ij}) \\
        F_{\mathrm{R, ij}}(r_{ij}) = & - \theta_{ij}\sqrt{3}
        \sqrt{\frac{2k_b\gamma T}{\Delta t}}\cdot w(r_{ij})  \\
        F_{\mathrm{D, ij}}(r_{ij}) = & - \gamma w^2(r_{ij})\left(
        \hat r_{ij} \circ v_{ij} \right)  \\
        \end{eqnarray*}

    .. math::
        :nowrap:

        \begin{eqnarray*}
        w(r_{ij}) = &\left( 1 - r/r_{\mathrm{cut}} \right);
        & r < r_{\mathrm{cut}} \\
                  = & 0; & r \ge r_{\mathrm{cut}} \\
        \end{eqnarray*}

    where :math:`\hat r_{ij}` is a normalized vector from particle i to
    particle j, :math:`v_{ij} = v_i - v_j`, and :math:`\theta_{ij}` is a
    uniformly distributed random number in the range [-1, 1].

    `C. L. Phillips et. al. 2011 <http://dx.doi.org/10.1016/j.jcp.2011.05.021>`_
    describes the DPD implementation details in HOOMD-blue. Cite it if you
    utilize the DPD functionality in your work.

    `DPD` does not implement any energy shift / smoothing modes due to the
    function of the force.

    To use the DPD thermostat, an `hoomd.md.methods.NVE` integrator
    must be applied to the system and the user must specify a temperature.  Use
    of the dpd thermostat pair force with other integrators will result in
    unphysical behavior. To use pair.dpd with a different conservative potential
    than :math:`F_C`, set A to zero and define the conservative pair potential
    separately.  Note that DPD thermostats are often defined in terms of
    :math:`\sigma` where :math:`\sigma = \sqrt{2k_b\gamma T}`.

    .. py:attribute:: params

        The force parameters. The dictionary has the following keys:

        * ``A`` (`float`, **required**) - :math:`A` :math:`[\mathrm{force}]`
        * ``gamma`` (`float`, **required**) - :math:`\gamma`
          :math:`[\mathrm{mass} \cdot \mathrm{time}^{-1}]`

        Type: `TypeParameter` [`tuple` [``particle_type``, ``particle_type``],
        `dict`]

    .. py:attribute:: mode

        Energy shifting/smoothing mode: ``"none"``.

        Type: `str`

    Example::

        nl = nlist.Cell()
        dpd = pair.DPD(nlist=nl, kT=1.0, default_r_cut=1.0)
        dpd.params[('A', 'A')] = dict(A=25.0, gamma=4.5)
        dpd.params[('A', 'B')] = dict(A=40.0, gamma=4.5)
        dpd.params[('B', 'B')] = dict(A=25.0, gamma=4.5)
        dpd.params[(['A', 'B'], ['C', 'D'])] = dict(A=40.0, gamma=4.5)
    """
    _cpp_class_name = "PotentialPairDPDThermoDPD"
    _accepted_modes = ("none",)

    def __init__(
        self,
        nlist,
        kT,
        default_r_cut=None,
    ):
        super().__init__(nlist=nlist,
                         default_r_cut=default_r_cut,
                         default_r_on=0,
                         mode='none')
        params = TypeParameter(
            'params', 'particle_types',
            TypeParameterDict(A=float, gamma=float, len_keys=2))
        self._add_typeparam(params)
        param_dict = ParameterDict(kT=hoomd.variant.Variant)
        param_dict["kT"] = kT
        self._param_dict.update(param_dict)

    def _add(self, simulation):
        """Add the operation to a simulation.

        DPD uses RNGs. Warn the user if they did not set the seed.
        """
        if isinstance(simulation, hoomd.Simulation):
            simulation._warn_if_seed_unset()

        super()._add(simulation)


class DPDConservative(Pair):
    r"""DPD Conservative pair force.

    Args:
        nlist (`hoomd.md.nlist.NList`): Neighbor list.
        default_r_cut (float): Default cutoff radius :math:`[\mathrm{length}]`.

    `DPDConservative` specifies the conservative part of the DPD pair potential
    should be applied between every non-excluded particle pair in the
    simulation. No thermostat (e.g. Drag Force and Random Force) is applied, as
    is in `DPD`.

    .. math::
        :nowrap:

        \begin{eqnarray*}
        V_{\mathrm{DPD-C}}(r) = & A \cdot \left( r_{\mathrm{cut}} - r
          \right) - \frac{1}{2} \cdot \frac{A}{r_{\mathrm{cut}}} \cdot
          \left(r_{\mathrm{cut}}^2 - r^2 \right);
          & r < r_{\mathrm{cut}} \\
                              = & 0; & r \ge r_{\mathrm{cut}} \\
        \end{eqnarray*}


    `DPDConservative` does not implement any energy shift / smoothing modes due
    to the function of the force.

    .. py:attribute:: params

        The potential parameters. The dictionary has the following keys:

        * ``A`` (`float`, **required**) - :math:`A` :math:`[\mathrm{force}]`

        Type: `TypeParameter` [`tuple` [``particle_type``, ``particle_type``],
        `dict`]

    .. py:attribute:: mode

        Energy shifting/smoothing mode: ``"none"``.

        Type: `str`

    Example::

        nl = nlist.Cell()
        dpdc = pair.DPDConservative(nlist=nl, default_r_cut=3.0)
        dpdc.params[('A', 'A')] = dict(A=1.0)
        dpdc.params[('A', 'B')] = dict(A=2.0, r_cut = 1.0)
        dpdc.params[(['A', 'B'], ['C', 'D'])] = dict(A=3.0)
    """
    _cpp_class_name = "PotentialPairDPD"
    _accepted_modes = ("none",)

    def __init__(self, nlist, default_r_cut=None):
        # initialize the base class
        super().__init__(nlist=nlist,
                         default_r_cut=default_r_cut,
                         default_r_on=0,
                         mode='none')
        params = TypeParameter('params', 'particle_types',
                               TypeParameterDict(A=float, len_keys=2))
        self._add_typeparam(params)


class DPDLJ(Pair):
    r"""Dissipative Particle Dynamics with a LJ conservative force.

    Args:
        nlist (`hoomd.md.nlist.NList`): Neighbor list.
        kT (`hoomd.variant` or `float`): Temperature of
            thermostat :math:`[\mathrm{energy}]`.
        default_r_cut (float): Default cutoff radius :math:`[\mathrm{length}]`.
        mode (str): Energy shifting mode.

    `DPDLJ` specifies that a DPD thermostat and a Lennard-Jones pair potential
    should be applied between every non-excluded particle pair in the
    simulation.

    `C. L. Phillips et. al. 2011 <http://dx.doi.org/10.1016/j.jcp.2011.05.021>`_
    describes the DPD implementation details in HOOMD-blue. Cite it if you
    utilize the DPD functionality in your work.

    .. math::
        :nowrap:

        \begin{eqnarray*}
        F = F_{\mathrm{C}}(r) + F_{\mathrm{R,ij}}(r_{ij}) +
            F_{\mathrm{D,ij}}(v_{ij}) \\
        \end{eqnarray*}

    .. math::
        :nowrap:

        \begin{eqnarray*}
        F_{\mathrm{C}}(r) = & \partial V_{\mathrm{LJ}} / \partial r \\
        F_{\mathrm{R, ij}}(r_{ij}) = & - \theta_{ij}\sqrt{3}
            \sqrt{\frac{2k_b\gamma T}{\Delta t}}\cdot w(r_{ij})  \\
        F_{\mathrm{D, ij}}(r_{ij}) = & - \gamma w^2(r_{ij})
            \left( \hat r_{ij} \circ v_{ij} \right)  \\
        \end{eqnarray*}

    .. math::
        :nowrap:

        \begin{eqnarray*}
        V_{\mathrm{LJ}}(r) = & 4 \varepsilon \left[ \left(
            \frac{\sigma}{r} \right)^{12} -
             \left( \frac{\sigma}{r} \right)^{6} \right];
            & r < r_{\mathrm{cut}} \\
                            = & 0; & r \ge r_{\mathrm{cut}} \\
        \end{eqnarray*}

    .. math::
        :nowrap:

        \begin{eqnarray*}
        w(r_{ij}) = &\left( 1 - r/r_{\mathrm{cut}} \right);
            & r < r_{\mathrm{cut}} \\
                  = & 0; & r \ge r_{\mathrm{cut}} \\
        \end{eqnarray*}

    where :math:`\hat r_{ij}` is a normalized vector from particle i to
    particle j, :math:`v_{ij} = v_i - v_j`, and :math:`\theta_{ij}` is a
    uniformly distributed random number in the range [-1, 1].

    To use the DPD thermostat, an `hoomd.md.methods.NVE` integrator
    must be applied to the system and the user must specify a temperature. Use
    of the dpd thermostat pair force with other integrators will result in
    unphysical behavior.

    See `Pair` for details on how forces are calculated and the
    available energy shifting and smoothing modes.

    .. py:attribute:: params

        The DPDLJ potential parameters. The dictionary has the following keys:

        * ``epsilon`` (`float`, **required**) - :math:`\varepsilon`
          :math:`[\mathrm{energy}]`
        * ``sigma`` (`float`, **required**) - :math:`\sigma`
          :math:`[\mathrm{length}]`
        * ``gamma`` (`float`, **required**) - :math:`\gamma`
          :math:`[\mathrm{mass} \cdot \mathrm{time}^{-1}]`

        Type: `TypeParameter` [`tuple` [``particle_type``, ``particle_type``],
        `dict`]

    .. py:attribute:: mode

        Energy shifting/smoothing mode: ``"none"`` or ``"shift"``.

        Type: `str`

    Example::

        nl = nlist.Cell()
        dpdlj = pair.DPDLJ(nlist=nl, kT=1.0, default_r_cut=2.5)
        dpdlj.params[('A', 'A')] = dict(epsilon=1.0, sigma=1.0, gamma=4.5)
        dpdlj.params[(['A', 'B'], ['C', 'D'])] = dict(
            epsilon=3.0, sigma=1.0, gamma=1.2)
        dpdlj.r_cut[('B', 'B')] = 2.0**(1.0/6.0)
    """
    _cpp_class_name = "PotentialPairDPDLJThermoDPD"
    _accepted_modes = ("none", "shift")

    def __init__(self, nlist, kT, default_r_cut=None, mode='none'):

        super().__init__(nlist=nlist,
                         default_r_cut=default_r_cut,
                         default_r_on=0,
                         mode=mode)
        params = TypeParameter(
            'params', 'particle_types',
            TypeParameterDict(epsilon=float,
                              sigma=float,
                              gamma=float,
                              len_keys=2))
        self._add_typeparam(params)

        d = ParameterDict(kT=hoomd.variant.Variant)
        self._param_dict.update(d)

        self.kT = kT

    def _add(self, simulation):
        """Add the operation to a simulation.

        DPDLJ uses RNGs. Warn the user if they did not set the seed.
        """
        if isinstance(simulation, hoomd.Simulation):
            simulation._warn_if_seed_unset()

        super()._add(simulation)


class ForceShiftedLJ(Pair):
    r"""Force-shifted Lennard-Jones pair potential.

    Args:
        nlist (`hoomd.md.nlist.NList`): Neighbor list.
        default_r_cut (float): Default cutoff radius :math:`[\mathrm{length}]`.
        mode (str): Energy shifting/smoothing mode.

    `ForceShiftedLJ` specifies that a modified Lennard-Jones pair force should
    be applied between non-excluded particle pair in the simulation. The force
    differs from the one calculated by  `LJ` by the subtraction of the
    value of the force at :math:`r_{\mathrm{cut}}`, such that the force
    smoothly goes to zero at the cut-off. The potential is modified by a linear
    function. This potential can be used as a substitute for `LJ`,
    when the exact analytical form of the latter is not required but a smaller
    cut-off radius is desired for computational efficiency. See `Toxvaerd et.
    al. 2011 <http://dx.doi.org/10.1063/1.3558787>`_ for a discussion of this
    potential.

    .. math::
        :nowrap:

        \begin{eqnarray*}
        V(r) = & 4 \varepsilon \left[ \left( \frac{\sigma}{r}
          \right)^{12} - \left( \frac{\sigma}{r} \right)^{6}
          \right] + \Delta V(r); & r < r_{\mathrm{cut}}\\
             = & 0; & r \ge r_{\mathrm{cut}} \\
        \end{eqnarray*}

    .. math::

        \Delta V(r) = -(r - r_{\mathrm{cut}}) \frac{\partial
          V_{\mathrm{LJ}}}{\partial r}(r_{\mathrm{cut}})

    See `Pair` for details on how forces are calculated.

    .. py:attribute:: params

        The potential parameters. The dictionary has the following keys:

        * ``epsilon`` (`float`, **required**) - :math:`\varepsilon`
          :math:`[\mathrm{energy}]`
        * ``sigma`` (`float`, **required**) - :math:`\sigma`
          :math:`[\mathrm{length}]`

        Type: `TypeParameter` [`tuple` [``particle_type``, ``particle_type``],
        `dict`]

    .. py:attribute:: mode

        Energy shifting/smoothing mode: ``"none"``.

        Type: `str`

    Example::

        nl = nlist.Cell()
        fslj = pair.ForceShiftedLJ(nlist=nl, default_r_cut=1.5)
        fslj.params[('A', 'A')] = dict(epsilon=1.0, sigma=1.0)
    """
    _cpp_class_name = "PotentialPairForceShiftedLJ"
    _accepted_modes = ("none",)

    def __init__(self, nlist, default_r_cut=None):
        super().__init__(nlist=nlist,
                         default_r_cut=default_r_cut,
                         default_r_on=0,
                         mode='none')

        params = TypeParameter(
            'params', 'particle_types',
            TypeParameterDict(epsilon=float, sigma=float, len_keys=2))
        self._add_typeparam(params)


class Moliere(Pair):
    r"""Moliere pair potential.

    Args:
        nlist (`hoomd.md.nlist.NList`): Neighbor list.
        default_r_cut (float): Default cutoff radius :math:`[\mathrm{length}]`.
        default_r_on (float): Default turn-on radius :math:`[\mathrm{length}]`.
        mode (str): Energy shifting/smoothing mode.

    `Moliere` specifies that a Moliere type pair potential should be applied
    between every non-excluded particle pair in the simulation.

    .. math::
        :nowrap:

        \begin{eqnarray*}
        V_{\mathrm{Moliere}}(r)
          = & \frac{Z_i Z_j e^2}{4 \pi \epsilon_0 r_{ij}} \left[ 0.35 \exp
          \left( -0.3 \frac{r_{ij}}{a_F} \right) + \\
          0.55 \exp \left( -1.2 \frac{r_{ij}}{a_F} \right) + 0.10 \exp
          \left( -6.0 \frac{r_{ij}}{a_F} \right) \right];
          & r < r_{\mathrm{cut}} \\
          = & 0; & r > r_{\mathrm{cut}} \\
        \end{eqnarray*}

    Where each parameter is defined as:

    - :math:`Z_i` - *Z_i* - Atomic number of species i
      :math:`[\mathrm{dimensionless}]`
    - :math:`Z_j` - *Z_j* - Atomic number of species j
      :math:`[\mathrm{dimensionless}]`
    - :math:`e` - *elementary_charge* - The elementary charge
      :math:`[\mathrm{charge}]`
    - :math:`a_F = \frac{0.8853 a_0}{\left( \sqrt{Z_i} + \sqrt{Z_j}
      \right)^{2/3}}`, where :math:`a_0` is the Bohr radius
      :math:`[\mathrm{length}]`

    See `Pair` for details on how forces are calculated and the available
    energy shifting and smoothing modes.

    .. py:attribute:: params

        The potential parameters. The dictionary has the following keys:

        * ``qi`` (`float`, **required**) -
          :math:`q_i = Z_i \frac{e}{\sqrt{4 \pi \epsilon_0}}`
          :math:`[\mathrm{charge}]`
        * ``qj`` (`float`, **required**) -
          :math:`q_j = Z_j \frac{e}{\sqrt{4 \pi \epsilon_0}}`
          :math:`[\mathrm{charge}]`

        * ``aF`` (`float`, **required**) -
          :math:`a_F = \frac{0.8853 a_0}{\left( \sqrt{Z_i} + \sqrt{Z_j}
          \right)^{2/3}}` :math:`[\mathrm{length}]`

        Type: `TypeParameter` [`tuple` [``particle_type``, ``particle_type``],
        `dict`]

    .. py:attribute:: mode

        Energy shifting/smoothing mode: ``"none"``, ``"shift"``, or ``"xplor"``.

        Type: `str`

    Example::

        nl = nlist.Cell()
        moliere = pair.Moliere(default_r_cut = 3.0, nlist=nl)

        Zi = 54
        Zj = 7
        e = 1
        a0 = 1
        aF = 0.8853 * a0 / (np.sqrt(Zi) + np.sqrt(Zj))**(2/3)

        moliere.params[('A', 'B')] = dict(qi=Zi*e, qj=Zj*e, aF=aF)
    """
    _cpp_class_name = "PotentialPairMoliere"

    def __init__(self, nlist, default_r_cut=None, default_r_on=0., mode='none'):
        super().__init__(nlist, default_r_cut, default_r_on, mode)
        params = TypeParameter(
            'params', 'particle_types',
            TypeParameterDict(qi=float, qj=float, aF=float, len_keys=2))
        self._add_typeparam(params)


class ZBL(Pair):
    r"""ZBL pair potential.

    Args:
        nlist (`hoomd.md.nlist.NList`): Neighbor list.
        default_r_cut (float): Default cutoff radius :math:`[\mathrm{length}]`.
        default_r_on (float): Default turn-on radius :math:`[\mathrm{length}]`.

    `ZBL` specifies that a Ziegler-Biersack-Littmark pair potential
    should be applied between every non-excluded particle pair in the
    simulation.

    .. math::
        :nowrap:

        \begin{eqnarray*}
        V_{\mathrm{ZBL}}(r) =
          & \frac{Z_i Z_j e^2}{4 \pi \epsilon_0 r_{ij}} \left[ 0.1818
          \exp \left( -3.2 \frac{r_{ij}}{a_F} \right) \\
          + 0.5099 \exp \left( -0.9423 \frac{r_{ij}}{a_F} \right) \\
          + 0.2802 \exp \left( -0.4029 \frac{r_{ij}}{a_F} \right) \\
          + 0.02817 \exp \left( -0.2016 \frac{r_{ij}}{a_F} \right) \right];
          & r < r_{\mathrm{cut}} \\
          = & 0; & r > r_{\mathrm{cut}} \\
        \end{eqnarray*}

    Where each parameter is defined as:

    - :math:`Z_i` - *Z_i* - Atomic number of species i
      :math:`[\mathrm{dimensionless}]`
    - :math:`Z_j` - *Z_j* - Atomic number of species j
      :math:`[\mathrm{dimensionless}]`
    - :math:`e` - *elementary_charge* - The elementary charge
      :math:`[\mathrm{charge}]`
    - :math:`a_F = \frac{0.8853 a_0}{ Z_i^{0.23} + Z_j^{0.23} }`, where
      :math:`a_0` is the Bohr radius :math:`[\mathrm{length}]`

    See `Pair` for details on how forces are calculated. Note ZBL does not
    support energy shifting or smoothing.

    .. py:attribute:: params

        The ZBL potential parameters. The dictionary has the following keys:

        * ``q_i`` (`float`, **required**) - :math:`q_i=Z_i \frac{e}{\sqrt{4
          \pi \epsilon_0}}` :math:`[\mathrm{charge}]`
        * ``q_j`` (`float`, **required**) - :math:`q_j=Z_j \frac{e}{\sqrt{4
          \pi \epsilon_0}}` :math:`[\mathrm{charge}]`
        * ``a_F`` (`float`, **required**) -
          :math:`a_F = \frac{0.8853 a_0}{ Z_i^{0.23} + Z_j^{0.23} }`
          :math:`[\mathrm{length}]`

        Type: `TypeParameter` [`tuple` [``particle_type``, ``particle_type``],
        `dict`]

    .. py:attribute:: mode

        Energy shifting/smoothing mode: ``"none"``.

        Type: `str`

    Example::

        nl = nlist.Cell()
        zbl = pair.ZBL(default_r_cut=3.0, nlist=nl)

        Zi = 54
        Zj = 7
        e = 1
        a0 = 1
        aF = 0.8853 * a0 / (Zi**(0.23) + Zj**(0.23))

        zbl.params[('A', 'B')] = dict(qi=Zi*e, qj=Zj*e, aF=aF)
    """
    _cpp_class_name = "PotentialPairZBL"
    _accepted_modes = ("none",)

    def __init__(self, nlist, default_r_cut=None, default_r_on=0.):

        super().__init__(nlist, default_r_cut, default_r_on, 'none')
        params = TypeParameter(
            'params', 'particle_types',
            TypeParameterDict(qi=float, qj=float, aF=float, len_keys=2))
        self._add_typeparam(params)


class Mie(Pair):
    r"""Mie pair potential.

    Args:
        nlist (`hoomd.md.nlist.NList`): Neighbor list
        default_r_cut (float): Default cutoff radius :math:`[\mathrm{length}]`.
        default_r_on (float): Default turn-on radius :math:`[\mathrm{length}]`.
        mode (str): Energy shifting/smoothing mode.

    `Mie` specifies that a Mie pair potential should be applied between every
    non-excluded particle pair in the simulation.

    .. math::
        :nowrap:

        \begin{eqnarray*}
        V_{\mathrm{mie}}(r)
          = & \left( \frac{n}{n-m} \right) {\left( \frac{n}{m}
          \right)}^{\frac{m}{n-m}} \varepsilon \left[ \left(
          \frac{\sigma}{r} \right)^{n} - \left( \frac{\sigma}{r}
          \right)^{m} \right]; & r < r_{\mathrm{cut}} \\
          = & 0; & r \ge r_{\mathrm{cut}} \\
        \end{eqnarray*}

    See `Pair` for details on how forces are calculated and the available
    energy shifting and smoothing modes.

    .. py:attribute:: params

        The potential parameters. The dictionary has the following keys:

        * ``epsilon`` (`float`, **required**) - :math:`\varepsilon`
          :math:`[\mathrm{energy}]`
        * ``sigma`` (`float`, **required**) - :math:`\sigma`
          :math:`[\mathrm{length}]`
        * ``n`` (`float`, **required**) - :math:`n`
          :math:`[\mathrm{dimensionless}]`
        * ``m`` (`float`, **required**) - :math:`m`
          :math:`[\mathrm{dimensionless}]`

        Type: `TypeParameter` [`tuple` [``particle_type``, ``particle_type``],
        `dict`]

    .. py:attribute:: mode

        Energy shifting/smoothing mode: ``"none"``, ``"shift"``, or ``"xplor"``.

        Type: `str`

    Example::

        nl = nlist.Cell()
        mie = pair.Mie(nlist=nl, default_r_cut=3.0)
        mie.params[('A', 'A')] = dict(epsilon=1.0, sigma=1.0, n=12, m=6)
        mie.r_cut[('A', 'A')] = 2**(1.0/6.0)
        mie.r_on[('A', 'A')] = 2.0
        mie.params[(['A', 'B'], ['C', 'D'])] = dict(epsilon=1.5, sigma=2.0)
    """
    _cpp_class_name = "PotentialPairMie"

    def __init__(self, nlist, default_r_cut=None, default_r_on=0., mode='none'):

        super().__init__(nlist, default_r_cut, default_r_on, mode)
        params = TypeParameter(
            'params', 'particle_types',
            TypeParameterDict(epsilon=float,
                              sigma=float,
                              n=float,
                              m=float,
                              len_keys=2))

        self._add_typeparam(params)


class ExpandedMie(Pair):
    """Expanded Mie pair potential.

    Args:
        nlist (`hoomd.md.nlist.NList`): Neighbor list.
        default_r_cut (float): Default cutoff radius (in distance units).
        default_r_on (float): Default turn-on radius (in distance units).
        mode (str): Energy shifting/smoothing mode.

    `ExpandedMie` specifies that a radially shifted Mie pair potential should be
    applied between every non-excluded particle pair in the simulation.

    .. math::
        :nowrap:

        \\begin{eqnarray*}
        V_{\\mathrm{mie}}(r)
          = & \\left( \\frac{n}{n-m} \\right) {\\left( \\frac{n}{m}
          \\right)}^{\\frac{m}{n-m}} \\varepsilon \\left[ \\left(
          \\frac{\\sigma}{r-\\Delta} \\right)^{n} - \\left( \\frac
          {\\sigma}{r-\\Delta}
          \\right)^{m} \\right]; & r < r_{\\mathrm{cut}} \\\\
          = & 0; & r \\ge r_{\\mathrm{cut}} \\\\
        \\end{eqnarray*}

    See `Pair` for details on how forces are calculated and the available energy
    shifting and smoothing modes.

    .. py:attribute:: params

        The Expanded Mie potential parameters.
        The dictionary has the following keys:

        * ``epsilon`` (`float`, **required**) -
          :math:`\\epsilon` :math:`[\\mathrm{energy}]`.
        * ``sigma`` (`float`, **required**) -
          :math:`\\sigma` :math:`[\\mathrm{length}]`.
        * ``n`` (`float`, **required**) -
          :math:`n` :math:`[\\mathrm{dimensionless}]`.
        * ``m`` (`float`, **required**) -
          :math:`m` :math:`[\\mathrm{dimensionless}]`.
        * ``delta`` (`float`, **required**) -
          :math:`\\Delta` :math:`[\\mathrm{length}]`.

        Type: `TypeParameter` [ `tuple` [``particle_type``, ``particle_type``],
        `dict`]

    .. py:attribute:: mode

        Energy shifting/smoothing mode: ``"none"``, ``"shift"``, or ``"xplor"``.

        Type: `str`

    Example::

        nl = nlist.Cell()
        expanded_mie = pair.ExpandedMie(nlist=nl, default_r_cut=3.0)
        mie.params[('A', 'B')] = {
            "epsilon": 1.0, "sigma": 1.0, "n": 12, "m": 6,
            "delta": 0.5}
        expanded_mie.r_cut[('A', 'B')] = 2**(1.0 / 6.0)
        expanded_mie.params[(['A', 'B'], ['C', 'D'])] = {
            "epsilon": 1.5, "sigma": 2.0, "n": 12, "m": 6,
            "delta": 0.5}
    """
    _cpp_class_name = "PotentialPairExpandedMie"

    def __init__(self, nlist, default_r_cut=None, default_r_on=0., mode='none'):

        super().__init__(nlist, default_r_cut, default_r_on, mode)
        params = TypeParameter(
            'params', 'particle_types',
            TypeParameterDict(epsilon=float,
                              sigma=float,
                              n=float,
                              m=float,
                              delta=float,
                              len_keys=2))

        self._add_typeparam(params)


class ReactionField(Pair):
    r"""Onsager reaction field pair potential.

    Args:
        nlist (`hoomd.md.nlist.NList`): Neighbor list.
        default_r_cut (float): Default cutoff radius :math:`[\mathrm{length}]`.
        default_r_on (float): Default turn-on radius :math:`[\mathrm{length}]`.
        mode (str): Energy shifting/smoothing mode.

    `ReactionField` specifies that an Onsager reaction field pair potential
    should be applied between every non-excluded particle pair in the
    simulation.

    Reaction field electrostatics is an approximation to the screened
    electrostatic interaction, which assumes that the medium can be treated as
    an electrostatic continuum of dielectric constant :math:`\epsilon_{RF}`
    outside the cutoff sphere of radius :math:`r_{\mathrm{cut}}`. See: `Barker
    et. al. 1973 <http://dx.doi.org/10.1080/00268977300102101>`_.

    .. math::

       V_{\mathrm{RF}}(r) = \varepsilon \left[ \frac{1}{r} +
           \frac{(\epsilon_{RF}-1) r^2}{(2 \epsilon_{RF} + 1) r_c^3} \right]

    By default, the reaction field potential does not require charge or diameter
    to be set. Two parameters, :math:`\varepsilon` and :math:`\epsilon_{RF}`
    are needed. If :math:`\epsilon_{RF}` is specified as zero, it will
    represent infinity.

    If *use_charge* is set to True, the following formula is evaluated instead:

    .. math::

        V_{\mathrm{RF}}(r) = q_i q_j \varepsilon \left[ \frac{1}{r} +
          \frac{(\epsilon_{RF}-1) r^2}{(2 \epsilon_{RF} + 1) r_c^3} \right]

    where :math:`q_i` and :math:`q_j` are the charges of the particle pair.

    See `Pair` for details on how forces are calculated and the available
    energy shifting and smoothing modes.

    .. py:attribute:: params

        The potential parameters. The dictionary has the following keys:

        * ``epsilon`` (`float`, **required**) - :math:`\varepsilon`
          :math:`[\mathrm{energy} \cdot \mathrm{length}]`
        * ``eps_rf`` (`float`, **required**) - :math:`\epsilon_{RF}`
          :math:`[\mathrm{dimensionless}]`
        * ``use_charge`` (`boolean`, **optional**) - evaluate pair potential
          using particle charges (*default*: False)

        Type: `TypeParameter` [`tuple` [``particle_type``, ``particle_type``],
        `dict`]

    .. py:attribute:: mode

        Energy shifting/smoothing mode: ``"none"``, ``"shift"``, or ``"xplor"``.

        Type: `str`

    Example::

        nl = nlist.Cell()
        reaction_field = pair.reaction_field(nl, default_r_cut=3.0)
        reaction_field.params[('A', 'B')] = dict(epsilon=1.0, eps_rf=1.0)
        reaction_field.params[('B', 'B')] = dict(
            epsilon=1.0, eps_rf=0.0, use_charge=True)
    """
    _cpp_class_name = "PotentialPairReactionField"

    def __init__(self, nlist, default_r_cut=None, default_r_on=0., mode='none'):
        super().__init__(nlist, default_r_cut, default_r_on, mode)
        params = TypeParameter(
            'params', 'particle_types',
            TypeParameterDict(epsilon=float,
                              eps_rf=float,
                              use_charge=False,
                              len_keys=2))

        self._add_typeparam(params)


class DLVO(Pair):
    r"""DLVO colloidal interaction.

    Args:
        nlist (`hoomd.md.nlist.NList`): Neighbor list.
        default_r_cut (float): Default cutoff radius :math:`[\mathrm{length}]`.
        default_r_on (float): Default turn-on radius :math:`[\mathrm{length}]`.
        name (str): Name of the force instance.
        mode (str): Energy shifting mode.

    `DLVO` computes the energy and force from the DLVO dispersion and
    electrostatic interaction between every non-excluded pair of particles.

    .. math::
        :nowrap:

        \begin{eqnarray*}
        V_{\mathrm{DLVO}}(r)  = & - \frac{A}{6} \left[
            \frac{2a_1a_2}{r^2 - (a_1+a_2)^2} +
            \frac{2a_1a_2}{r^2 - (a_1-a_2)^2} \\
            + \log \left(
            \frac{r^2 - (a_1+a_2)^2}{r^2 - (a_1-a_2)^2} \right) \right]
            & \\
            & + \frac{a_1 a_2}{a_1+a_2} Z e^{-\kappa(r - (a_1+a_2))};
            & r < r_{\mathrm{cut}} \\
            = & 0; & r \ge r_{\mathrm{cut}}
        \end{eqnarray*}

    where :math:`a_1` is the radius of first particle in the pair, :math:`a_2`
    is the radius of second particle in the pair, :math:`A` is the Hamaker
    constant, :math:`Z` is proportional to the surface electric potential,
    and :math:`\kappa` is the screening parameter.

    The first term corresponds to the attractive van der Waals interaction with
    and the second term to the repulsive double-layer interaction between two
    spherical surfaces. See "Intermolecular and Surface Forces" Israelachvili
    2011, pp. 317.

    .. py:attribute:: params

        The potential parameters. The dictionary has the following keys:

        * ``A`` (`float`, **required**) - Hamaker constant :math:`A`
          :math:`[\mathrm{energy}]`
        * ``a1`` (`float`, **required**) - Radius of first particle :math:`a_1`
          :math:`[\mathrm{length}]`
        * ``a2`` (`float`, **required**) - Radius of second particle :math:`a_2`
          :math:`[\mathrm{length}]`
        * ``kappa`` (`float`, **required**) - screening parameter
          :math:`\kappa` :math:`[\mathrm{length}^{-1}]`
        * ``Z`` surface electric potential (`float`, **required**) - :math:`Z`
          :math:`[\mathrm{energy} \cdot \mathrm{length}^{-1}]`

        Type: `TypeParameter` [`tuple` [``particle_type``, ``particle_type``],
        `dict`]

    .. py:attribute:: mode

        Energy shifting/smoothing mode: ``"none"`` or ``"shift"``.

        Type: `str`

    Example::

        nl = hoomd.md.nlist.Cell()
        dlvo = hoomd.md.pair.DLVO(nlist=nl)
        dlvo.params[('A', 'A')] = dict(A=1.0, kappa=1.0, Z=2, a1=1, a2=1)
        dlvo.params[('A', 'B')] = dict(A=2.0, kappa=0.5, Z=3, a1=1, a2=3)
        dlvo.params[('B', 'B')] = dict(A=2.0, kappa=0.5, Z=3, a1=3, a2=3)
    """
    _cpp_class_name = "PotentialPairDLVO"
    _accepted_modes = ("none", "shift")

    def __init__(self, nlist, default_r_cut=None, default_r_on=0., mode='none'):
        if mode == 'xplor':
            raise ValueError("xplor is not a valid mode for the DLVO potential")

        super().__init__(nlist, default_r_cut, default_r_on, mode)
        params = TypeParameter(
            'params', 'particle_types',
            TypeParameterDict(
                kappa=float,
                Z=float,
                A=float,
                a1=float,
                a2=float,
                len_keys=2,
            ))
        self._add_typeparam(params)

        # this potential needs diameter shifting on
        self.nlist.diameter_shift = True


class Buckingham(Pair):
    r"""Buckingham pair potential.

    Args:
        nlist (`hoomd.md.nlist.NList`): Neighbor list.
        default_r_cut (float): Default cutoff radius :math:`[\mathrm{length}]`.
        default_r_on (float): Default turn-on radius :math:`[\mathrm{length}]`.
        mode (str): Energy shifting/smoothing mode.

    `Buckingham` specifies that a Buckingham pair potential should be applied
    between every non-excluded particle pair in the simulation.

    .. math::
        :nowrap:

        \begin{eqnarray*}
        V_{\mathrm{Buckingham}}(r) = & A \exp\left(-\frac{r}{\rho}\right)
          - \frac{C}{r^6}; & r < r_{\mathrm{cut}} \\
          = & 0; & r \ge r_{\mathrm{cut}} \\
        \end{eqnarray*}

    See `Pair` for details on how forces are calculated and the available
    energy shifting and smoothing modes.

    .. py:attribute:: params

        The potential parameters. The dictionary has the following keys:

        * ``A`` (`float`, **required**) - :math:`A` :math:`[\mathrm{energy}]`
        * ``rho`` (`float`, **required**) - :math:`\rho`
          :math:`[\mathrm{length}]`
        * ``C`` (`float`, **required**) - :math:`C` :math:`[\mathrm{energy}]`

        Type: `TypeParameter` [`tuple` [``particle_type``, ``particle_type``],
        `dict`]

    .. py:attribute:: mode

        Energy shifting/smoothing mode: ``"none"``, ``"shift"``, or ``"xplor"``.

        Type: `str`

    Example::

        nl = nlist.Cell()
        buck = pair.Buckingham(nl, default_r_cut=3.0)
        buck.params[('A', 'A')] = {'A': 2.0, 'rho'=0.5, 'C': 1.0}
        buck.params[('A', 'B')] = dict(A=1.0, rho=1.0, C=1.0)
        buck.params[('B', 'B')] = dict(A=2.0, rho=2.0, C=2.0)
    """

    _cpp_class_name = "PotentialPairBuckingham"

    def __init__(self, nlist, default_r_cut=None, default_r_on=0., mode='none'):
        super().__init__(nlist, default_r_cut, default_r_on, mode)
        params = TypeParameter(
            'params', 'particle_types',
            TypeParameterDict(A=float, rho=float, C=float, len_keys=2))
        self._add_typeparam(params)


class LJ1208(Pair):
    r"""Lennard-Jones 12-8 pair potential.

    Args:
        nlist (`hoomd.md.nlist.NList`): Neighbor list.
        default_r_cut (float): Default cutoff radius :math:`[\mathrm{length}]`.
        default_r_on (float): Default turn-on radius :math:`[\mathrm{length}]`.
        mode (str): Energy shifting/smoothing mode.

    `LJ1208` specifies that a Lennard-Jones 12-8 pair potential should be
    applied between every non-excluded particle pair in the simulation.

    .. math::
        :nowrap:

        \begin{eqnarray*}
        V_{\mathrm{LJ}}(r)
          = & 4 \varepsilon \left[ \left( \frac{\sigma}{r} \right)^{12} -
          \left( \frac{\sigma}{r} \right)^{8} \right];
          & r < r_{\mathrm{cut}} \\
          = & 0; & r \ge r_{\mathrm{cut}} \\
        \end{eqnarray*}

    See `Pair` for details on how forces are calculated and the available
    energy shifting and smoothing modes.

    .. py:attribute:: params

        The potential parameters. The dictionary has the following keys:

        * ``epsilon`` (`float`, **required**) - energy parameter
          :math:`\varepsilon` :math:`[\mathrm{energy}]`
        * ``sigma`` (`float`, **required**) - particle size :math:`\sigma`
          :math:`[\mathrm{length}]`

        Type: `TypeParameter` [`tuple` [``particle_type``, ``particle_type``],
        `dict`]

    .. py:attribute:: mode

        Energy shifting/smoothing mode: ``"none"``, ``"shift"``, or ``"xplor"``.

        Type: `str`

    Example::

        nl = nlist.Cell()
        lj1208 = pair.LJ1208(nl, default_r_cut=3.0)
        lj1208.params[('A', 'A')] = {'sigma': 1.0, 'epsilon': 1.0}
        lj1208.params[('A', 'B')] = dict(epsilon=2.0, sigma=1.0)
    """
    _cpp_class_name = "PotentialPairLJ1208"

    def __init__(self, nlist, default_r_cut=None, default_r_on=0., mode='none'):
        super().__init__(nlist, default_r_cut, default_r_on, mode)
        params = TypeParameter(
            'params', 'particle_types',
            TypeParameterDict(epsilon=float, sigma=float, len_keys=2))
        self._add_typeparam(params)


class LJ0804(Pair):
    r"""Lennard-Jones 8-4 pair potential.

    Args:
        nlist (`hoomd.md.nlist.NList`): Neighbor list.
        default_r_cut (float): Default cutoff radius :math:`[\mathrm{length}]`.
        default_r_on (float): Default turn-on radius :math:`[\mathrm{length}]`.
        mode (str): Energy shifting/smoothing mode.

    `LJ0804` specifies that a Lennard-Jones 8-4 pair potential should be
    applied between every non-excluded particle pair in the simulation.

    .. math::
        :nowrap:

        \begin{eqnarray*}
        V_{\mathrm{LJ}}(r)
          = & 4 \varepsilon \left[ \left( \frac{\sigma}{r} \right)^{8} -
          \left( \frac{\sigma}{r} \right)^{4} \right];
          & r < r_{\mathrm{cut}} \\
          = & 0: & r \ge r_{\mathrm{cut}} \\
        \end{eqnarray*}

    See `Pair` for details on how forces are calculated and the available
    energy shifting and smoothing modes.

    .. py:attribute:: params

        The LJ potential parameters. The dictionary has the following keys:

        * ``epsilon`` (`float`, **required**) -
          energy parameter :math:`\varepsilon` :math:`[\mathrm{energy}]`
        * ``sigma`` (`float`, **required**) -
          particle size :math:`\sigma` :math:`[\mathrm{length}]`

        Type: `TypeParameter` [`tuple` [``particle_type``, ``particle_type``],
        `dict`]

    .. py:attribute:: mode

        Energy shifting/smoothing mode: ``"none"``, ``"shift"``, or ``"xplor"``.

        Type: `str`

    Example::

        nl = nlist.Cell()
        lj0804 = pair.LJ0804(nl, default_r_cut=3.0)
        lj0804.params[('A', 'A')] = {'sigma': 1.0, 'epsilon': 1.0}
        lj0804.params[('A', 'B')] = dict(epsilon=2.0, sigma=1.0)
        lj0804.r_cut[('A', 'B')] = 3.0
    """
    _cpp_class_name = "PotentialPairLJ0804"

    def __init__(self, nlist, default_r_cut=None, default_r_on=0., mode='none'):
        super().__init__(nlist, default_r_cut, default_r_on, mode)
        params = TypeParameter(
            'params', 'particle_types',
            TypeParameterDict(epsilon=float, sigma=float, len_keys=2))
        self._add_typeparam(params)


class Fourier(Pair):
    r"""Fourier pair potential.

    Args:
        nlist (`hoomd.md.nlist.NList`): Neighbor list.
        default_r_cut (float): Default cutoff radius :math:`[\mathrm{length}]`.
        default_r_on (float): Default turn-on radius :math:`[\mathrm{length}]`.
        mode (str): Energy shifting/smoothing mode.

    `Fourier` specifies that a Fourier pair potential should be applied between
    every non-excluded particle pair in the simulation.

    .. math::
        :nowrap:

        \begin{eqnarray*}
        V_{\mathrm{Fourier}}(r)
          = & \frac{1}{r^{12}} + \frac{1}{r^2}\sum_{n=1}^4
          [a_n cos(\frac{n \pi r}{r_{cut}}) +
          b_n sin(\frac{n \pi r}{r_{cut}})];
          & r < r_{\mathrm{cut}}  \\
          = & 0; & r \ge r_{\mathrm{cut}} \\
        \end{eqnarray*}

        where:
        \begin{eqnarray*}
        a_1 = \sum_{n=2}^4 (-1)^n a_n
        \end{eqnarray*}

        \begin{eqnarray*}
        b_1 = \sum_{n=2}^4 n (-1)^n b_n
        \end{eqnarray*}

        is calculated to enforce close to zero value at r_cut.

    See `Pair` for details on how forces are calculated and the available
    energy shifting and smoothing modes.

    .. py:attribute:: params

        The Fourier potential parameters. The dictionary has the following
        keys:

        * ``a`` (`float`, **required**) - array of 3 values corresponding to
          a2, a3 and a4 in the Fourier series :math:`[\mathrm{dimensionless}]`
        * ``b`` (`float`, **required**) - array of 3 values corresponding to
          b2, b3 and b4 in the Fourier series :math:`[\mathrm{dimensionless}]`

        Type: `TypeParameter` [`tuple` [``particle_type``, ``particle_type``],
        `dict`]

    .. py:attribute:: mode

        Energy shifting/smoothing mode: ``"none"``, ``"shift"``, or ``"xplor"``.

        Type: `str`

    Example::

        nl = nlist.Cell()
        fourier = pair.Fourier(default_r_cut=3.0, nlist=nl)
        fourier.params[('A', 'A')] = dict(a=[a2,a3,a4], b=[b2,b3,b4])
    """
    _cpp_class_name = "PotentialPairFourier"

    def __init__(self, nlist, default_r_cut=None, default_r_on=0., mode='none'):
        super().__init__(nlist, default_r_cut, default_r_on, mode)
        params = TypeParameter(
            'params', 'particle_types',
            TypeParameterDict(a=(float, float, float),
                              b=(float, float, float),
                              len_keys=2))
        self._add_typeparam(params)


class OPP(Pair):
    r"""Oscillating pair potential.

    Args:
        nlist (:py:mod:`hoomd.md.nlist.NList`): Neighbor list.
        default_r_cut (float): Default cutoff radius :math:`[\mathrm{length}]`.
        default_r_on (float): Default turn-on radius :math:`[\mathrm{length}]`.
        mode (str): Energy shifting/smoothing mode.

    `OPP` specifies that an oscillating pair potential should be applied between
    every non-excluded particle pair in the simulation. The OPP potential can
    be used to model metallic interactions.

    .. math::
        :nowrap:

        \begin{equation*}
        V_{\mathrm{OPP}}(r) = C_1 r^{-\eta_1}
            + C_2 r^{-\eta_2} \cos{\left(k r - \phi\right)}
        \end{equation*}

    See `Pair` for details on how forces are calculate. Note OPP does not
    support energy shifting or smoothing.

    The potential comes from `Marek Mihalkovič and C. L. Henley 2012`_.

    .. _Marek Mihalkovič and C. L. Henley 2012:
       https://dx.doi.org/10.1103/PhysRevB.85.092102

    .. py:attribute:: params

        The OPP potential parameters. The dictionary has the following keys:

        * ``C1`` (`float`, **required**) -
          Energy scale of the first term :math:`C_1`
          :math:`[\mathrm{energy}]`
        * ``C2`` (`float`, **required**) -
          Energy scale of the second term :math:`C_2`
          :math:`[\mathrm{energy}]`
        * ``eta1`` (`float`, **required**) -
          The inverse power to take :math:`r` to in the first term,
          :math:`\eta_1` :math:`[\mathrm{dimensionless}]`.
        * ``eta2`` (`float`, **required**) -
          The inverse power to take :math:`r` to in the second term
          :math:`\eta_2` :math:`[\mathrm{dimensionless}]`.
        * ``k`` (`float`, **required**) -
          oscillation frequency :math:`k` :math:`[\mathrm{length}^{-1}]`
        * ``phi`` (`float`, **required**) -
          potential phase shift :math:`\phi` :math:`[\mathrm{dimensionless}]`

        Type: `TypeParameter` [`tuple` [``particle_type``, ``particle_type``],
        `dict`]

    .. py:attribute:: mode

        Energy shifting/smoothing mode: ``"none"``, ``"shift"``, or ``"xplor"``.

        Type: `str`

    Example::

        nl = nlist.Cell()
        opp = pair.OPP(nl, default_r_cut=3.0)
        opp.params[('A', 'A')] = {
            'C1': 1., 'C2': 1., 'eta1': 15,
            'eta2': 3, 'k': 1.0, 'phi': 3.14}
        opp.r_cut[('A', 'B')] = 3.0
    """
    _cpp_class_name = "PotentialPairOPP"

    def __init__(self, nlist, default_r_cut=None, default_r_on=0., mode='none'):
        super().__init__(nlist, default_r_cut, default_r_on, mode)
        params = TypeParameter(
            'params', 'particle_types',
            TypeParameterDict(C1=float,
                              C2=float,
                              eta1=float,
                              eta2=float,
                              k=float,
                              phi=float,
                              len_keys=2))
        self._add_typeparam(params)


class TWF(Pair):
    r"""Pair potential model for globular proteins.

    Args:
        nlist (:py:mod:`hoomd.md.nlist.NList`): Neighbor list.
        default_r_cut (float): Default cutoff radius (in distance units).
        default_r_on (float): Default turn-on radius (in distance units).
        mode (str): Energy shifting/smoothing mode.

    This potential was introduced by Ten-wolde and Daan Frenkel in 1997 for
    studying globular protein crystallization. The potential has the following
    form:

    .. math::
        :nowrap:

        \begin{equation}
        V_{\mathrm{TWF}}(r) = \frac{4 \epsilon}{\alpha^2} {\left[
        {\left(\frac{\sigma^2}{r^2} - 1 \right)}^6 -
        \alpha {\left(\frac{\sigma^2}{r^2} - 1 \right)}^3\right]}
        \end{equation}

    See `Pair` for details on how forces are calculated and the available
    energy shifting and smoothing modes.

    The potential comes from `Pieter Rein ten Wolde and Daan Frenkel 1997`_.

    .. _Pieter Rein ten Wolde and Daan Frenkel 1997:
       https://dx.doi.org/10.1126/science.277.5334.1975

    .. py:attribute:: params

        The LJ potential parameters. The dictionary has the following keys:

        * ``epsilon`` (`float`, **required**) -
          energy parameter :math:`\varepsilon` :math:`[energy]`
        * ``sigma`` (`float`, **required**) -
          particle size :math:`\sigma` :math:`[length]`
        * ``alpha`` (`float`, **required**) -
          controls well-width :math:`\alpha` :math:`[dimensionless]`

        Type: `TypeParameter` [`tuple` [``particle_type``, ``particle_type``],
        `dict`]

    .. py:attribute:: mode

        Energy shifting/smoothing mode: ``"none"``, ``"shift"``, or ``"xplor"``.

        Type: `str`

    Example::

        nl = nlist.Cell()
        twf = hoomd.md.pair.TWF(nl, default_r_cut=3.0)
        twf.params[('A', 'A')] = {'sigma': 1.0, 'epsilon': 1.0, 'alpha': 50.0}
        twf.r_cut[('A', 'B')] = 3.0
    """
    _cpp_class_name = "PotentialPairTWF"

    def __init__(self,
                 nlist,
                 default_r_cut=None,
                 default_r_on=0.0,
                 mode='none'):
        super().__init__(nlist, default_r_cut, default_r_on, mode)
        params = TypeParameter(
            'params', 'particle_types',
            TypeParameterDict(epsilon=float,
                              sigma=float,
                              alpha=float,
                              len_keys=2))
        self._add_typeparam(params)<|MERGE_RESOLUTION|>--- conflicted
+++ resolved
@@ -419,94 +419,6 @@
         self._add_typeparam(params)
 
 
-<<<<<<< HEAD
-class SLJ(Pair):
-    r"""Shifted Lennard-Jones pair potential.
-
-    Args:
-        nlist (`hoomd.md.nlist.NList`): Neighbor list.
-        default_r_cut (float): Default cutoff radius :math:`[\mathrm{length}]`.
-        default_r_on (float): Default turn-on radius :math:`[\mathrm{length}]`.
-        mode (str): Energy shifting mode.
-
-    `SLJ` specifies that a shifted Lennard-Jones type pair potential
-    should be applied between every non-excluded particle pair in the
-    simulation.
-
-    .. math::
-        :nowrap:
-
-        \begin{eqnarray*}
-        V_{\mathrm{SLJ}}(r)  = & 4 \varepsilon \left[ \left(
-                                \frac{\sigma}{r - \Delta} \right)^{12} -
-                                \left( \frac{\sigma}{r - \Delta}
-                                \right)^{6} \right]; & r < (r_{\mathrm{cut}}
-                                + \Delta) \\
-                             = & 0; & r \ge (r_{\mathrm{cut}} + \Delta) \\
-        \end{eqnarray*}
-
-    where :math:`\Delta = (d_i + d_j)/2 - 1` and :math:`d_i` is the diameter of
-    particle :math:`i`.
-
-    See `Pair` for details on how forces are calculated and the
-    available energy shifting and smoothing modes.
-
-    Attention:
-        Due to the way that `SLJ` modifies the cutoff criteria, a smoothing mode
-        of *xplor* is not supported.
-
-    Set the ``max_diameter`` property of the neighbor list object to the largest
-    particle diameter in the system (where **diameter** is a per-particle
-    property of the same name in `hoomd.State`).
-
-    Warning:
-        Failure to set ``max_diameter`` will result in missing pair
-        interactions.
-
-    .. py:attribute:: params
-
-        The potential parameters. The dictionary has the following keys:
-
-        * ``epsilon`` (`float`, **required**) - energy parameter
-          :math:`\varepsilon` :math:`[\mathrm{energy}]`
-        * ``sigma`` (`float`, **required**) - particle size :math:`\sigma`
-          :math:`[\mathrm{length}]`
-
-        Type: `TypeParameter` [`tuple` [``particle_type``, ``particle_type``],
-        `dict`]
-
-    Example::
-
-        nl = nlist.Cell()
-        nl.max_diameter = 2.0
-        slj = pair.SLJ(default_r_cut=3.0, nlist=nl)
-        slj.params[('A', 'B')] = dict(epsilon=2.0, r_cut=3.0)
-        slj.r_cut[('B', 'B')] = 2**(1.0/6.0)
-    """
-    _cpp_class_name = 'PotentialPairSLJ'
-
-    def __init__(self, nlist, default_r_cut=None, default_r_on=0., mode='none'):
-        if mode == 'xplor':
-            raise ValueError("xplor is not a valid mode for SLJ potential")
-
-        super().__init__(nlist, default_r_cut, default_r_on, mode)
-        params = TypeParameter(
-            'params', 'particle_types',
-            TypeParameterDict(epsilon=float, sigma=float, len_keys=2))
-        self._add_typeparam(params)
-
-        # mode not allowed to be xplor, so re-do param dict entry without that
-        # option
-        param_dict = ParameterDict(mode=OnlyFrom(['none', 'shift']))
-        self._param_dict.update(param_dict)
-        self.mode = mode
-
-        # this potential needs diameter shifting on
-        self.nlist.diameter_shift = True
-
-
-=======
->>>>>>> d4f8b45e
 class ExpandedLJ(Pair):
     r"""Expanded Lennard-Jones pair potential.
 
