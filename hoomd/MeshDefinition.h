--- conflicted
+++ resolved
@@ -116,11 +116,6 @@
         m_sysdef; //!< System definition later needed for dynamic bonding
     std::shared_ptr<MeshBondData> m_meshbond_data;         //!< Bond data for the mesh
     std::shared_ptr<MeshTriangleData> m_meshtriangle_data; //!< Triangle data for the mesh
-<<<<<<< HEAD
-    GlobalVector<Scalar3> m_triangle_normals;              //! normal vectors of the triangles
-    Scalar m_mesh_energy; //!< storing energy for dynamic bonding later
-=======
->>>>>>> 02481642
 
 #ifdef ENABLE_MPI
     /// The system communicator
