// Copyright (c) 2009-2021 The Regents of the University of Michigan
// This file is part of the HOOMD-blue project, released under the BSD 3-Clause License.

// Maintainer: joaander

/*! \file SystemDefinition.cc
    \brief Defines SystemDefinition
*/

#include "SystemDefinition.h"

#include "SnapshotSystemData.h"

#ifdef ENABLE_MPI
#include "Communicator.h"
#endif

namespace py = pybind11;

using namespace std;

namespace hoomd {

/*! \post All shared pointers contained in SystemDefinition are NULL
 */
SystemDefinition::SystemDefinition() { }

/*! \param N Number of particles to allocate
    \param box Initial box particles are in
    \param n_types Number of particle types to set
    \param n_bond_types Number of bond types to create
    \param n_angle_types Number of angle types to create
    \param n_dihedral_types Number of dihedral types to create
    \param n_improper_types Number of improper types to create
    \param exec_conf The ExecutionConfiguration HOOMD is to be run on

    Creating SystemDefinition with this constructor results in
     - ParticleData constructed with the arguments \a N, \a box, \a n_types, and \a exec_conf->
     - BondData constructed with the arguments \a n_bond_types
     - All other data structures are default constructed.
*/
SystemDefinition::SystemDefinition(unsigned int N,
                                   const BoxDim& box,
                                   unsigned int n_types,
                                   unsigned int n_bond_types,
                                   unsigned int n_angle_types,
                                   unsigned int n_dihedral_types,
                                   unsigned int n_improper_types,
                                   std::shared_ptr<ExecutionConfiguration> exec_conf,
                                   std::shared_ptr<DomainDecomposition> decomposition)
    {
    m_n_dimensions = 3;
    m_particle_data = std::shared_ptr<ParticleData>(
        new ParticleData(N, box, n_types, exec_conf, decomposition));
    m_bond_data = std::shared_ptr<BondData>(new BondData(m_particle_data, n_bond_types));

    m_angle_data = std::shared_ptr<AngleData>(new AngleData(m_particle_data, n_angle_types));
    m_dihedral_data
        = std::shared_ptr<DihedralData>(new DihedralData(m_particle_data, n_dihedral_types));
    m_improper_data
        = std::shared_ptr<ImproperData>(new ImproperData(m_particle_data, n_improper_types));
    m_constraint_data = std::shared_ptr<ConstraintData>(new ConstraintData(m_particle_data, 0));
    m_pair_data = std::shared_ptr<PairData>(new PairData(m_particle_data, 0));
    m_integrator_data = std::shared_ptr<IntegratorData>(new IntegratorData());
    }

/*! Evaluates the snapshot and initializes the respective *Data classes using
   its contents (box dimensions and sub-snapshots)
    \param snapshot Snapshot to use
    \param exec_conf Execution configuration to run on
    \param decomposition (optional) The domain decomposition layout
*/
template<class Real>
SystemDefinition::SystemDefinition(std::shared_ptr<SnapshotSystemData<Real>> snapshot,
                                   std::shared_ptr<ExecutionConfiguration> exec_conf,
                                   std::shared_ptr<DomainDecomposition> decomposition)
    {
    setNDimensions(snapshot->dimensions);

    m_particle_data = std::shared_ptr<ParticleData>(
        new ParticleData(snapshot->particle_data, snapshot->global_box, exec_conf, decomposition));

#ifdef ENABLE_MPI
    // in MPI simulations, broadcast dimensionality from rank zero
    if (m_particle_data->getDomainDecomposition())
        bcast(m_n_dimensions, 0, exec_conf->getMPICommunicator());
#endif

    m_bond_data = std::shared_ptr<BondData>(new BondData(m_particle_data, snapshot->bond_data));

    m_angle_data = std::shared_ptr<AngleData>(new AngleData(m_particle_data, snapshot->angle_data));

    m_dihedral_data
        = std::shared_ptr<DihedralData>(new DihedralData(m_particle_data, snapshot->dihedral_data));

    m_improper_data
        = std::shared_ptr<ImproperData>(new ImproperData(m_particle_data, snapshot->improper_data));

    m_constraint_data = std::shared_ptr<ConstraintData>(
        new ConstraintData(m_particle_data, snapshot->constraint_data));
    m_pair_data = std::shared_ptr<PairData>(new PairData(m_particle_data, snapshot->pair_data));
    m_integrator_data = std::shared_ptr<IntegratorData>(new IntegratorData());
    }

/*! Sets the dimensionality of the system.  When quantities involving the dof of
    the system are computed, such as T, P, etc., the dimensionality is needed.
    Therefore, the dimensionality must be set before any temperature/pressure
    computes, thermostats/barostats, etc. are added to the system.
    \param n_dimensions Number of dimensions
*/
void SystemDefinition::setNDimensions(unsigned int n_dimensions)
    {
    if (!(n_dimensions == 2 || n_dimensions == 3))
        {
        m_particle_data->getExecConf()->msg->error()
            << "hoomd supports only 2D or 3D simulations" << endl;
        throw runtime_error("Error setting dimensions");
        }
    m_n_dimensions = n_dimensions;
    }

/*! \param particles True if particle data should be saved
 *  \param bonds True if bond data should be saved
 *  \param angles True if angle data should be saved
 *  \param dihedrals True if dihedral data should be saved
 *  \param impropers True if improper data should be saved
 *  \param constraints True if constraint data should be saved
 *  \param integrators True if integrator data should be saved
 *  \param pairs True if pair data should be saved
 */
template<class Real> std::shared_ptr<SnapshotSystemData<Real>> SystemDefinition::takeSnapshot()
    {
    std::shared_ptr<SnapshotSystemData<Real>> snap(new SnapshotSystemData<Real>);

    snap->dimensions = m_n_dimensions;
    snap->global_box = m_particle_data->getGlobalBox();

    snap->map = m_particle_data->takeSnapshot(snap->particle_data);
    m_bond_data->takeSnapshot(snap->bond_data);
    m_angle_data->takeSnapshot(snap->angle_data);
    m_dihedral_data->takeSnapshot(snap->dihedral_data);
    m_improper_data->takeSnapshot(snap->improper_data);
    m_constraint_data->takeSnapshot(snap->constraint_data);
    m_pair_data->takeSnapshot(snap->pair_data);

    return snap;
    }

//! Re-initialize the system from a snapshot
template<class Real>
void SystemDefinition::initializeFromSnapshot(std::shared_ptr<SnapshotSystemData<Real>> snapshot)
    {
    std::shared_ptr<const ExecutionConfiguration> exec_conf = m_particle_data->getExecConf();

    m_n_dimensions = snapshot->dimensions;

#ifdef ENABLE_MPI
    // in MPI simulations, broadcast dimensionality from rank zero
    if (m_particle_data->getDomainDecomposition())
        bcast(m_n_dimensions, 0, exec_conf->getMPICommunicator());
#endif

    m_particle_data->setGlobalBox(snapshot->global_box);
    m_particle_data->initializeFromSnapshot(snapshot->particle_data);
    m_bond_data->initializeFromSnapshot(snapshot->bond_data);
    m_angle_data->initializeFromSnapshot(snapshot->angle_data);
    m_dihedral_data->initializeFromSnapshot(snapshot->dihedral_data);
    m_improper_data->initializeFromSnapshot(snapshot->improper_data);
    m_constraint_data->initializeFromSnapshot(snapshot->constraint_data);
    m_pair_data->initializeFromSnapshot(snapshot->pair_data);
    }

// instantiate both float and double methods
template SystemDefinition::SystemDefinition(std::shared_ptr<SnapshotSystemData<float>> snapshot,
                                            std::shared_ptr<ExecutionConfiguration> exec_conf,
                                            std::shared_ptr<DomainDecomposition> decomposition);
template std::shared_ptr<SnapshotSystemData<float>> SystemDefinition::takeSnapshot<float>();
template void SystemDefinition::initializeFromSnapshot<float>(
    std::shared_ptr<SnapshotSystemData<float>> snapshot);

template SystemDefinition::SystemDefinition(std::shared_ptr<SnapshotSystemData<double>> snapshot,
                                            std::shared_ptr<ExecutionConfiguration> exec_conf,
                                            std::shared_ptr<DomainDecomposition> decomposition);
template std::shared_ptr<SnapshotSystemData<double>> SystemDefinition::takeSnapshot<double>();
template void SystemDefinition::initializeFromSnapshot<double>(
    std::shared_ptr<SnapshotSystemData<double>> snapshot);

namespace detail {

void export_SystemDefinition(py::module& m)
    {
    py::class_<SystemDefinition, std::shared_ptr<SystemDefinition>>(m, "SystemDefinition")
        .def(py::init<>())
        .def(py::init<unsigned int,
                      const BoxDim&,
                      unsigned int,
                      unsigned int,
                      unsigned int,
                      unsigned int,
                      unsigned int,
                      std::shared_ptr<ExecutionConfiguration>>())
        .def(py::init<unsigned int,
                      const BoxDim&,
                      unsigned int,
                      unsigned int,
                      unsigned int,
                      unsigned int,
                      unsigned int,
                      std::shared_ptr<ExecutionConfiguration>,
                      std::shared_ptr<DomainDecomposition>>())
        .def(py::init<std::shared_ptr<SnapshotSystemData<float>>,
                      std::shared_ptr<ExecutionConfiguration>,
                      std::shared_ptr<DomainDecomposition>>())
        .def(py::init<std::shared_ptr<SnapshotSystemData<float>>,
                      std::shared_ptr<ExecutionConfiguration>>())
        .def(py::init<std::shared_ptr<SnapshotSystemData<double>>,
                      std::shared_ptr<ExecutionConfiguration>,
                      std::shared_ptr<DomainDecomposition>>())
        .def(py::init<std::shared_ptr<SnapshotSystemData<double>>,
                      std::shared_ptr<ExecutionConfiguration>>())
        .def("setNDimensions", &SystemDefinition::setNDimensions)
        .def("getNDimensions", &SystemDefinition::getNDimensions)
        .def("getParticleData", &SystemDefinition::getParticleData)
        .def("getBondData", &SystemDefinition::getBondData)
        .def("getAngleData", &SystemDefinition::getAngleData)
        .def("getDihedralData", &SystemDefinition::getDihedralData)
        .def("getImproperData", &SystemDefinition::getImproperData)
        .def("getConstraintData", &SystemDefinition::getConstraintData)
        .def("getIntegratorData", &SystemDefinition::getIntegratorData)
        .def("getPairData", &SystemDefinition::getPairData)
        .def("takeSnapshot_float", &SystemDefinition::takeSnapshot<float>)
        .def("takeSnapshot_double", &SystemDefinition::takeSnapshot<double>)
        .def("initializeFromSnapshot", &SystemDefinition::initializeFromSnapshot<float>)
        .def("initializeFromSnapshot", &SystemDefinition::initializeFromSnapshot<double>)
        .def("getSeed", &SystemDefinition::getSeed)
<<<<<<< HEAD
        .def("setSeed", &SystemDefinition::setSeed);
    }

} // end namespace detail

} // end namespace hoomd
=======
        .def("setSeed", &SystemDefinition::setSeed)
#ifdef ENABLE_MPI
        .def("setCommunicator", &SystemDefinition::setCommunicator)
#endif
        ;
    }
>>>>>>> ea7e4d8f
<|MERGE_RESOLUTION|>--- conflicted
+++ resolved
@@ -233,18 +233,13 @@
         .def("initializeFromSnapshot", &SystemDefinition::initializeFromSnapshot<float>)
         .def("initializeFromSnapshot", &SystemDefinition::initializeFromSnapshot<double>)
         .def("getSeed", &SystemDefinition::getSeed)
-<<<<<<< HEAD
-        .def("setSeed", &SystemDefinition::setSeed);
+        .def("setSeed", &SystemDefinition::setSeed)
+#ifdef ENABLE_MPI
+        .def("setCommunicator", &SystemDefinition::setCommunicator)
+#endif
+        ;
     }
 
 } // end namespace detail
 
-} // end namespace hoomd
-=======
-        .def("setSeed", &SystemDefinition::setSeed)
-#ifdef ENABLE_MPI
-        .def("setCommunicator", &SystemDefinition::setCommunicator)
-#endif
-        ;
-    }
->>>>>>> ea7e4d8f
+} // end namespace hoomd