--- conflicted
+++ resolved
@@ -149,219 +149,6 @@
 
         std::vector<std::pair<std::shared_ptr<Updater>, std::shared_ptr<Trigger> > >& getUpdaters()
             {
-<<<<<<< HEAD
-            //! Constructor
-            /*! \param analyzer the Analyzer shared pointer to store
-                \param name user defined name of the analyzer
-                \param period number of time steps between calls to Analyzer::analyze() for this analyzer
-                \param created_tstep time step the analyzer was created on
-                \param next_execute_tstep time step to first execute the analyzer
-            */
-            analyzer_item(std::shared_ptr<Analyzer> analyzer, const std::string& name, unsigned int period,
-                          unsigned int created_tstep, unsigned int next_execute_tstep)
-                    : m_analyzer(analyzer), m_name(name), m_period(period), m_created_tstep(created_tstep), m_next_execute_tstep(next_execute_tstep), m_is_variable_period(false), m_n(1)
-                {
-                }
-
-            //! Test if this analyzer should be executed
-            /*! \param tstep Current simulation step
-                \returns true if the Analyzer should be executed this \a tstep
-                \note This function maintains state and should only be called once per time step
-            */
-            bool shouldExecute(unsigned int tstep)
-                {
-                if (tstep == m_next_execute_tstep)
-                    {
-                    if (m_is_variable_period)
-                        {
-                        pybind11::object pynext = m_update_func(m_n);
-                        int next = pybind11::cast<int>(pynext) + m_created_tstep;
-
-                        if (next < 0)
-                            {
-                            m_analyzer->getExecConf()->msg->warning() << "Variable period returned a negative value. Increasing to 1 to prevent inconsistencies" << std::endl;
-                            next = 1;
-                            }
-
-                        if ((unsigned int)next <= tstep)
-                            {
-                            m_analyzer->getExecConf()->msg->warning() << "Variable period returned a value equal to the current timestep. Increasing by 1 to prevent inconsistencies" << std::endl;
-                            next = tstep+1;
-                            }
-
-                        m_next_execute_tstep = next;
-                        m_n++;
-                        }
-                    else
-                        {
-                        m_next_execute_tstep += m_period;
-                        }
-                    return true;
-                    }
-                else
-                    return false;
-                }
-
-            //! Peek if this analyzer will execute on the given step
-            /*! \param tstep Requested simulation step
-                \returns true if the Analyze will be executed on \a tstep
-
-                peekExecute will return true for the same step that shouldExecute will. However, peekExecute does not
-                update any internal state. It offers a way to peek and determine if a given step will be the very next
-                step that the analyzer is to be called.
-            */
-            bool peekExecute(unsigned int tstep)
-                {
-                return (tstep == m_next_execute_tstep);
-                }
-
-
-            //! Changes the period
-            /*! \param period New period to set
-                \param tstep current time step
-            */
-            void setPeriod(unsigned int period, unsigned int tstep)
-                {
-                m_period = period;
-                m_next_execute_tstep = tstep;
-                m_is_variable_period = false;
-                }
-
-            //! Changes to a variable period
-            /*! \param update_func A python callable function. \a update_func(n) should return a positive integer which is the time step to update at frame n
-                \param tstep current time step
-
-                \a n is initialized to 1 when the period func is changed. Each time a new output is made, \a period_func is evaluated to
-                calculate the period to the next time step to make an output. \a n is then incremented by one.
-            */
-            void setVariablePeriod(pybind11::object update_func, unsigned int tstep)
-                {
-                m_update_func = update_func;
-                m_next_execute_tstep = tstep;
-                m_is_variable_period = true;
-                }
-
-            std::shared_ptr<Analyzer> m_analyzer; //!< The analyzer
-            std::string m_name;                     //!< Its name
-            unsigned int m_period;                  //!< The period between analyze() calls
-            unsigned int m_created_tstep;           //!< The timestep when the analyzer was added
-            unsigned int m_next_execute_tstep;      //!< The next time step we will execute on
-            bool m_is_variable_period;              //!< True if the variable period should be used
-
-            unsigned int m_n;                       //!< Current value of n for the variable period func
-            pybind11::object m_update_func;    //!< Python lambda function to evaluate time steps to update at
-            };
-
-        std::vector<analyzer_item> m_analyzers; //!< List of analyzers belonging to this System
-
-        //! Holds an item in the list of updaters
-        struct updater_item
-            {
-            //! Constructor
-            /*! \param updater the Updater shared pointer to store
-                \param name user defined name of the updater
-                \param period number of time steps between calls to Updater::update() for this updater
-                \param created_tstep time step the analyzer was created on
-                \param next_execute_tstep time step to first execute the analyzer
-            */
-            updater_item(std::shared_ptr<Updater> updater, const std::string& name, unsigned int period,
-                         unsigned int created_tstep, unsigned int next_execute_tstep)
-                    : m_updater(updater), m_name(name), m_period(period), m_created_tstep(created_tstep), m_next_execute_tstep(next_execute_tstep), m_is_variable_period(false), m_n(1)
-                {
-                }
-
-            //! Test if this updater should be executed
-            /*! \param tstep Current simulation step
-                \returns true if the Updater should be executed this \a tstep
-                \note This function maintains state and should only be called once per time step
-            */
-            bool shouldExecute(unsigned int tstep)
-                {
-                if (tstep == m_next_execute_tstep)
-                    {
-                    if (m_is_variable_period)
-                        {
-                        pybind11::object pynext = m_update_func(m_n);
-                        int next = pybind11::cast<int>(pynext) + m_created_tstep;
-
-                        if (next < 0)
-                            {
-                            m_updater->getExecConf()->msg->warning() << "Variable period returned a negative value. Increasing to 1 to prevent inconsistencies" << std::endl;
-                            next = 1;
-                            }
-
-                        if ((unsigned int)next <= tstep)
-                            {
-                            m_updater->getExecConf()->msg->warning() << "Variable period returned a value equal to the current timestep. Increasing by 1 to prevent inconsistencies" << std::endl;
-                            next = tstep+1;
-                            }
-
-                        m_next_execute_tstep = next;
-                        m_n++;
-                        }
-                    else
-                        {
-                        m_next_execute_tstep += m_period;
-                        }
-                    return true;
-                    }
-                else
-                    return false;
-                }
-
-            //! Peek if this updater will execute on the given step
-            /*! \param tstep Requested simulation step
-                \returns true if the Analyze will be executed on \a tstep
-
-                peekExecute will return true for the same step that shouldExecute will. However, peekExecute does not
-                update any internal state. It offers a way to peek and determine if a given step will be the very next
-                step that the analyzer is to be called.
-            */
-            bool peekExecute(unsigned int tstep)
-                {
-                return (tstep == m_next_execute_tstep);
-                }
-
-            //! Changes the period
-            /*! \param period New period to set
-                \param tstep current time step
-            */
-            void setPeriod(unsigned int period, unsigned int tstep)
-                {
-                m_period = period;
-                m_next_execute_tstep = tstep;
-                m_is_variable_period = false;
-                }
-
-            //! Changes to a variable period
-            /*! \param update_func A python callable function. \a update_func(n) should return a positive integer which is the time step to update at frame n
-                \param tstep current time step
-
-                \a n is initialized to 1 when the period func is changed. Each time a new output is made, \a period_func is evaluated to
-                calculate the period to the next time step to make an output. \a n is then incremented by one.
-            */
-            void setVariablePeriod(pybind11::object update_func, unsigned int tstep)
-                {
-                m_update_func = update_func;
-                m_next_execute_tstep = tstep;
-                m_is_variable_period = true;
-                }
-
-            std::shared_ptr<Updater> m_updater;   //!< The analyzer
-            std::string m_name;                     //!< Its name
-            unsigned int m_period;                  //!< The period between analyze() calls
-            unsigned int m_created_tstep;           //!< The timestep when the analyzer was added
-            unsigned int m_next_execute_tstep;      //!< The next time step we will execute on
-            bool m_is_variable_period;              //!< True if the variable period should be used
-
-            unsigned int m_n;                       //!< Current value of n for the variable period func
-            pybind11::object m_update_func;    //!< Python lambda function to evaluate time steps to update at
-            };
-
-        std::vector<updater_item> m_updaters;   //!< List of updaters belonging to this System
-
-        std::map< std::string, std::shared_ptr<Compute> > m_computes; //!< Named list of Computes belonging to this System
-=======
             return m_updaters;
             }
 
@@ -397,7 +184,6 @@
         std::vector<std::shared_ptr<Tuner>> m_tuners; //!< List of tuners belonging to the System
 
         std::vector<std::shared_ptr<Compute>> m_computes; //!< list of Computes belonging to this System
->>>>>>> f7ffceb4
 
         std::shared_ptr<Integrator> m_integrator;     //!< Integrator that advances time in this System
         std::shared_ptr<SystemDefinition> m_sysdef;   //!< SystemDefinition for this System
