--- conflicted
+++ resolved
@@ -393,19 +393,12 @@
 
 //! boost test case for base class boundary tests
 BOOST_AUTO_TEST_CASE( NVEUpdater_boundary_tests )
-<<<<<<< HEAD
-	{
-	nveup_creator nve_creator = bind(base_class_nve_creator, _1, _2);
-	nve_updater_boundary_tests(nve_creator, ExecutionConfiguration(ExecutionConfiguration::CPU));
-	}
-
-=======
     {
     nveup_creator nve_creator = bind(base_class_nve_creator, _1, _2);
     nve_updater_boundary_tests(nve_creator, ExecutionConfiguration(ExecutionConfiguration::CPU));
     }
-/*  //! Need work on NVEUpdaterGPU with rigid bodies to test these cases
->>>>>>> 26a287f6
+
+//! Need work on NVEUpdaterGPU with rigid bodies to test these cases
 #ifdef ENABLE_CUDA
 //! boost test case for base class integration tests
 BOOST_AUTO_TEST_CASE( NVEUpdaterGPU_integrate_tests )
@@ -430,19 +423,11 @@
 
 //! boost test case for comparing the GPU and CPU NVEUpdaters
 BOOST_AUTO_TEST_CASE( NVEUPdaterGPU_comparison_tests)
-<<<<<<< HEAD
-	{
-	nveup_creator nve_creator_gpu = bind(gpu_nve_creator, _1, _2);
-	nveup_creator nve_creator = bind(base_class_nve_creator, _1, _2);
-	nve_updater_compare_test(nve_creator, nve_creator_gpu, ExecutionConfiguration(ExecutionConfiguration::GPU));
-	}
-=======
     {
     nveup_creator nve_creator_gpu = bind(gpu_nve_creator, _1, _2);
     nveup_creator nve_creator = bind(base_class_nve_creator, _1, _2);
     nve_updater_compare_test(nve_creator, nve_creator_gpu, ExecutionConfiguration(ExecutionConfiguration::GPU));
     }
->>>>>>> 26a287f6
 
 //! boost test case for comkparing CPU to multi-GPU updaters
 BOOST_AUTO_TEST_CASE( NVEUPdaterMultiGPU_comparison_tests)
