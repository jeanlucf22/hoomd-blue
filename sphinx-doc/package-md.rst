--- conflicted
+++ resolved
@@ -18,13 +18,9 @@
     module-md-compute
     module-md-dihedral
     module-md-force
-<<<<<<< HEAD
     module-md-manifold
-=======
     module-md-many_body
     module-md-methods
->>>>>>> f8c1c45b
     module-md-nlist
-    module-md-methods
     module-md-pair
     module-md-special_pair