# Edit `release.yml` in `.github/workflows/templates` and run `make_workflows.py` to update the
# workflow.
name: GitHub Release

concurrency:
  group: ${{ github.workflow }}-${{ github.ref }}
  cancel-in-progress: true

on:
  # Trigger on pull requests.
  pull_request:

  # Trigger on pushes to the mainline branches. This prevents building commits twice when the pull
  # request source branch is in the same repository.
  push:
    branches:
    - "master"
    - "maint"
    # Trigger on tags. Tag builds create GitHub releases with the change log and source tarball.
    tags:
      - "v*"

  # Trigger on request.
  workflow_dispatch:


env:
  name: hoomd


jobs:
  release:
    name: Build release tarball
    runs-on: ubuntu-latest
    container:
<<<<<<< HEAD
      image: glotzerlab/ci:2021.08-ubuntu20.04
=======
      image: glotzerlab/ci:2021.11-ubuntu20.04
>>>>>>> ed60448e

    steps:
      - name: Checkout
        uses: actions/checkout@v2.4.0
        with:
          fetch-depth: 0
          submodules: true
          path: code

      - name: Determine last tag via git describe
        if: ${{ ! startsWith(github.ref, 'refs/tags/v') }}
        run: echo "tag=$(git describe --abbrev=0)" >> $GITHUB_ENV
        working-directory: code

      # git describe does not return the current tag in tag pushes on GitHub Actions, use GITHUB_REF instead
      - name: Determine tag from GITHUB_REF
        if:  startsWith(github.ref, 'refs/tags/v')
        run: echo "tag=$(echo ${GITHUB_REF} | sed  -e 's/refs\/tags\///g')" >> $GITHUB_ENV

      - name: Write version change log
        run: .github/workflows/make-changelog-md.sh  ${tag} | tee ${GITHUB_WORKSPACE}/changelog.md
        working-directory: code

      - name: Copy source
        run: cp -R code ${name}-${tag}

      - name: Remove .git
        run: rm -rf ${name}-${tag}/.git && ls -laR ${name}-${tag}

      - name: Tar source
        run: tar -cvzf ${name}-${tag}.tar.gz ${name}-${tag}

      - name: Upload release files
        uses: actions/upload-artifact@v2.3.0
        with:
          name: release
          path: |
            *.tar.gz
            changelog.md

  publish:
    name: Publish [GitHub]
    needs: [release]
    runs-on: ubuntu-latest

    steps:
      - name: Download artifacts
        uses: actions/download-artifact@v2.1.0
        with:
          name: release

      - name: Create release
        uses: softprops/action-gh-release@v0.1.14
        if: startsWith(github.ref, 'refs/tags/v')
        with:
          files: "*.tar.gz"
          body_path: changelog.md
        env:
          GITHUB_TOKEN: ${{ secrets.GITHUB_TOKEN }}<|MERGE_RESOLUTION|>--- conflicted
+++ resolved
@@ -33,11 +33,7 @@
     name: Build release tarball
     runs-on: ubuntu-latest
     container:
-<<<<<<< HEAD
-      image: glotzerlab/ci:2021.08-ubuntu20.04
-=======
       image: glotzerlab/ci:2021.11-ubuntu20.04
->>>>>>> ed60448e
 
     steps:
       - name: Checkout
